/*
 *  linux/arch/arm/boot/compressed/head.S
 *
 *  Copyright (C) 1996-2002 Russell King
 *  Copyright (C) 2004 Hyok S. Choi (MPU support)
 *
 * This program is free software; you can redistribute it and/or modify
 * it under the terms of the GNU General Public License version 2 as
 * published by the Free Software Foundation.
 */
#include <linux/linkage.h>

/*
 * Debugging stuff
 *
 * Note that these macros must not contain any code which is not
 * 100% relocatable.  Any attempt to do so will result in a crash.
 * Please select one of the following when turning on debugging.
 */
#ifdef DEBUG

#if defined(CONFIG_DEBUG_ICEDCC)

#if defined(CONFIG_CPU_V6) || defined(CONFIG_CPU_V6K) || defined(CONFIG_CPU_V7)
		.macro	loadsp, rb, tmp
		.endm
		.macro	writeb, ch, rb
		mcr	p14, 0, \ch, c0, c5, 0
		.endm
#elif defined(CONFIG_CPU_XSCALE)
		.macro	loadsp, rb, tmp
		.endm
		.macro	writeb, ch, rb
		mcr	p14, 0, \ch, c8, c0, 0
		.endm
#else
		.macro	loadsp, rb, tmp
		.endm
		.macro	writeb, ch, rb
		mcr	p14, 0, \ch, c1, c0, 0
		.endm
#endif

#else

#include <mach/debug-macro.S>

		.macro	writeb,	ch, rb
		senduart \ch, \rb
		.endm

#if defined(CONFIG_ARCH_SA1100)
		.macro	loadsp, rb, tmp
		mov	\rb, #0x80000000	@ physical base address
#ifdef CONFIG_DEBUG_LL_SER3
		add	\rb, \rb, #0x00050000	@ Ser3
#else
		add	\rb, \rb, #0x00010000	@ Ser1
#endif
		.endm
#elif defined(CONFIG_ARCH_S3C24XX)
		.macro loadsp, rb, tmp
		mov	\rb, #0x50000000
		add	\rb, \rb, #0x4000 * CONFIG_S3C_LOWLEVEL_UART_PORT
		.endm
#else
		.macro	loadsp,	rb, tmp
		addruart \rb, \tmp
		.endm
#endif
#endif
#endif

		.macro	kputc,val
		mov	r0, \val
		bl	putc
		.endm

		.macro	kphex,val,len
		mov	r0, \val
		mov	r1, #\len
		bl	phex
		.endm

		.macro	debug_reloc_start
#ifdef DEBUG
		kputc	#'\n'
		kphex	r6, 8		/* processor id */
		kputc	#':'
		kphex	r7, 8		/* architecture id */
#ifdef CONFIG_CPU_CP15
		kputc	#':'
		mrc	p15, 0, r0, c1, c0
		kphex	r0, 8		/* control reg */
#endif
		kputc	#'\n'
		kphex	r5, 8		/* decompressed kernel start */
		kputc	#'-'
		kphex	r9, 8		/* decompressed kernel end  */
		kputc	#'>'
		kphex	r4, 8		/* kernel execution address */
		kputc	#'\n'
#endif
		.endm

		.macro	debug_reloc_end
#ifdef DEBUG
		kphex	r5, 8		/* end of kernel */
		kputc	#'\n'
		mov	r0, r4
		bl	memdump		/* dump 256 bytes at start of kernel */
#endif
		.endm

		.section ".start", #alloc, #execinstr
/*
 * sort out different calling conventions
 */
		.align
		.arm				@ Always enter in ARM state
start:
		.type	start,#function
		.rept	7
		mov	r0, r0
		.endr
   ARM(		mov	r0, r0		)
   ARM(		b	1f		)
 THUMB(		adr	r12, BSYM(1f)	)
 THUMB(		bx	r12		)

		.word	0x016f2818		@ Magic numbers to help the loader
		.word	start			@ absolute load/run zImage address
		.word	_edata			@ zImage end address
 THUMB(		.thumb			)
1:		mov	r7, r1			@ save architecture ID
		mov	r8, r2			@ save atags pointer

#ifndef __ARM_ARCH_2__
		/*
		 * Booting from Angel - need to enter SVC mode and disable
		 * FIQs/IRQs (numeric definitions from angel arm.h source).
		 * We only do this if we were in user mode on entry.
		 */
		mrs	r2, cpsr		@ get current mode
		tst	r2, #3			@ not user?
		bne	not_angel
		mov	r0, #0x17		@ angel_SWIreason_EnterSVC
 ARM(		swi	0x123456	)	@ angel_SWI_ARM
 THUMB(		svc	0xab		)	@ angel_SWI_THUMB
not_angel:
		mrs	r2, cpsr		@ turn off interrupts to
		orr	r2, r2, #0xc0		@ prevent angel from running
		msr	cpsr_c, r2
#else
		teqp	pc, #0x0c000003		@ turn off interrupts
#endif

		/*
		 * Note that some cache flushing and other stuff may
		 * be needed here - is there an Angel SWI call for this?
		 */

		/*
		 * some architecture specific code can be inserted
		 * by the linker here, but it should preserve r7, r8, and r9.
		 */

		.text

#ifdef CONFIG_AUTO_ZRELADDR
		@ determine final kernel image address
		mov	r4, pc
		and	r4, r4, #0xf8000000
		add	r4, r4, #TEXT_OFFSET
#else
		ldr	r4, =zreladdr
#endif

		bl	cache_on

restart:	adr	r0, LC0
		ldmia	r0, {r1, r2, r3, r6, r10, r11, r12}
		ldr	sp, [r0, #28]

		/*
		 * We might be running at a different address.  We need
		 * to fix up various pointers.
		 */
		sub	r0, r0, r1		@ calculate the delta offset
		add	r6, r6, r0		@ _edata
		add	r10, r10, r0		@ inflated kernel size location

		/*
		 * The kernel build system appends the size of the
		 * decompressed kernel at the end of the compressed data
		 * in little-endian form.
		 */
		ldrb	r9, [r10, #0]
		ldrb	lr, [r10, #1]
		orr	r9, r9, lr, lsl #8
		ldrb	lr, [r10, #2]
		ldrb	r10, [r10, #3]
		orr	r9, r9, lr, lsl #16
		orr	r9, r9, r10, lsl #24

#ifndef CONFIG_ZBOOT_ROM
		/* malloc space is above the relocated stack (64k max) */
		add	sp, sp, r0
		add	r10, sp, #0x10000
#else
		/*
		 * With ZBOOT_ROM the bss/stack is non relocatable,
		 * but someone could still run this code from RAM,
		 * in which case our reference is _edata.
		 */
		mov	r10, r6
#endif

		mov	r5, #0			@ init dtb size to 0
#ifdef CONFIG_ARM_APPENDED_DTB
/*
 *   r0  = delta
 *   r2  = BSS start
 *   r3  = BSS end
 *   r4  = final kernel address
 *   r5  = appended dtb size (still unknown)
 *   r6  = _edata
 *   r7  = architecture ID
 *   r8  = atags/device tree pointer
 *   r9  = size of decompressed image
 *   r10 = end of this image, including  bss/stack/malloc space if non XIP
 *   r11 = GOT start
 *   r12 = GOT end
 *   sp  = stack pointer
 *
 * if there are device trees (dtb) appended to zImage, advance r10 so that the
 * dtb data will get relocated along with the kernel if necessary.
 */

		ldr	lr, [r6, #0]
#ifndef __ARMEB__
		ldr	r1, =0xedfe0dd0		@ sig is 0xd00dfeed big endian
#else
		ldr	r1, =0xd00dfeed
#endif
		cmp	lr, r1
		bne	dtb_check_done		@ not found

#ifdef CONFIG_ARM_ATAG_DTB_COMPAT
		/*
		 * OK... Let's do some funky business here.
		 * If we do have a DTB appended to zImage, and we do have
		 * an ATAG list around, we want the later to be translated
		 * and folded into the former here.  To be on the safe side,
		 * let's temporarily move  the stack away into the malloc
		 * area.  No GOT fixup has occurred yet, but none of the
		 * code we're about to call uses any global variable.
		*/
		add	sp, sp, #0x10000
		stmfd	sp!, {r0-r3, ip, lr}
		mov	r0, r8
		mov	r1, r6
		sub	r2, sp, r6
		bl	atags_to_fdt

		/*
		 * If returned value is 1, there is no ATAG at the location
		 * pointed by r8.  Try the typical 0x100 offset from start
		 * of RAM and hope for the best.
		 */
		cmp	r0, #1
		sub	r0, r4, #TEXT_OFFSET
		add	r0, r0, #0x100
		mov	r1, r6
		sub	r2, sp, r6
		bleq	atags_to_fdt

		ldmfd	sp!, {r0-r3, ip, lr}
		sub	sp, sp, #0x10000
#endif

		mov	r8, r6			@ use the appended device tree

		/*
		 * Make sure that the DTB doesn't end up in the final
		 * kernel's .bss area. To do so, we adjust the decompressed
		 * kernel size to compensate if that .bss size is larger
		 * than the relocated code.
		 */
		ldr	r5, =_kernel_bss_size
		adr	r1, wont_overwrite
		sub	r1, r6, r1
		subs	r1, r5, r1
		addhi	r9, r9, r1

		/* Get the dtb's size */
		ldr	r5, [r6, #4]
#ifndef __ARMEB__
		/* convert r5 (dtb size) to little endian */
		eor	r1, r5, r5, ror #16
		bic	r1, r1, #0x00ff0000
		mov	r5, r5, ror #8
		eor	r5, r5, r1, lsr #8
#endif

		/* preserve 64-bit alignment */
		add	r5, r5, #7
		bic	r5, r5, #7

		/* relocate some pointers past the appended dtb */
		add	r6, r6, r5
		add	r10, r10, r5
		add	sp, sp, r5
dtb_check_done:
#endif

/*
 * Check to see if we will overwrite ourselves.
 *   r4  = final kernel address
 *   r9  = size of decompressed image
 *   r10 = end of this image, including  bss/stack/malloc space if non XIP
 * We basically want:
 *   r4 - 16k page directory >= r10 -> OK
 *   r4 + image length <= address of wont_overwrite -> OK
 */
		add	r10, r10, #16384
		cmp	r4, r10
		bhs	wont_overwrite
		add	r10, r4, r9
		adr	r9, wont_overwrite
		cmp	r10, r9
		bls	wont_overwrite

/*
 * Relocate ourselves past the end of the decompressed kernel.
 *   r6  = _edata
 *   r10 = end of the decompressed kernel
 * Because we always copy ahead, we need to do it from the end and go
 * backward in case the source and destination overlap.
 */
		/*
		 * Bump to the next 256-byte boundary with the size of
		 * the relocation code added. This avoids overwriting
		 * ourself when the offset is small.
		 */
		add	r10, r10, #((reloc_code_end - restart + 256) & ~255)
		bic	r10, r10, #255

		/* Get start of code we want to copy and align it down. */
		adr	r5, restart
		bic	r5, r5, #31

		sub	r9, r6, r5		@ size to copy
		add	r9, r9, #31		@ rounded up to a multiple
		bic	r9, r9, #31		@ ... of 32 bytes
		add	r6, r9, r5
		add	r9, r9, r10

1:		ldmdb	r6!, {r0 - r3, r10 - r12, lr}
		cmp	r6, r5
		stmdb	r9!, {r0 - r3, r10 - r12, lr}
		bhi	1b

		/* Preserve offset to relocated code. */
		sub	r6, r9, r6

#ifndef CONFIG_ZBOOT_ROM
		/* cache_clean_flush may use the stack, so relocate it */
		add	sp, sp, r6
#endif

		bl	cache_clean_flush

		adr	r0, BSYM(restart)
		add	r0, r0, r6
		mov	pc, r0

wont_overwrite:
/*
 * If delta is zero, we are running at the address we were linked at.
 *   r0  = delta
 *   r2  = BSS start
 *   r3  = BSS end
 *   r4  = kernel execution address
 *   r5  = appended dtb size (0 if not present)
 *   r7  = architecture ID
 *   r8  = atags pointer
 *   r11 = GOT start
 *   r12 = GOT end
 *   sp  = stack pointer
 */
		orrs	r1, r0, r5
		beq	not_relocated

		add	r11, r11, r0
		add	r12, r12, r0

#ifndef CONFIG_ZBOOT_ROM
		/*
		 * If we're running fully PIC === CONFIG_ZBOOT_ROM = n,
		 * we need to fix up pointers into the BSS region.
		 * Note that the stack pointer has already been fixed up.
		 */
		add	r2, r2, r0
		add	r3, r3, r0

		/*
		 * Relocate all entries in the GOT table.
		 * Bump bss entries to _edata + dtb size
		 */
1:		ldr	r1, [r11, #0]		@ relocate entries in the GOT
		add	r1, r1, r0		@ This fixes up C references
		cmp	r1, r2			@ if entry >= bss_start &&
		cmphs	r3, r1			@       bss_end > entry
		addhi	r1, r1, r5		@    entry += dtb size
		str	r1, [r11], #4		@ next entry
		cmp	r11, r12
		blo	1b

		/* bump our bss pointers too */
		add	r2, r2, r5
		add	r3, r3, r5

#else

		/*
		 * Relocate entries in the GOT table.  We only relocate
		 * the entries that are outside the (relocated) BSS region.
		 */
1:		ldr	r1, [r11, #0]		@ relocate entries in the GOT
		cmp	r1, r2			@ entry < bss_start ||
		cmphs	r3, r1			@ _end < entry
		addlo	r1, r1, r0		@ table.  This fixes up the
		str	r1, [r11], #4		@ C references.
		cmp	r11, r12
		blo	1b
#endif

not_relocated:	mov	r0, #0
1:		str	r0, [r2], #4		@ clear bss
		str	r0, [r2], #4
		str	r0, [r2], #4
		str	r0, [r2], #4
		cmp	r2, r3
		blo	1b

/*
 * The C runtime environment should now be setup sufficiently.
 * Set up some pointers, and start decompressing.
 *   r4  = kernel execution address
 *   r7  = architecture ID
 *   r8  = atags pointer
 */
		mov	r0, r4
		mov	r1, sp			@ malloc space above stack
		add	r2, sp, #0x10000	@ 64k max
		mov	r3, r7
		bl	decompress_kernel
		bl	cache_clean_flush
		bl	cache_off
		mov	r0, #0			@ must be zero
		mov	r1, r7			@ restore architecture number
		mov	r2, r8			@ restore atags pointer
 ARM(		mov	pc, r4	)		@ call kernel
 THUMB(		bx	r4	)		@ entry point is always ARM

		.align	2
		.type	LC0, #object
LC0:		.word	LC0			@ r1
		.word	__bss_start		@ r2
		.word	_end			@ r3
		.word	_edata			@ r6
		.word	input_data_end - 4	@ r10 (inflated size location)
		.word	_got_start		@ r11
		.word	_got_end		@ ip
		.word	.L_user_stack_end	@ sp
		.size	LC0, . - LC0

#ifdef CONFIG_ARCH_RPC
		.globl	params
params:		ldr	r0, =0x10000100		@ params_phys for RPC
		mov	pc, lr
		.ltorg
		.align
#endif

/*
 * Turn on the cache.  We need to setup some page tables so that we
 * can have both the I and D caches on.
 *
 * We place the page tables 16k down from the kernel execution address,
 * and we hope that nothing else is using it.  If we're using it, we
 * will go pop!
 *
 * On entry,
 *  r4 = kernel execution address
 *  r7 = architecture number
 *  r8 = atags pointer
 * On exit,
 *  r0, r1, r2, r3, r9, r10, r12 corrupted
 * This routine must preserve:
 *  r4, r7, r8
 */
		.align	5
cache_on:	mov	r3, #8			@ cache_on function
		b	call_cache_fn

/*
 * Initialize the highest priority protection region, PR7
 * to cover all 32bit address and cacheable and bufferable.
 */
__armv4_mpu_cache_on:
		mov	r0, #0x3f		@ 4G, the whole
		mcr	p15, 0, r0, c6, c7, 0	@ PR7 Area Setting
		mcr 	p15, 0, r0, c6, c7, 1

		mov	r0, #0x80		@ PR7
		mcr	p15, 0, r0, c2, c0, 0	@ D-cache on
		mcr	p15, 0, r0, c2, c0, 1	@ I-cache on
		mcr	p15, 0, r0, c3, c0, 0	@ write-buffer on

		mov	r0, #0xc000
		mcr	p15, 0, r0, c5, c0, 1	@ I-access permission
		mcr	p15, 0, r0, c5, c0, 0	@ D-access permission

		mov	r0, #0
		mcr	p15, 0, r0, c7, c10, 4	@ drain write buffer
		mcr	p15, 0, r0, c7, c5, 0	@ flush(inval) I-Cache
		mcr	p15, 0, r0, c7, c6, 0	@ flush(inval) D-Cache
		mrc	p15, 0, r0, c1, c0, 0	@ read control reg
						@ ...I .... ..D. WC.M
		orr	r0, r0, #0x002d		@ .... .... ..1. 11.1
		orr	r0, r0, #0x1000		@ ...1 .... .... ....

		mcr	p15, 0, r0, c1, c0, 0	@ write control reg

		mov	r0, #0
		mcr	p15, 0, r0, c7, c5, 0	@ flush(inval) I-Cache
		mcr	p15, 0, r0, c7, c6, 0	@ flush(inval) D-Cache
		mov	pc, lr

__armv3_mpu_cache_on:
		mov	r0, #0x3f		@ 4G, the whole
		mcr	p15, 0, r0, c6, c7, 0	@ PR7 Area Setting

		mov	r0, #0x80		@ PR7
		mcr	p15, 0, r0, c2, c0, 0	@ cache on
		mcr	p15, 0, r0, c3, c0, 0	@ write-buffer on

		mov	r0, #0xc000
		mcr	p15, 0, r0, c5, c0, 0	@ access permission

		mov	r0, #0
		mcr	p15, 0, r0, c7, c0, 0	@ invalidate whole cache v3
		/*
		 * ?? ARMv3 MMU does not allow reading the control register,
		 * does this really work on ARMv3 MPU?
		 */
		mrc	p15, 0, r0, c1, c0, 0	@ read control reg
						@ .... .... .... WC.M
		orr	r0, r0, #0x000d		@ .... .... .... 11.1
		/* ?? this overwrites the value constructed above? */
		mov	r0, #0
		mcr	p15, 0, r0, c1, c0, 0	@ write control reg

		/* ?? invalidate for the second time? */
		mcr	p15, 0, r0, c7, c0, 0	@ invalidate whole cache v3
		mov	pc, lr

#ifdef CONFIG_CPU_DCACHE_WRITETHROUGH
#define CB_BITS 0x08
#else
#define CB_BITS 0x0c
#endif

__setup_mmu:	sub	r3, r4, #16384		@ Page directory size
		bic	r3, r3, #0xff		@ Align the pointer
		bic	r3, r3, #0x3f00
/*
 * Initialise the page tables, turning on the cacheable and bufferable
 * bits for the RAM area only.
 */
		mov	r0, r3
		mov	r9, r0, lsr #18
		mov	r9, r9, lsl #18		@ start of RAM
		add	r10, r9, #0x10000000	@ a reasonable RAM size
		mov	r1, #0x12		@ XN|U + section mapping
		orr	r1, r1, #3 << 10	@ AP=11
		add	r2, r3, #16384
1:		cmp	r1, r9			@ if virt > start of RAM
		cmphs	r10, r1			@   && end of RAM > virt
		bic	r1, r1, #0x1c		@ clear XN|U + C + B
		orrlo	r1, r1, #0x10		@ Set XN|U for non-RAM
		orrhs	r1, r1, r6		@ set RAM section settings
		str	r1, [r0], #4		@ 1:1 mapping
		add	r1, r1, #1048576
		teq	r0, r2
		bne	1b
/*
 * If ever we are running from Flash, then we surely want the cache
 * to be enabled also for our execution instance...  We map 2MB of it
 * so there is no map overlap problem for up to 1 MB compressed kernel.
 * If the execution is in RAM then we would only be duplicating the above.
 */
		orr	r1, r6, #0x04		@ ensure B is set for this
		orr	r1, r1, #3 << 10
		mov	r2, pc
		mov	r2, r2, lsr #20
		orr	r1, r1, r2, lsl #20
		add	r0, r3, r2, lsl #2
		str	r1, [r0], #4
		add	r1, r1, #1048576
		str	r1, [r0]
		mov	pc, lr
ENDPROC(__setup_mmu)

__arm926ejs_mmu_cache_on:
#ifdef CONFIG_CPU_DCACHE_WRITETHROUGH
		mov	r0, #4			@ put dcache in WT mode
		mcr	p15, 7, r0, c15, c0, 0
#endif

__armv4_mmu_cache_on:
		mov	r12, lr
#ifdef CONFIG_MMU
		mov	r6, #CB_BITS | 0x12	@ U
		bl	__setup_mmu
		mov	r0, #0
		mcr	p15, 0, r0, c7, c10, 4	@ drain write buffer
		mcr	p15, 0, r0, c8, c7, 0	@ flush I,D TLBs
		mrc	p15, 0, r0, c1, c0, 0	@ read control reg
		orr	r0, r0, #0x5000		@ I-cache enable, RR cache replacement
		orr	r0, r0, #0x0030
#ifdef CONFIG_CPU_ENDIAN_BE8
		orr	r0, r0, #1 << 25	@ big-endian page tables
#endif
		bl	__common_mmu_cache_on
		mov	r0, #0
		mcr	p15, 0, r0, c8, c7, 0	@ flush I,D TLBs
#endif
		mov	pc, r12

__armv7_mmu_cache_on:
		mov	r12, lr
#ifdef CONFIG_MMU
		mrc	p15, 0, r11, c0, c1, 4	@ read ID_MMFR0
		tst	r11, #0xf		@ VMSA
		movne	r6, #CB_BITS | 0x02	@ !XN
		blne	__setup_mmu
		mov	r0, #0
		mcr	p15, 0, r0, c7, c10, 4	@ drain write buffer
		tst	r11, #0xf		@ VMSA
		mcrne	p15, 0, r0, c8, c7, 0	@ flush I,D TLBs
#endif
		mrc	p15, 0, r0, c1, c0, 0	@ read control reg
		orr	r0, r0, #0x5000		@ I-cache enable, RR cache replacement
		orr	r0, r0, #0x003c		@ write buffer
#ifdef CONFIG_MMU
#ifdef CONFIG_CPU_ENDIAN_BE8
		orr	r0, r0, #1 << 25	@ big-endian page tables
#endif
		orrne	r0, r0, #1		@ MMU enabled
		movne	r1, #0xfffffffd		@ domain 0 = client
		mcrne	p15, 0, r3, c2, c0, 0	@ load page table pointer
		mcrne	p15, 0, r1, c3, c0, 0	@ load domain access control
#endif
		mcr	p15, 0, r0, c7, c5, 4	@ ISB
		mcr	p15, 0, r0, c1, c0, 0	@ load control register
		mrc	p15, 0, r0, c1, c0, 0	@ and read it back
		mov	r0, #0
		mcr	p15, 0, r0, c7, c5, 4	@ ISB
		mov	pc, r12

__fa526_cache_on:
		mov	r12, lr
		mov	r6, #CB_BITS | 0x12	@ U
		bl	__setup_mmu
		mov	r0, #0
		mcr	p15, 0, r0, c7, c7, 0	@ Invalidate whole cache
		mcr	p15, 0, r0, c7, c10, 4	@ drain write buffer
		mcr	p15, 0, r0, c8, c7, 0	@ flush UTLB
		mrc	p15, 0, r0, c1, c0, 0	@ read control reg
		orr	r0, r0, #0x1000		@ I-cache enable
		bl	__common_mmu_cache_on
		mov	r0, #0
		mcr	p15, 0, r0, c8, c7, 0	@ flush UTLB
		mov	pc, r12

<<<<<<< HEAD
__arm6_mmu_cache_on:
		mov	r12, lr
		mov	r6, #CB_BITS | 0x12	@ U
		bl	__setup_mmu
		mov	r0, #0
		mcr	p15, 0, r0, c7, c0, 0	@ invalidate whole cache v3
		mcr	p15, 0, r0, c5, c0, 0	@ invalidate whole TLB v3
		mov	r0, #0x30
		bl	__common_mmu_cache_on
		mov	r0, #0
		mcr	p15, 0, r0, c5, c0, 0	@ invalidate whole TLB v3
		mov	pc, r12

=======
>>>>>>> 4cdfc2ec
__common_mmu_cache_on:
#ifndef CONFIG_THUMB2_KERNEL
#ifndef DEBUG
		orr	r0, r0, #0x000d		@ Write buffer, mmu
#endif
		mov	r1, #-1
		mcr	p15, 0, r3, c2, c0, 0	@ load page table pointer
		mcr	p15, 0, r1, c3, c0, 0	@ load domain access control
		b	1f
		.align	5			@ cache line aligned
1:		mcr	p15, 0, r0, c1, c0, 0	@ load control register
		mrc	p15, 0, r0, c1, c0, 0	@ and read it back to
		sub	pc, lr, r0, lsr #32	@ properly flush pipeline
#endif

#define PROC_ENTRY_SIZE (4*5)

/*
 * Here follow the relocatable cache support functions for the
 * various processors.  This is a generic hook for locating an
 * entry and jumping to an instruction at the specified offset
 * from the start of the block.  Please note this is all position
 * independent code.
 *
 *  r1  = corrupted
 *  r2  = corrupted
 *  r3  = block offset
 *  r9  = corrupted
 *  r12 = corrupted
 */

call_cache_fn:	adr	r12, proc_types
#ifdef CONFIG_CPU_CP15
		mrc	p15, 0, r9, c0, c0	@ get processor ID
#else
		ldr	r9, =CONFIG_PROCESSOR_ID
#endif
1:		ldr	r1, [r12, #0]		@ get value
		ldr	r2, [r12, #4]		@ get mask
		eor	r1, r1, r9		@ (real ^ match)
		tst	r1, r2			@       & mask
 ARM(		addeq	pc, r12, r3		) @ call cache function
 THUMB(		addeq	r12, r3			)
 THUMB(		moveq	pc, r12			) @ call cache function
		add	r12, r12, #PROC_ENTRY_SIZE
		b	1b

/*
 * Table for cache operations.  This is basically:
 *   - CPU ID match
 *   - CPU ID mask
 *   - 'cache on' method instruction
 *   - 'cache off' method instruction
 *   - 'cache flush' method instruction
 *
 * We match an entry using: ((real_id ^ match) & mask) == 0
 *
 * Writethrough caches generally only need 'on' and 'off'
 * methods.  Writeback caches _must_ have the flush method
 * defined.
 */
		.align	2
		.type	proc_types,#object
proc_types:
		.word	0x00000000		@ old ARM ID
		.word	0x0000f000
		mov	pc, lr
 THUMB(		nop				)
		mov	pc, lr
 THUMB(		nop				)
		mov	pc, lr
 THUMB(		nop				)

		.word	0x41007000		@ ARM7/710
		.word	0xfff8fe00
		mov	pc, lr
 THUMB(		nop				)
		mov	pc, lr
 THUMB(		nop				)
		mov	pc, lr
 THUMB(		nop				)

		.word	0x41807200		@ ARM720T (writethrough)
		.word	0xffffff00
		W(b)	__armv4_mmu_cache_on
		W(b)	__armv4_mmu_cache_off
		mov	pc, lr
 THUMB(		nop				)

		.word	0x41007400		@ ARM74x
		.word	0xff00ff00
		W(b)	__armv3_mpu_cache_on
		W(b)	__armv3_mpu_cache_off
		W(b)	__armv3_mpu_cache_flush
		
		.word	0x41009400		@ ARM94x
		.word	0xff00ff00
		W(b)	__armv4_mpu_cache_on
		W(b)	__armv4_mpu_cache_off
		W(b)	__armv4_mpu_cache_flush

		.word	0x41069260		@ ARM926EJ-S (v5TEJ)
		.word	0xff0ffff0
		W(b)	__arm926ejs_mmu_cache_on
		W(b)	__armv4_mmu_cache_off
		W(b)	__armv5tej_mmu_cache_flush

		.word	0x00007000		@ ARM7 IDs
		.word	0x0000f000
		mov	pc, lr
 THUMB(		nop				)
		mov	pc, lr
 THUMB(		nop				)
		mov	pc, lr
 THUMB(		nop				)

		@ Everything from here on will be the new ID system.

		.word	0x4401a100		@ sa110 / sa1100
		.word	0xffffffe0
		W(b)	__armv4_mmu_cache_on
		W(b)	__armv4_mmu_cache_off
		W(b)	__armv4_mmu_cache_flush

		.word	0x6901b110		@ sa1110
		.word	0xfffffff0
		W(b)	__armv4_mmu_cache_on
		W(b)	__armv4_mmu_cache_off
		W(b)	__armv4_mmu_cache_flush

		.word	0x56056900
		.word	0xffffff00		@ PXA9xx
		W(b)	__armv4_mmu_cache_on
		W(b)	__armv4_mmu_cache_off
		W(b)	__armv4_mmu_cache_flush

		.word	0x56158000		@ PXA168
		.word	0xfffff000
		W(b)	__armv4_mmu_cache_on
		W(b)	__armv4_mmu_cache_off
		W(b)	__armv5tej_mmu_cache_flush

		.word	0x56050000		@ Feroceon
		.word	0xff0f0000
		W(b)	__armv4_mmu_cache_on
		W(b)	__armv4_mmu_cache_off
		W(b)	__armv5tej_mmu_cache_flush

#ifdef CONFIG_CPU_FEROCEON_OLD_ID
		/* this conflicts with the standard ARMv5TE entry */
		.long	0x41009260		@ Old Feroceon
		.long	0xff00fff0
		b	__armv4_mmu_cache_on
		b	__armv4_mmu_cache_off
		b	__armv5tej_mmu_cache_flush
#endif

		.word	0x66015261		@ FA526
		.word	0xff01fff1
		W(b)	__fa526_cache_on
		W(b)	__armv4_mmu_cache_off
		W(b)	__fa526_cache_flush

		@ These match on the architecture ID

		.word	0x00020000		@ ARMv4T
		.word	0x000f0000
		W(b)	__armv4_mmu_cache_on
		W(b)	__armv4_mmu_cache_off
		W(b)	__armv4_mmu_cache_flush

		.word	0x00050000		@ ARMv5TE
		.word	0x000f0000
		W(b)	__armv4_mmu_cache_on
		W(b)	__armv4_mmu_cache_off
		W(b)	__armv4_mmu_cache_flush

		.word	0x00060000		@ ARMv5TEJ
		.word	0x000f0000
		W(b)	__armv4_mmu_cache_on
		W(b)	__armv4_mmu_cache_off
		W(b)	__armv5tej_mmu_cache_flush

		.word	0x0007b000		@ ARMv6
		.word	0x000ff000
		W(b)	__armv4_mmu_cache_on
		W(b)	__armv4_mmu_cache_off
		W(b)	__armv6_mmu_cache_flush

		.word	0x000f0000		@ new CPU Id
		.word	0x000f0000
		W(b)	__armv7_mmu_cache_on
		W(b)	__armv7_mmu_cache_off
		W(b)	__armv7_mmu_cache_flush

		.word	0			@ unrecognised type
		.word	0
		mov	pc, lr
 THUMB(		nop				)
		mov	pc, lr
 THUMB(		nop				)
		mov	pc, lr
 THUMB(		nop				)

		.size	proc_types, . - proc_types

		/*
		 * If you get a "non-constant expression in ".if" statement"
		 * error from the assembler on this line, check that you have
		 * not accidentally written a "b" instruction where you should
		 * have written W(b).
		 */
		.if (. - proc_types) % PROC_ENTRY_SIZE != 0
		.error "The size of one or more proc_types entries is wrong."
		.endif

/*
 * Turn off the Cache and MMU.  ARMv3 does not support
 * reading the control register, but ARMv4 does.
 *
 * On exit,
 *  r0, r1, r2, r3, r9, r12 corrupted
 * This routine must preserve:
 *  r4, r7, r8
 */
		.align	5
cache_off:	mov	r3, #12			@ cache_off function
		b	call_cache_fn

__armv4_mpu_cache_off:
		mrc	p15, 0, r0, c1, c0
		bic	r0, r0, #0x000d
		mcr	p15, 0, r0, c1, c0	@ turn MPU and cache off
		mov	r0, #0
		mcr	p15, 0, r0, c7, c10, 4	@ drain write buffer
		mcr	p15, 0, r0, c7, c6, 0	@ flush D-Cache
		mcr	p15, 0, r0, c7, c5, 0	@ flush I-Cache
		mov	pc, lr

__armv3_mpu_cache_off:
		mrc	p15, 0, r0, c1, c0
		bic	r0, r0, #0x000d
		mcr	p15, 0, r0, c1, c0, 0	@ turn MPU and cache off
		mov	r0, #0
		mcr	p15, 0, r0, c7, c0, 0	@ invalidate whole cache v3
		mov	pc, lr

__armv4_mmu_cache_off:
#ifdef CONFIG_MMU
		mrc	p15, 0, r0, c1, c0
		bic	r0, r0, #0x000d
		mcr	p15, 0, r0, c1, c0	@ turn MMU and cache off
		mov	r0, #0
		mcr	p15, 0, r0, c7, c7	@ invalidate whole cache v4
		mcr	p15, 0, r0, c8, c7	@ invalidate whole TLB v4
#endif
		mov	pc, lr

__armv7_mmu_cache_off:
		mrc	p15, 0, r0, c1, c0
#ifdef CONFIG_MMU
		bic	r0, r0, #0x000d
#else
		bic	r0, r0, #0x000c
#endif
		mcr	p15, 0, r0, c1, c0	@ turn MMU and cache off
		mov	r12, lr
		bl	__armv7_mmu_cache_flush
		mov	r0, #0
#ifdef CONFIG_MMU
		mcr	p15, 0, r0, c8, c7, 0	@ invalidate whole TLB
#endif
		mcr	p15, 0, r0, c7, c5, 6	@ invalidate BTC
		mcr	p15, 0, r0, c7, c10, 4	@ DSB
		mcr	p15, 0, r0, c7, c5, 4	@ ISB
		mov	pc, r12

/*
 * Clean and flush the cache to maintain consistency.
 *
 * On exit,
 *  r1, r2, r3, r9, r10, r11, r12 corrupted
 * This routine must preserve:
 *  r4, r6, r7, r8
 */
		.align	5
cache_clean_flush:
		mov	r3, #16
		b	call_cache_fn

__armv4_mpu_cache_flush:
		mov	r2, #1
		mov	r3, #0
		mcr	p15, 0, ip, c7, c6, 0	@ invalidate D cache
		mov	r1, #7 << 5		@ 8 segments
1:		orr	r3, r1, #63 << 26	@ 64 entries
2:		mcr	p15, 0, r3, c7, c14, 2	@ clean & invalidate D index
		subs	r3, r3, #1 << 26
		bcs	2b			@ entries 63 to 0
		subs 	r1, r1, #1 << 5
		bcs	1b			@ segments 7 to 0

		teq	r2, #0
		mcrne	p15, 0, ip, c7, c5, 0	@ invalidate I cache
		mcr	p15, 0, ip, c7, c10, 4	@ drain WB
		mov	pc, lr
		
__fa526_cache_flush:
		mov	r1, #0
		mcr	p15, 0, r1, c7, c14, 0	@ clean and invalidate D cache
		mcr	p15, 0, r1, c7, c5, 0	@ flush I cache
		mcr	p15, 0, r1, c7, c10, 4	@ drain WB
		mov	pc, lr

__armv6_mmu_cache_flush:
		mov	r1, #0
		mcr	p15, 0, r1, c7, c14, 0	@ clean+invalidate D
		mcr	p15, 0, r1, c7, c5, 0	@ invalidate I+BTB
		mcr	p15, 0, r1, c7, c15, 0	@ clean+invalidate unified
		mcr	p15, 0, r1, c7, c10, 4	@ drain WB
		mov	pc, lr

__armv7_mmu_cache_flush:
		mrc	p15, 0, r10, c0, c1, 5	@ read ID_MMFR1
		tst	r10, #0xf << 16		@ hierarchical cache (ARMv7)
		mov	r10, #0
		beq	hierarchical
		mcr	p15, 0, r10, c7, c14, 0	@ clean+invalidate D
		b	iflush
hierarchical:
		mcr	p15, 0, r10, c7, c10, 5	@ DMB
		stmfd	sp!, {r0-r7, r9-r11}
		mrc	p15, 1, r0, c0, c0, 1	@ read clidr
		ands	r3, r0, #0x7000000	@ extract loc from clidr
		mov	r3, r3, lsr #23		@ left align loc bit field
		beq	finished		@ if loc is 0, then no need to clean
		mov	r10, #0			@ start clean at cache level 0
loop1:
		add	r2, r10, r10, lsr #1	@ work out 3x current cache level
		mov	r1, r0, lsr r2		@ extract cache type bits from clidr
		and	r1, r1, #7		@ mask of the bits for current cache only
		cmp	r1, #2			@ see what cache we have at this level
		blt	skip			@ skip if no cache, or just i-cache
		mcr	p15, 2, r10, c0, c0, 0	@ select current cache level in cssr
		mcr	p15, 0, r10, c7, c5, 4	@ isb to sych the new cssr&csidr
		mrc	p15, 1, r1, c0, c0, 0	@ read the new csidr
		and	r2, r1, #7		@ extract the length of the cache lines
		add	r2, r2, #4		@ add 4 (line length offset)
		ldr	r4, =0x3ff
		ands	r4, r4, r1, lsr #3	@ find maximum number on the way size
		clz	r5, r4			@ find bit position of way size increment
		ldr	r7, =0x7fff
		ands	r7, r7, r1, lsr #13	@ extract max number of the index size
loop2:
		mov	r9, r4			@ create working copy of max way size
loop3:
 ARM(		orr	r11, r10, r9, lsl r5	) @ factor way and cache number into r11
 ARM(		orr	r11, r11, r7, lsl r2	) @ factor index number into r11
 THUMB(		lsl	r6, r9, r5		)
 THUMB(		orr	r11, r10, r6		) @ factor way and cache number into r11
 THUMB(		lsl	r6, r7, r2		)
 THUMB(		orr	r11, r11, r6		) @ factor index number into r11
		mcr	p15, 0, r11, c7, c14, 2	@ clean & invalidate by set/way
		subs	r9, r9, #1		@ decrement the way
		bge	loop3
		subs	r7, r7, #1		@ decrement the index
		bge	loop2
skip:
		add	r10, r10, #2		@ increment cache number
		cmp	r3, r10
		bgt	loop1
finished:
		ldmfd	sp!, {r0-r7, r9-r11}
		mov	r10, #0			@ swith back to cache level 0
		mcr	p15, 2, r10, c0, c0, 0	@ select current cache level in cssr
iflush:
		mcr	p15, 0, r10, c7, c10, 4	@ DSB
		mcr	p15, 0, r10, c7, c5, 0	@ invalidate I+BTB
		mcr	p15, 0, r10, c7, c10, 4	@ DSB
		mcr	p15, 0, r10, c7, c5, 4	@ ISB
		mov	pc, lr

__armv5tej_mmu_cache_flush:
1:		mrc	p15, 0, r15, c7, c14, 3	@ test,clean,invalidate D cache
		bne	1b
		mcr	p15, 0, r0, c7, c5, 0	@ flush I cache
		mcr	p15, 0, r0, c7, c10, 4	@ drain WB
		mov	pc, lr

__armv4_mmu_cache_flush:
		mov	r2, #64*1024		@ default: 32K dcache size (*2)
		mov	r11, #32		@ default: 32 byte line size
		mrc	p15, 0, r3, c0, c0, 1	@ read cache type
		teq	r3, r9			@ cache ID register present?
		beq	no_cache_id
		mov	r1, r3, lsr #18
		and	r1, r1, #7
		mov	r2, #1024
		mov	r2, r2, lsl r1		@ base dcache size *2
		tst	r3, #1 << 14		@ test M bit
		addne	r2, r2, r2, lsr #1	@ +1/2 size if M == 1
		mov	r3, r3, lsr #12
		and	r3, r3, #3
		mov	r11, #8
		mov	r11, r11, lsl r3	@ cache line size in bytes
no_cache_id:
		mov	r1, pc
		bic	r1, r1, #63		@ align to longest cache line
		add	r2, r1, r2
1:
 ARM(		ldr	r3, [r1], r11		) @ s/w flush D cache
 THUMB(		ldr     r3, [r1]		) @ s/w flush D cache
 THUMB(		add     r1, r1, r11		)
		teq	r1, r2
		bne	1b

		mcr	p15, 0, r1, c7, c5, 0	@ flush I cache
		mcr	p15, 0, r1, c7, c6, 0	@ flush D cache
		mcr	p15, 0, r1, c7, c10, 4	@ drain WB
		mov	pc, lr

__armv3_mmu_cache_flush:
__armv3_mpu_cache_flush:
		mov	r1, #0
		mcr	p15, 0, r1, c7, c0, 0	@ invalidate whole cache v3
		mov	pc, lr

/*
 * Various debugging routines for printing hex characters and
 * memory, which again must be relocatable.
 */
#ifdef DEBUG
		.align	2
		.type	phexbuf,#object
phexbuf:	.space	12
		.size	phexbuf, . - phexbuf

@ phex corrupts {r0, r1, r2, r3}
phex:		adr	r3, phexbuf
		mov	r2, #0
		strb	r2, [r3, r1]
1:		subs	r1, r1, #1
		movmi	r0, r3
		bmi	puts
		and	r2, r0, #15
		mov	r0, r0, lsr #4
		cmp	r2, #10
		addge	r2, r2, #7
		add	r2, r2, #'0'
		strb	r2, [r3, r1]
		b	1b

@ puts corrupts {r0, r1, r2, r3}
puts:		loadsp	r3, r1
1:		ldrb	r2, [r0], #1
		teq	r2, #0
		moveq	pc, lr
2:		writeb	r2, r3
		mov	r1, #0x00020000
3:		subs	r1, r1, #1
		bne	3b
		teq	r2, #'\n'
		moveq	r2, #'\r'
		beq	2b
		teq	r0, #0
		bne	1b
		mov	pc, lr
@ putc corrupts {r0, r1, r2, r3}
putc:
		mov	r2, r0
		mov	r0, #0
		loadsp	r3, r1
		b	2b

@ memdump corrupts {r0, r1, r2, r3, r10, r11, r12, lr}
memdump:	mov	r12, r0
		mov	r10, lr
		mov	r11, #0
2:		mov	r0, r11, lsl #2
		add	r0, r0, r12
		mov	r1, #8
		bl	phex
		mov	r0, #':'
		bl	putc
1:		mov	r0, #' '
		bl	putc
		ldr	r0, [r12, r11, lsl #2]
		mov	r1, #8
		bl	phex
		and	r0, r11, #7
		teq	r0, #3
		moveq	r0, #' '
		bleq	putc
		and	r0, r11, #7
		add	r11, r11, #1
		teq	r0, #7
		bne	1b
		mov	r0, #'\n'
		bl	putc
		cmp	r11, #64
		blt	2b
		mov	pc, r10
#endif

		.ltorg
reloc_code_end:

		.align
		.section ".stack", "aw", %nobits
.L_user_stack:	.space	4096
.L_user_stack_end:<|MERGE_RESOLUTION|>--- conflicted
+++ resolved
@@ -686,22 +686,6 @@
 		mcr	p15, 0, r0, c8, c7, 0	@ flush UTLB
 		mov	pc, r12
 
-<<<<<<< HEAD
-__arm6_mmu_cache_on:
-		mov	r12, lr
-		mov	r6, #CB_BITS | 0x12	@ U
-		bl	__setup_mmu
-		mov	r0, #0
-		mcr	p15, 0, r0, c7, c0, 0	@ invalidate whole cache v3
-		mcr	p15, 0, r0, c5, c0, 0	@ invalidate whole TLB v3
-		mov	r0, #0x30
-		bl	__common_mmu_cache_on
-		mov	r0, #0
-		mcr	p15, 0, r0, c5, c0, 0	@ invalidate whole TLB v3
-		mov	pc, r12
-
-=======
->>>>>>> 4cdfc2ec
 __common_mmu_cache_on:
 #ifndef CONFIG_THUMB2_KERNEL
 #ifndef DEBUG
