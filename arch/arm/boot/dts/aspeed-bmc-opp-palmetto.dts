--- conflicted
+++ resolved
@@ -32,15 +32,9 @@
 			no-map;
 		};
 
-<<<<<<< HEAD
-		flash_memory: region@98000000 {
-			no-map;
-			reg = <0x98000000 0x01000000>; /* 16MB */
-=======
 		flash_memory: region@5c000000 {
 			no-map;
 			reg = <0x5C000000 0x02000000>; /* 32MB */
->>>>>>> 0ecfebd2
 		};
 	};
 
