--- conflicted
+++ resolved
@@ -343,10 +343,6 @@
 
 asmlinkage int syscall_trace_entry(struct pt_regs *regs)
 {
-<<<<<<< HEAD
-	if (ptrace_report_syscall_entry(regs))
-		return ULONG_MAX;
-=======
 	if (test_thread_flag(TIF_SYSCALL_TRACE))
 		if (ptrace_report_syscall_entry(regs))
 			return ULONG_MAX;
@@ -355,16 +351,12 @@
 	if (test_thread_flag(TIF_SYSCALL_TRACEPOINT))
 		trace_sys_enter(regs, syscall_get_nr(current, regs));
 #endif
->>>>>>> 88084a3d
 
 	return regs->r8;
 }
 
 asmlinkage void syscall_trace_exit(struct pt_regs *regs)
 {
-<<<<<<< HEAD
-	ptrace_report_syscall_exit(regs, 0);
-=======
 	if (test_thread_flag(TIF_SYSCALL_TRACE))
 		ptrace_report_syscall_exit(regs, 0);
 
@@ -408,5 +400,4 @@
 		return *addr;
 	else
 		return 0;
->>>>>>> 88084a3d
 }