/* SPDX-License-Identifier: GPL-2.0 */
#ifndef _ASM_X86_ALTERNATIVE_H
#define _ASM_X86_ALTERNATIVE_H

#include <linux/types.h>
#include <linux/stringify.h>
#include <asm/asm.h>

#define ALTINSTR_FLAG_INV	(1 << 15)
#define ALT_NOT(feat)		((feat) | ALTINSTR_FLAG_INV)

#ifndef __ASSEMBLY__

#include <linux/stddef.h>

/*
 * Alternative inline assembly for SMP.
 *
 * The LOCK_PREFIX macro defined here replaces the LOCK and
 * LOCK_PREFIX macros used everywhere in the source tree.
 *
 * SMP alternatives use the same data structures as the other
 * alternatives and the X86_FEATURE_UP flag to indicate the case of a
 * UP system running a SMP kernel.  The existing apply_alternatives()
 * works fine for patching a SMP kernel for UP.
 *
 * The SMP alternative tables can be kept after boot and contain both
 * UP and SMP versions of the instructions to allow switching back to
 * SMP at runtime, when hotplugging in a new CPU, which is especially
 * useful in virtualized environments.
 *
 * The very common lock prefix is handled as special case in a
 * separate table which is a pure address list without replacement ptr
 * and size information.  That keeps the table sizes small.
 */

#ifdef CONFIG_SMP
#define LOCK_PREFIX_HERE \
		".pushsection .smp_locks,\"a\"\n"	\
		".balign 4\n"				\
		".long 671f - .\n" /* offset */		\
		".popsection\n"				\
		"671:"

#define LOCK_PREFIX LOCK_PREFIX_HERE "\n\tlock; "

#else /* ! CONFIG_SMP */
#define LOCK_PREFIX_HERE ""
#define LOCK_PREFIX ""
#endif

/*
 * objtool annotation to ignore the alternatives and only consider the original
 * instruction(s).
 */
#define ANNOTATE_IGNORE_ALTERNATIVE				\
	"999:\n\t"						\
	".pushsection .discard.ignore_alts\n\t"			\
	".long 999b - .\n\t"					\
	".popsection\n\t"

struct alt_instr {
	s32 instr_offset;	/* original instruction */
	s32 repl_offset;	/* offset to replacement instruction */
	u16 cpuid;		/* cpuid bit set for replacement */
	u8  instrlen;		/* length of original instruction */
	u8  replacementlen;	/* length of new instruction */
} __packed;

/*
 * Debug flag that can be tested to see whether alternative
 * instructions were patched in already:
 */
extern int alternatives_patched;

extern void alternative_instructions(void);
extern void apply_alternatives(struct alt_instr *start, struct alt_instr *end);

struct module;

#ifdef CONFIG_SMP
extern void alternatives_smp_module_add(struct module *mod, char *name,
					void *locks, void *locks_end,
					void *text, void *text_end);
extern void alternatives_smp_module_del(struct module *mod);
extern void alternatives_enable_smp(void);
extern int alternatives_text_reserved(void *start, void *end);
extern bool skip_smp_alternatives;
#else
static inline void alternatives_smp_module_add(struct module *mod, char *name,
					       void *locks, void *locks_end,
					       void *text, void *text_end) {}
static inline void alternatives_smp_module_del(struct module *mod) {}
static inline void alternatives_enable_smp(void) {}
static inline int alternatives_text_reserved(void *start, void *end)
{
	return 0;
}
#endif	/* CONFIG_SMP */

#define b_replacement(num)	"664"#num
#define e_replacement(num)	"665"#num

#define alt_end_marker		"663"
#define alt_slen		"662b-661b"
#define alt_total_slen		alt_end_marker"b-661b"
#define alt_rlen(num)		e_replacement(num)"f-"b_replacement(num)"f"

#define OLDINSTR(oldinstr, num)						\
	"# ALT: oldnstr\n"						\
	"661:\n\t" oldinstr "\n662:\n"					\
	"# ALT: padding\n"						\
	".skip -(((" alt_rlen(num) ")-(" alt_slen ")) > 0) * "		\
		"((" alt_rlen(num) ")-(" alt_slen ")),0x90\n"		\
	alt_end_marker ":\n"

/*
 * gas compatible max based on the idea from:
 * http://graphics.stanford.edu/~seander/bithacks.html#IntegerMinOrMax
 *
 * The additional "-" is needed because gas uses a "true" value of -1.
 */
#define alt_max_short(a, b)	"((" a ") ^ (((" a ") ^ (" b ")) & -(-((" a ") < (" b ")))))"

/*
 * Pad the second replacement alternative with additional NOPs if it is
 * additionally longer than the first replacement alternative.
 */
#define OLDINSTR_2(oldinstr, num1, num2) \
	"# ALT: oldinstr2\n"									\
	"661:\n\t" oldinstr "\n662:\n"								\
	"# ALT: padding2\n"									\
	".skip -((" alt_max_short(alt_rlen(num1), alt_rlen(num2)) " - (" alt_slen ")) > 0) * "	\
		"(" alt_max_short(alt_rlen(num1), alt_rlen(num2)) " - (" alt_slen ")), 0x90\n"	\
	alt_end_marker ":\n"

#define OLDINSTR_3(oldinsn, n1, n2, n3)								\
	"# ALT: oldinstr3\n"									\
	"661:\n\t" oldinsn "\n662:\n"								\
	"# ALT: padding3\n"									\
	".skip -((" alt_max_short(alt_max_short(alt_rlen(n1), alt_rlen(n2)), alt_rlen(n3))	\
		" - (" alt_slen ")) > 0) * "							\
		"(" alt_max_short(alt_max_short(alt_rlen(n1), alt_rlen(n2)), alt_rlen(n3))	\
		" - (" alt_slen ")), 0x90\n"							\
	alt_end_marker ":\n"

#define ALTINSTR_ENTRY(feature, num)					      \
	" .long 661b - .\n"				/* label           */ \
	" .long " b_replacement(num)"f - .\n"		/* new instruction */ \
	" .word " __stringify(feature) "\n"		/* feature bit     */ \
	" .byte " alt_total_slen "\n"			/* source len      */ \
	" .byte " alt_rlen(num) "\n"			/* replacement len */

#define ALTINSTR_REPLACEMENT(newinstr, num)		/* replacement */	\
	"# ALT: replacement " #num "\n"						\
	b_replacement(num)":\n\t" newinstr "\n" e_replacement(num) ":\n"

/* alternative assembly primitive: */
#define ALTERNATIVE(oldinstr, newinstr, feature)			\
	OLDINSTR(oldinstr, 1)						\
	".pushsection .altinstructions,\"a\"\n"				\
	ALTINSTR_ENTRY(feature, 1)					\
	".popsection\n"							\
	".pushsection .altinstr_replacement, \"ax\"\n"			\
	ALTINSTR_REPLACEMENT(newinstr, 1)				\
	".popsection\n"

#define ALTERNATIVE_2(oldinstr, newinstr1, feature1, newinstr2, feature2)\
	OLDINSTR_2(oldinstr, 1, 2)					\
	".pushsection .altinstructions,\"a\"\n"				\
	ALTINSTR_ENTRY(feature1, 1)					\
	ALTINSTR_ENTRY(feature2, 2)					\
	".popsection\n"							\
	".pushsection .altinstr_replacement, \"ax\"\n"			\
	ALTINSTR_REPLACEMENT(newinstr1, 1)				\
	ALTINSTR_REPLACEMENT(newinstr2, 2)				\
	".popsection\n"

/* If @feature is set, patch in @newinstr_yes, otherwise @newinstr_no. */
#define ALTERNATIVE_TERNARY(oldinstr, feature, newinstr_yes, newinstr_no) \
	ALTERNATIVE_2(oldinstr, newinstr_no, X86_FEATURE_ALWAYS,	\
		      newinstr_yes, feature)

#define ALTERNATIVE_3(oldinsn, newinsn1, feat1, newinsn2, feat2, newinsn3, feat3) \
	OLDINSTR_3(oldinsn, 1, 2, 3)						\
	".pushsection .altinstructions,\"a\"\n"					\
	ALTINSTR_ENTRY(feat1, 1)						\
	ALTINSTR_ENTRY(feat2, 2)						\
	ALTINSTR_ENTRY(feat3, 3)						\
	".popsection\n"								\
	".pushsection .altinstr_replacement, \"ax\"\n"				\
	ALTINSTR_REPLACEMENT(newinsn1, 1)					\
	ALTINSTR_REPLACEMENT(newinsn2, 2)					\
	ALTINSTR_REPLACEMENT(newinsn3, 3)					\
	".popsection\n"

/*
 * Alternative instructions for different CPU types or capabilities.
 *
 * This allows to use optimized instructions even on generic binary
 * kernels.
 *
 * length of oldinstr must be longer or equal the length of newinstr
 * It can be padded with nops as needed.
 *
 * For non barrier like inlines please define new variants
 * without volatile and memory clobber.
 */
#define alternative(oldinstr, newinstr, feature)			\
	asm_inline volatile (ALTERNATIVE(oldinstr, newinstr, feature) : : : "memory")

#define alternative_2(oldinstr, newinstr1, feature1, newinstr2, feature2) \
	asm_inline volatile(ALTERNATIVE_2(oldinstr, newinstr1, feature1, newinstr2, feature2) ::: "memory")

#define alternative_ternary(oldinstr, feature, newinstr_yes, newinstr_no) \
	asm_inline volatile(ALTERNATIVE_TERNARY(oldinstr, feature, newinstr_yes, newinstr_no) ::: "memory")

/*
 * Alternative inline assembly with input.
 *
 * Peculiarities:
 * No memory clobber here.
 * Argument numbers start with 1.
 * Leaving an unused argument 0 to keep API compatibility.
 */
#define alternative_input(oldinstr, newinstr, feature, input...)	\
	asm_inline volatile (ALTERNATIVE(oldinstr, newinstr, feature)	\
		: : "i" (0), ## input)

/*
 * This is similar to alternative_input. But it has two features and
 * respective instructions.
 *
 * If CPU has feature2, newinstr2 is used.
 * Otherwise, if CPU has feature1, newinstr1 is used.
 * Otherwise, oldinstr is used.
 */
#define alternative_input_2(oldinstr, newinstr1, feature1, newinstr2,	     \
			   feature2, input...)				     \
	asm_inline volatile(ALTERNATIVE_2(oldinstr, newinstr1, feature1,     \
		newinstr2, feature2)					     \
		: : "i" (0), ## input)

/* Like alternative_input, but with a single output argument */
#define alternative_io(oldinstr, newinstr, feature, output, input...)	\
	asm_inline volatile (ALTERNATIVE(oldinstr, newinstr, feature)	\
		: output : "i" (0), ## input)

/* Like alternative_io, but for replacing a direct call with another one. */
#define alternative_call(oldfunc, newfunc, feature, output, input...)	\
	asm_inline volatile (ALTERNATIVE("call %P[old]", "call %P[new]", feature) \
		: output : [old] "i" (oldfunc), [new] "i" (newfunc), ## input)

/*
 * Like alternative_call, but there are two features and respective functions.
 * If CPU has feature2, function2 is used.
 * Otherwise, if CPU has feature1, function1 is used.
 * Otherwise, old function is used.
 */
#define alternative_call_2(oldfunc, newfunc1, feature1, newfunc2, feature2,   \
			   output, input...)				      \
	asm_inline volatile (ALTERNATIVE_2("call %P[old]", "call %P[new1]", feature1,\
		"call %P[new2]", feature2)				      \
		: output, ASM_CALL_CONSTRAINT				      \
		: [old] "i" (oldfunc), [new1] "i" (newfunc1),		      \
		  [new2] "i" (newfunc2), ## input)

/*
 * use this macro(s) if you need more than one output parameter
 * in alternative_io
 */
#define ASM_OUTPUT2(a...) a

/*
 * use this macro if you need clobbers but no inputs in
 * alternative_{input,io,call}()
 */
#define ASM_NO_INPUT_CLOBBER(clbr...) "i" (0) : clbr

#else /* __ASSEMBLY__ */

#ifdef CONFIG_SMP
	.macro LOCK_PREFIX
672:	lock
	.pushsection .smp_locks,"a"
	.balign 4
	.long 672b - .
	.popsection
	.endm
#else
	.macro LOCK_PREFIX
	.endm
#endif

/*
 * objtool annotation to ignore the alternatives and only consider the original
 * instruction(s).
 */
.macro ANNOTATE_IGNORE_ALTERNATIVE
	.Lannotate_\@:
	.pushsection .discard.ignore_alts
	.long .Lannotate_\@ - .
	.popsection
.endm

/*
 * Issue one struct alt_instr descriptor entry (need to put it into
 * the section .altinstructions, see below). This entry contains
 * enough information for the alternatives patching code to patch an
 * instruction. See apply_alternatives().
 */
<<<<<<< HEAD
.macro altinstruction_entry orig alt feature orig_len alt_len pad_len
=======
.macro altinstruction_entry orig alt feature orig_len alt_len
>>>>>>> 2c88d45e
	.long \orig - .
	.long \alt - .
	.word \feature
	.byte \orig_len
	.byte \alt_len
<<<<<<< HEAD
	.byte \pad_len
=======
>>>>>>> 2c88d45e
.endm

/*
 * Define an alternative between two instructions. If @feature is
 * present, early code in apply_alternatives() replaces @oldinstr with
 * @newinstr. ".skip" directive takes care of proper instruction padding
 * in case @newinstr is longer than @oldinstr.
 */
.macro ALTERNATIVE oldinstr, newinstr, feature
140:
	\oldinstr
141:
	.skip -(((144f-143f)-(141b-140b)) > 0) * ((144f-143f)-(141b-140b)),0x90
142:

	.pushsection .altinstructions,"a"
<<<<<<< HEAD
	altinstruction_entry 140b,143f,\feature,142b-140b,144f-143f,142b-141b
=======
	altinstruction_entry 140b,143f,\feature,142b-140b,144f-143f
>>>>>>> 2c88d45e
	.popsection

	.pushsection .altinstr_replacement,"ax"
143:
	\newinstr
144:
	.popsection
.endm

#define old_len			141b-140b
#define new_len1		144f-143f
#define new_len2		145f-144f

/*
 * gas compatible max based on the idea from:
 * http://graphics.stanford.edu/~seander/bithacks.html#IntegerMinOrMax
 *
 * The additional "-" is needed because gas uses a "true" value of -1.
 */
#define alt_max_short(a, b)	((a) ^ (((a) ^ (b)) & -(-((a) < (b)))))


/*
 * Same as ALTERNATIVE macro above but for two alternatives. If CPU
 * has @feature1, it replaces @oldinstr with @newinstr1. If CPU has
 * @feature2, it replaces @oldinstr with @feature2.
 */
.macro ALTERNATIVE_2 oldinstr, newinstr1, feature1, newinstr2, feature2
140:
	\oldinstr
141:
	.skip -((alt_max_short(new_len1, new_len2) - (old_len)) > 0) * \
		(alt_max_short(new_len1, new_len2) - (old_len)),0x90
142:

	.pushsection .altinstructions,"a"
<<<<<<< HEAD
	altinstruction_entry 140b,143f,\feature1,142b-140b,144f-143f,142b-141b
	altinstruction_entry 140b,144f,\feature2,142b-140b,145f-144f,142b-141b
=======
	altinstruction_entry 140b,143f,\feature1,142b-140b,144f-143f
	altinstruction_entry 140b,144f,\feature2,142b-140b,145f-144f
>>>>>>> 2c88d45e
	.popsection

	.pushsection .altinstr_replacement,"ax"
143:
	\newinstr1
144:
	\newinstr2
145:
	.popsection
.endm

/* If @feature is set, patch in @newinstr_yes, otherwise @newinstr_no. */
#define ALTERNATIVE_TERNARY(oldinstr, feature, newinstr_yes, newinstr_no) \
	ALTERNATIVE_2 oldinstr, newinstr_no, X86_FEATURE_ALWAYS,	\
	newinstr_yes, feature

#endif /* __ASSEMBLY__ */

#endif /* _ASM_X86_ALTERNATIVE_H */<|MERGE_RESOLUTION|>--- conflicted
+++ resolved
@@ -309,20 +309,12 @@
  * enough information for the alternatives patching code to patch an
  * instruction. See apply_alternatives().
  */
-<<<<<<< HEAD
-.macro altinstruction_entry orig alt feature orig_len alt_len pad_len
-=======
 .macro altinstruction_entry orig alt feature orig_len alt_len
->>>>>>> 2c88d45e
 	.long \orig - .
 	.long \alt - .
 	.word \feature
 	.byte \orig_len
 	.byte \alt_len
-<<<<<<< HEAD
-	.byte \pad_len
-=======
->>>>>>> 2c88d45e
 .endm
 
 /*
@@ -339,11 +331,7 @@
 142:
 
 	.pushsection .altinstructions,"a"
-<<<<<<< HEAD
-	altinstruction_entry 140b,143f,\feature,142b-140b,144f-143f,142b-141b
-=======
 	altinstruction_entry 140b,143f,\feature,142b-140b,144f-143f
->>>>>>> 2c88d45e
 	.popsection
 
 	.pushsection .altinstr_replacement,"ax"
@@ -380,13 +368,8 @@
 142:
 
 	.pushsection .altinstructions,"a"
-<<<<<<< HEAD
-	altinstruction_entry 140b,143f,\feature1,142b-140b,144f-143f,142b-141b
-	altinstruction_entry 140b,144f,\feature2,142b-140b,145f-144f,142b-141b
-=======
 	altinstruction_entry 140b,143f,\feature1,142b-140b,144f-143f
 	altinstruction_entry 140b,144f,\feature2,142b-140b,145f-144f
->>>>>>> 2c88d45e
 	.popsection
 
 	.pushsection .altinstr_replacement,"ax"
