// SPDX-License-Identifier: GPL-2.0-only
/*
 * Kernel-based Virtual Machine driver for Linux
 *
 * This module enables machines with Intel VT-x extensions to run virtual
 * machines without emulation or binary translation.
 *
 * MMU support
 *
 * Copyright (C) 2006 Qumranet, Inc.
 * Copyright 2010 Red Hat, Inc. and/or its affiliates.
 *
 * Authors:
 *   Yaniv Kamay  <yaniv@qumranet.com>
 *   Avi Kivity   <avi@qumranet.com>
 */

#include "irq.h"
#include "ioapic.h"
#include "mmu.h"
#include "mmu_internal.h"
#include "tdp_mmu.h"
#include "x86.h"
#include "kvm_cache_regs.h"
#include "kvm_emulate.h"
#include "cpuid.h"
#include "spte.h"

#include <linux/kvm_host.h>
#include <linux/types.h>
#include <linux/string.h>
#include <linux/mm.h>
#include <linux/highmem.h>
#include <linux/moduleparam.h>
#include <linux/export.h>
#include <linux/swap.h>
#include <linux/hugetlb.h>
#include <linux/compiler.h>
#include <linux/srcu.h>
#include <linux/slab.h>
#include <linux/sched/signal.h>
#include <linux/uaccess.h>
#include <linux/hash.h>
#include <linux/kern_levels.h>
#include <linux/kthread.h>

#include <asm/page.h>
#include <asm/memtype.h>
#include <asm/cmpxchg.h>
#include <asm/io.h>
#include <asm/vmx.h>
#include <asm/kvm_page_track.h>
#include "trace.h"

extern bool itlb_multihit_kvm_mitigation;

static int __read_mostly nx_huge_pages = -1;
#ifdef CONFIG_PREEMPT_RT
/* Recovery can cause latency spikes, disable it for PREEMPT_RT.  */
static uint __read_mostly nx_huge_pages_recovery_ratio = 0;
#else
static uint __read_mostly nx_huge_pages_recovery_ratio = 60;
#endif

static int set_nx_huge_pages(const char *val, const struct kernel_param *kp);
static int set_nx_huge_pages_recovery_ratio(const char *val, const struct kernel_param *kp);

static const struct kernel_param_ops nx_huge_pages_ops = {
	.set = set_nx_huge_pages,
	.get = param_get_bool,
};

static const struct kernel_param_ops nx_huge_pages_recovery_ratio_ops = {
	.set = set_nx_huge_pages_recovery_ratio,
	.get = param_get_uint,
};

module_param_cb(nx_huge_pages, &nx_huge_pages_ops, &nx_huge_pages, 0644);
__MODULE_PARM_TYPE(nx_huge_pages, "bool");
module_param_cb(nx_huge_pages_recovery_ratio, &nx_huge_pages_recovery_ratio_ops,
		&nx_huge_pages_recovery_ratio, 0644);
__MODULE_PARM_TYPE(nx_huge_pages_recovery_ratio, "uint");

static bool __read_mostly force_flush_and_sync_on_reuse;
module_param_named(flush_on_reuse, force_flush_and_sync_on_reuse, bool, 0644);

/*
 * When setting this variable to true it enables Two-Dimensional-Paging
 * where the hardware walks 2 page tables:
 * 1. the guest-virtual to guest-physical
 * 2. while doing 1. it walks guest-physical to host-physical
 * If the hardware supports that we don't need to do shadow paging.
 */
bool tdp_enabled = false;

static int max_huge_page_level __read_mostly;
static int max_tdp_level __read_mostly;

enum {
	AUDIT_PRE_PAGE_FAULT,
	AUDIT_POST_PAGE_FAULT,
	AUDIT_PRE_PTE_WRITE,
	AUDIT_POST_PTE_WRITE,
	AUDIT_PRE_SYNC,
	AUDIT_POST_SYNC
};

#ifdef MMU_DEBUG
bool dbg = 0;
module_param(dbg, bool, 0644);
#endif

#define PTE_PREFETCH_NUM		8

#define PT32_LEVEL_BITS 10

#define PT32_LEVEL_SHIFT(level) \
		(PAGE_SHIFT + (level - 1) * PT32_LEVEL_BITS)

#define PT32_LVL_OFFSET_MASK(level) \
	(PT32_BASE_ADDR_MASK & ((1ULL << (PAGE_SHIFT + (((level) - 1) \
						* PT32_LEVEL_BITS))) - 1))

#define PT32_INDEX(address, level)\
	(((address) >> PT32_LEVEL_SHIFT(level)) & ((1 << PT32_LEVEL_BITS) - 1))


#define PT32_BASE_ADDR_MASK PAGE_MASK
#define PT32_DIR_BASE_ADDR_MASK \
	(PAGE_MASK & ~((1ULL << (PAGE_SHIFT + PT32_LEVEL_BITS)) - 1))
#define PT32_LVL_ADDR_MASK(level) \
	(PAGE_MASK & ~((1ULL << (PAGE_SHIFT + (((level) - 1) \
					    * PT32_LEVEL_BITS))) - 1))

#include <trace/events/kvm.h>

/* make pte_list_desc fit well in cache line */
#define PTE_LIST_EXT 3

struct pte_list_desc {
	u64 *sptes[PTE_LIST_EXT];
	struct pte_list_desc *more;
};

struct kvm_shadow_walk_iterator {
	u64 addr;
	hpa_t shadow_addr;
	u64 *sptep;
	int level;
	unsigned index;
};

#define for_each_shadow_entry_using_root(_vcpu, _root, _addr, _walker)     \
	for (shadow_walk_init_using_root(&(_walker), (_vcpu),              \
					 (_root), (_addr));                \
	     shadow_walk_okay(&(_walker));			           \
	     shadow_walk_next(&(_walker)))

#define for_each_shadow_entry(_vcpu, _addr, _walker)            \
	for (shadow_walk_init(&(_walker), _vcpu, _addr);	\
	     shadow_walk_okay(&(_walker));			\
	     shadow_walk_next(&(_walker)))

#define for_each_shadow_entry_lockless(_vcpu, _addr, _walker, spte)	\
	for (shadow_walk_init(&(_walker), _vcpu, _addr);		\
	     shadow_walk_okay(&(_walker)) &&				\
		({ spte = mmu_spte_get_lockless(_walker.sptep); 1; });	\
	     __shadow_walk_next(&(_walker), spte))

static struct kmem_cache *pte_list_desc_cache;
struct kmem_cache *mmu_page_header_cache;
static struct percpu_counter kvm_total_used_mmu_pages;

static void mmu_spte_set(u64 *sptep, u64 spte);
static union kvm_mmu_page_role
kvm_mmu_calc_root_page_role(struct kvm_vcpu *vcpu);

#define CREATE_TRACE_POINTS
#include "mmutrace.h"


static inline bool kvm_available_flush_tlb_with_range(void)
{
	return kvm_x86_ops.tlb_remote_flush_with_range;
}

static void kvm_flush_remote_tlbs_with_range(struct kvm *kvm,
		struct kvm_tlb_range *range)
{
	int ret = -ENOTSUPP;

	if (range && kvm_x86_ops.tlb_remote_flush_with_range)
		ret = kvm_x86_ops.tlb_remote_flush_with_range(kvm, range);

	if (ret)
		kvm_flush_remote_tlbs(kvm);
}

void kvm_flush_remote_tlbs_with_address(struct kvm *kvm,
		u64 start_gfn, u64 pages)
{
	struct kvm_tlb_range range;

	range.start_gfn = start_gfn;
	range.pages = pages;

	kvm_flush_remote_tlbs_with_range(kvm, &range);
}

bool is_nx_huge_page_enabled(void)
{
	return READ_ONCE(nx_huge_pages);
}

static void mark_mmio_spte(struct kvm_vcpu *vcpu, u64 *sptep, u64 gfn,
			   unsigned int access)
{
	u64 mask = make_mmio_spte(vcpu, gfn, access);

	trace_mark_mmio_spte(sptep, gfn, mask);
	mmu_spte_set(sptep, mask);
}

static gfn_t get_mmio_spte_gfn(u64 spte)
{
	u64 gpa = spte & shadow_nonpresent_or_rsvd_lower_gfn_mask;

	gpa |= (spte >> SHADOW_NONPRESENT_OR_RSVD_MASK_LEN)
	       & shadow_nonpresent_or_rsvd_mask;

	return gpa >> PAGE_SHIFT;
}

static unsigned get_mmio_spte_access(u64 spte)
{
	return spte & shadow_mmio_access_mask;
}

static bool set_mmio_spte(struct kvm_vcpu *vcpu, u64 *sptep, gfn_t gfn,
			  kvm_pfn_t pfn, unsigned int access)
{
	if (unlikely(is_noslot_pfn(pfn))) {
		mark_mmio_spte(vcpu, sptep, gfn, access);
		return true;
	}

	return false;
}

static bool check_mmio_spte(struct kvm_vcpu *vcpu, u64 spte)
{
	u64 kvm_gen, spte_gen, gen;

	gen = kvm_vcpu_memslots(vcpu)->generation;
	if (unlikely(gen & KVM_MEMSLOT_GEN_UPDATE_IN_PROGRESS))
		return false;

	kvm_gen = gen & MMIO_SPTE_GEN_MASK;
	spte_gen = get_mmio_spte_generation(spte);

	trace_check_mmio_spte(spte, kvm_gen, spte_gen);
	return likely(kvm_gen == spte_gen);
}

static gpa_t translate_gpa(struct kvm_vcpu *vcpu, gpa_t gpa, u32 access,
                                  struct x86_exception *exception)
{
	/* Check if guest physical address doesn't exceed guest maximum */
	if (kvm_vcpu_is_illegal_gpa(vcpu, gpa)) {
		exception->error_code |= PFERR_RSVD_MASK;
		return UNMAPPED_GVA;
	}

        return gpa;
}

static int is_cpuid_PSE36(void)
{
	return 1;
}

static int is_nx(struct kvm_vcpu *vcpu)
{
	return vcpu->arch.efer & EFER_NX;
}

static gfn_t pse36_gfn_delta(u32 gpte)
{
	int shift = 32 - PT32_DIR_PSE36_SHIFT - PAGE_SHIFT;

	return (gpte & PT32_DIR_PSE36_MASK) << shift;
}

#ifdef CONFIG_X86_64
static void __set_spte(u64 *sptep, u64 spte)
{
	WRITE_ONCE(*sptep, spte);
}

static void __update_clear_spte_fast(u64 *sptep, u64 spte)
{
	WRITE_ONCE(*sptep, spte);
}

static u64 __update_clear_spte_slow(u64 *sptep, u64 spte)
{
	return xchg(sptep, spte);
}

static u64 __get_spte_lockless(u64 *sptep)
{
	return READ_ONCE(*sptep);
}
#else
union split_spte {
	struct {
		u32 spte_low;
		u32 spte_high;
	};
	u64 spte;
};

static void count_spte_clear(u64 *sptep, u64 spte)
{
	struct kvm_mmu_page *sp =  sptep_to_sp(sptep);

	if (is_shadow_present_pte(spte))
		return;

	/* Ensure the spte is completely set before we increase the count */
	smp_wmb();
	sp->clear_spte_count++;
}

static void __set_spte(u64 *sptep, u64 spte)
{
	union split_spte *ssptep, sspte;

	ssptep = (union split_spte *)sptep;
	sspte = (union split_spte)spte;

	ssptep->spte_high = sspte.spte_high;

	/*
	 * If we map the spte from nonpresent to present, We should store
	 * the high bits firstly, then set present bit, so cpu can not
	 * fetch this spte while we are setting the spte.
	 */
	smp_wmb();

	WRITE_ONCE(ssptep->spte_low, sspte.spte_low);
}

static void __update_clear_spte_fast(u64 *sptep, u64 spte)
{
	union split_spte *ssptep, sspte;

	ssptep = (union split_spte *)sptep;
	sspte = (union split_spte)spte;

	WRITE_ONCE(ssptep->spte_low, sspte.spte_low);

	/*
	 * If we map the spte from present to nonpresent, we should clear
	 * present bit firstly to avoid vcpu fetch the old high bits.
	 */
	smp_wmb();

	ssptep->spte_high = sspte.spte_high;
	count_spte_clear(sptep, spte);
}

static u64 __update_clear_spte_slow(u64 *sptep, u64 spte)
{
	union split_spte *ssptep, sspte, orig;

	ssptep = (union split_spte *)sptep;
	sspte = (union split_spte)spte;

	/* xchg acts as a barrier before the setting of the high bits */
	orig.spte_low = xchg(&ssptep->spte_low, sspte.spte_low);
	orig.spte_high = ssptep->spte_high;
	ssptep->spte_high = sspte.spte_high;
	count_spte_clear(sptep, spte);

	return orig.spte;
}

/*
 * The idea using the light way get the spte on x86_32 guest is from
 * gup_get_pte (mm/gup.c).
 *
 * An spte tlb flush may be pending, because kvm_set_pte_rmapp
 * coalesces them and we are running out of the MMU lock.  Therefore
 * we need to protect against in-progress updates of the spte.
 *
 * Reading the spte while an update is in progress may get the old value
 * for the high part of the spte.  The race is fine for a present->non-present
 * change (because the high part of the spte is ignored for non-present spte),
 * but for a present->present change we must reread the spte.
 *
 * All such changes are done in two steps (present->non-present and
 * non-present->present), hence it is enough to count the number of
 * present->non-present updates: if it changed while reading the spte,
 * we might have hit the race.  This is done using clear_spte_count.
 */
static u64 __get_spte_lockless(u64 *sptep)
{
	struct kvm_mmu_page *sp =  sptep_to_sp(sptep);
	union split_spte spte, *orig = (union split_spte *)sptep;
	int count;

retry:
	count = sp->clear_spte_count;
	smp_rmb();

	spte.spte_low = orig->spte_low;
	smp_rmb();

	spte.spte_high = orig->spte_high;
	smp_rmb();

	if (unlikely(spte.spte_low != orig->spte_low ||
	      count != sp->clear_spte_count))
		goto retry;

	return spte.spte;
}
#endif

static bool spte_has_volatile_bits(u64 spte)
{
	if (!is_shadow_present_pte(spte))
		return false;

	/*
	 * Always atomically update spte if it can be updated
	 * out of mmu-lock, it can ensure dirty bit is not lost,
	 * also, it can help us to get a stable is_writable_pte()
	 * to ensure tlb flush is not missed.
	 */
	if (spte_can_locklessly_be_made_writable(spte) ||
	    is_access_track_spte(spte))
		return true;

	if (spte_ad_enabled(spte)) {
		if ((spte & shadow_accessed_mask) == 0 ||
	    	    (is_writable_pte(spte) && (spte & shadow_dirty_mask) == 0))
			return true;
	}

	return false;
}

/* Rules for using mmu_spte_set:
 * Set the sptep from nonpresent to present.
 * Note: the sptep being assigned *must* be either not present
 * or in a state where the hardware will not attempt to update
 * the spte.
 */
static void mmu_spte_set(u64 *sptep, u64 new_spte)
{
	WARN_ON(is_shadow_present_pte(*sptep));
	__set_spte(sptep, new_spte);
}

/*
 * Update the SPTE (excluding the PFN), but do not track changes in its
 * accessed/dirty status.
 */
static u64 mmu_spte_update_no_track(u64 *sptep, u64 new_spte)
{
	u64 old_spte = *sptep;

	WARN_ON(!is_shadow_present_pte(new_spte));

	if (!is_shadow_present_pte(old_spte)) {
		mmu_spte_set(sptep, new_spte);
		return old_spte;
	}

	if (!spte_has_volatile_bits(old_spte))
		__update_clear_spte_fast(sptep, new_spte);
	else
		old_spte = __update_clear_spte_slow(sptep, new_spte);

	WARN_ON(spte_to_pfn(old_spte) != spte_to_pfn(new_spte));

	return old_spte;
}

/* Rules for using mmu_spte_update:
 * Update the state bits, it means the mapped pfn is not changed.
 *
 * Whenever we overwrite a writable spte with a read-only one we
 * should flush remote TLBs. Otherwise rmap_write_protect
 * will find a read-only spte, even though the writable spte
 * might be cached on a CPU's TLB, the return value indicates this
 * case.
 *
 * Returns true if the TLB needs to be flushed
 */
static bool mmu_spte_update(u64 *sptep, u64 new_spte)
{
	bool flush = false;
	u64 old_spte = mmu_spte_update_no_track(sptep, new_spte);

	if (!is_shadow_present_pte(old_spte))
		return false;

	/*
	 * For the spte updated out of mmu-lock is safe, since
	 * we always atomically update it, see the comments in
	 * spte_has_volatile_bits().
	 */
	if (spte_can_locklessly_be_made_writable(old_spte) &&
	      !is_writable_pte(new_spte))
		flush = true;

	/*
	 * Flush TLB when accessed/dirty states are changed in the page tables,
	 * to guarantee consistency between TLB and page tables.
	 */

	if (is_accessed_spte(old_spte) && !is_accessed_spte(new_spte)) {
		flush = true;
		kvm_set_pfn_accessed(spte_to_pfn(old_spte));
	}

	if (is_dirty_spte(old_spte) && !is_dirty_spte(new_spte)) {
		flush = true;
		kvm_set_pfn_dirty(spte_to_pfn(old_spte));
	}

	return flush;
}

/*
 * Rules for using mmu_spte_clear_track_bits:
 * It sets the sptep from present to nonpresent, and track the
 * state bits, it is used to clear the last level sptep.
 * Returns non-zero if the PTE was previously valid.
 */
static int mmu_spte_clear_track_bits(u64 *sptep)
{
	kvm_pfn_t pfn;
	u64 old_spte = *sptep;

	if (!spte_has_volatile_bits(old_spte))
		__update_clear_spte_fast(sptep, 0ull);
	else
		old_spte = __update_clear_spte_slow(sptep, 0ull);

	if (!is_shadow_present_pte(old_spte))
		return 0;

	pfn = spte_to_pfn(old_spte);

	/*
	 * KVM does not hold the refcount of the page used by
	 * kvm mmu, before reclaiming the page, we should
	 * unmap it from mmu first.
	 */
	WARN_ON(!kvm_is_reserved_pfn(pfn) && !page_count(pfn_to_page(pfn)));

	if (is_accessed_spte(old_spte))
		kvm_set_pfn_accessed(pfn);

	if (is_dirty_spte(old_spte))
		kvm_set_pfn_dirty(pfn);

	return 1;
}

/*
 * Rules for using mmu_spte_clear_no_track:
 * Directly clear spte without caring the state bits of sptep,
 * it is used to set the upper level spte.
 */
static void mmu_spte_clear_no_track(u64 *sptep)
{
	__update_clear_spte_fast(sptep, 0ull);
}

static u64 mmu_spte_get_lockless(u64 *sptep)
{
	return __get_spte_lockless(sptep);
}

/* Restore an acc-track PTE back to a regular PTE */
static u64 restore_acc_track_spte(u64 spte)
{
	u64 new_spte = spte;
	u64 saved_bits = (spte >> SHADOW_ACC_TRACK_SAVED_BITS_SHIFT)
			 & SHADOW_ACC_TRACK_SAVED_BITS_MASK;

	WARN_ON_ONCE(spte_ad_enabled(spte));
	WARN_ON_ONCE(!is_access_track_spte(spte));

	new_spte &= ~shadow_acc_track_mask;
	new_spte &= ~(SHADOW_ACC_TRACK_SAVED_BITS_MASK <<
		      SHADOW_ACC_TRACK_SAVED_BITS_SHIFT);
	new_spte |= saved_bits;

	return new_spte;
}

/* Returns the Accessed status of the PTE and resets it at the same time. */
static bool mmu_spte_age(u64 *sptep)
{
	u64 spte = mmu_spte_get_lockless(sptep);

	if (!is_accessed_spte(spte))
		return false;

	if (spte_ad_enabled(spte)) {
		clear_bit((ffs(shadow_accessed_mask) - 1),
			  (unsigned long *)sptep);
	} else {
		/*
		 * Capture the dirty status of the page, so that it doesn't get
		 * lost when the SPTE is marked for access tracking.
		 */
		if (is_writable_pte(spte))
			kvm_set_pfn_dirty(spte_to_pfn(spte));

		spte = mark_spte_for_access_track(spte);
		mmu_spte_update_no_track(sptep, spte);
	}

	return true;
}

static void walk_shadow_page_lockless_begin(struct kvm_vcpu *vcpu)
{
	/*
	 * Prevent page table teardown by making any free-er wait during
	 * kvm_flush_remote_tlbs() IPI to all active vcpus.
	 */
	local_irq_disable();

	/*
	 * Make sure a following spte read is not reordered ahead of the write
	 * to vcpu->mode.
	 */
	smp_store_mb(vcpu->mode, READING_SHADOW_PAGE_TABLES);
}

static void walk_shadow_page_lockless_end(struct kvm_vcpu *vcpu)
{
	/*
	 * Make sure the write to vcpu->mode is not reordered in front of
	 * reads to sptes.  If it does, kvm_mmu_commit_zap_page() can see us
	 * OUTSIDE_GUEST_MODE and proceed to free the shadow page table.
	 */
	smp_store_release(&vcpu->mode, OUTSIDE_GUEST_MODE);
	local_irq_enable();
}

static int mmu_topup_memory_caches(struct kvm_vcpu *vcpu, bool maybe_indirect)
{
	int r;

	/* 1 rmap, 1 parent PTE per level, and the prefetched rmaps. */
	r = kvm_mmu_topup_memory_cache(&vcpu->arch.mmu_pte_list_desc_cache,
				       1 + PT64_ROOT_MAX_LEVEL + PTE_PREFETCH_NUM);
	if (r)
		return r;
	r = kvm_mmu_topup_memory_cache(&vcpu->arch.mmu_shadow_page_cache,
				       PT64_ROOT_MAX_LEVEL);
	if (r)
		return r;
	if (maybe_indirect) {
		r = kvm_mmu_topup_memory_cache(&vcpu->arch.mmu_gfn_array_cache,
					       PT64_ROOT_MAX_LEVEL);
		if (r)
			return r;
	}
	return kvm_mmu_topup_memory_cache(&vcpu->arch.mmu_page_header_cache,
					  PT64_ROOT_MAX_LEVEL);
}

static void mmu_free_memory_caches(struct kvm_vcpu *vcpu)
{
	kvm_mmu_free_memory_cache(&vcpu->arch.mmu_pte_list_desc_cache);
	kvm_mmu_free_memory_cache(&vcpu->arch.mmu_shadow_page_cache);
	kvm_mmu_free_memory_cache(&vcpu->arch.mmu_gfn_array_cache);
	kvm_mmu_free_memory_cache(&vcpu->arch.mmu_page_header_cache);
}

static struct pte_list_desc *mmu_alloc_pte_list_desc(struct kvm_vcpu *vcpu)
{
	return kvm_mmu_memory_cache_alloc(&vcpu->arch.mmu_pte_list_desc_cache);
}

static void mmu_free_pte_list_desc(struct pte_list_desc *pte_list_desc)
{
	kmem_cache_free(pte_list_desc_cache, pte_list_desc);
}

static gfn_t kvm_mmu_page_get_gfn(struct kvm_mmu_page *sp, int index)
{
	if (!sp->role.direct)
		return sp->gfns[index];

	return sp->gfn + (index << ((sp->role.level - 1) * PT64_LEVEL_BITS));
}

static void kvm_mmu_page_set_gfn(struct kvm_mmu_page *sp, int index, gfn_t gfn)
{
	if (!sp->role.direct) {
		sp->gfns[index] = gfn;
		return;
	}

	if (WARN_ON(gfn != kvm_mmu_page_get_gfn(sp, index)))
		pr_err_ratelimited("gfn mismatch under direct page %llx "
				   "(expected %llx, got %llx)\n",
				   sp->gfn,
				   kvm_mmu_page_get_gfn(sp, index), gfn);
}

/*
 * Return the pointer to the large page information for a given gfn,
 * handling slots that are not large page aligned.
 */
static struct kvm_lpage_info *lpage_info_slot(gfn_t gfn,
					      struct kvm_memory_slot *slot,
					      int level)
{
	unsigned long idx;

	idx = gfn_to_index(gfn, slot->base_gfn, level);
	return &slot->arch.lpage_info[level - 2][idx];
}

static void update_gfn_disallow_lpage_count(struct kvm_memory_slot *slot,
					    gfn_t gfn, int count)
{
	struct kvm_lpage_info *linfo;
	int i;

	for (i = PG_LEVEL_2M; i <= KVM_MAX_HUGEPAGE_LEVEL; ++i) {
		linfo = lpage_info_slot(gfn, slot, i);
		linfo->disallow_lpage += count;
		WARN_ON(linfo->disallow_lpage < 0);
	}
}

void kvm_mmu_gfn_disallow_lpage(struct kvm_memory_slot *slot, gfn_t gfn)
{
	update_gfn_disallow_lpage_count(slot, gfn, 1);
}

void kvm_mmu_gfn_allow_lpage(struct kvm_memory_slot *slot, gfn_t gfn)
{
	update_gfn_disallow_lpage_count(slot, gfn, -1);
}

static void account_shadowed(struct kvm *kvm, struct kvm_mmu_page *sp)
{
	struct kvm_memslots *slots;
	struct kvm_memory_slot *slot;
	gfn_t gfn;

	kvm->arch.indirect_shadow_pages++;
	gfn = sp->gfn;
	slots = kvm_memslots_for_spte_role(kvm, sp->role);
	slot = __gfn_to_memslot(slots, gfn);

	/* the non-leaf shadow pages are keeping readonly. */
	if (sp->role.level > PG_LEVEL_4K)
		return kvm_slot_page_track_add_page(kvm, slot, gfn,
						    KVM_PAGE_TRACK_WRITE);

	kvm_mmu_gfn_disallow_lpage(slot, gfn);
}

void account_huge_nx_page(struct kvm *kvm, struct kvm_mmu_page *sp)
{
	if (sp->lpage_disallowed)
		return;

	++kvm->stat.nx_lpage_splits;
	list_add_tail(&sp->lpage_disallowed_link,
		      &kvm->arch.lpage_disallowed_mmu_pages);
	sp->lpage_disallowed = true;
}

static void unaccount_shadowed(struct kvm *kvm, struct kvm_mmu_page *sp)
{
	struct kvm_memslots *slots;
	struct kvm_memory_slot *slot;
	gfn_t gfn;

	kvm->arch.indirect_shadow_pages--;
	gfn = sp->gfn;
	slots = kvm_memslots_for_spte_role(kvm, sp->role);
	slot = __gfn_to_memslot(slots, gfn);
	if (sp->role.level > PG_LEVEL_4K)
		return kvm_slot_page_track_remove_page(kvm, slot, gfn,
						       KVM_PAGE_TRACK_WRITE);

	kvm_mmu_gfn_allow_lpage(slot, gfn);
}

void unaccount_huge_nx_page(struct kvm *kvm, struct kvm_mmu_page *sp)
{
	--kvm->stat.nx_lpage_splits;
	sp->lpage_disallowed = false;
	list_del(&sp->lpage_disallowed_link);
}

static struct kvm_memory_slot *
gfn_to_memslot_dirty_bitmap(struct kvm_vcpu *vcpu, gfn_t gfn,
			    bool no_dirty_log)
{
	struct kvm_memory_slot *slot;

	slot = kvm_vcpu_gfn_to_memslot(vcpu, gfn);
	if (!slot || slot->flags & KVM_MEMSLOT_INVALID)
		return NULL;
	if (no_dirty_log && kvm_slot_dirty_track_enabled(slot))
		return NULL;

	return slot;
}

/*
 * About rmap_head encoding:
 *
 * If the bit zero of rmap_head->val is clear, then it points to the only spte
 * in this rmap chain. Otherwise, (rmap_head->val & ~1) points to a struct
 * pte_list_desc containing more mappings.
 */

/*
 * Returns the number of pointers in the rmap chain, not counting the new one.
 */
static int pte_list_add(struct kvm_vcpu *vcpu, u64 *spte,
			struct kvm_rmap_head *rmap_head)
{
	struct pte_list_desc *desc;
	int i, count = 0;

	if (!rmap_head->val) {
		rmap_printk("pte_list_add: %p %llx 0->1\n", spte, *spte);
		rmap_head->val = (unsigned long)spte;
	} else if (!(rmap_head->val & 1)) {
		rmap_printk("pte_list_add: %p %llx 1->many\n", spte, *spte);
		desc = mmu_alloc_pte_list_desc(vcpu);
		desc->sptes[0] = (u64 *)rmap_head->val;
		desc->sptes[1] = spte;
		rmap_head->val = (unsigned long)desc | 1;
		++count;
	} else {
		rmap_printk("pte_list_add: %p %llx many->many\n", spte, *spte);
		desc = (struct pte_list_desc *)(rmap_head->val & ~1ul);
		while (desc->sptes[PTE_LIST_EXT-1]) {
			count += PTE_LIST_EXT;

			if (!desc->more) {
				desc->more = mmu_alloc_pte_list_desc(vcpu);
				desc = desc->more;
				break;
			}
			desc = desc->more;
		}
		for (i = 0; desc->sptes[i]; ++i)
			++count;
		desc->sptes[i] = spte;
	}
	return count;
}

static void
pte_list_desc_remove_entry(struct kvm_rmap_head *rmap_head,
			   struct pte_list_desc *desc, int i,
			   struct pte_list_desc *prev_desc)
{
	int j;

	for (j = PTE_LIST_EXT - 1; !desc->sptes[j] && j > i; --j)
		;
	desc->sptes[i] = desc->sptes[j];
	desc->sptes[j] = NULL;
	if (j != 0)
		return;
	if (!prev_desc && !desc->more)
		rmap_head->val = 0;
	else
		if (prev_desc)
			prev_desc->more = desc->more;
		else
			rmap_head->val = (unsigned long)desc->more | 1;
	mmu_free_pte_list_desc(desc);
}

static void __pte_list_remove(u64 *spte, struct kvm_rmap_head *rmap_head)
{
	struct pte_list_desc *desc;
	struct pte_list_desc *prev_desc;
	int i;

	if (!rmap_head->val) {
		pr_err("%s: %p 0->BUG\n", __func__, spte);
		BUG();
	} else if (!(rmap_head->val & 1)) {
		rmap_printk("%s:  %p 1->0\n", __func__, spte);
		if ((u64 *)rmap_head->val != spte) {
			pr_err("%s:  %p 1->BUG\n", __func__, spte);
			BUG();
		}
		rmap_head->val = 0;
	} else {
		rmap_printk("%s:  %p many->many\n", __func__, spte);
		desc = (struct pte_list_desc *)(rmap_head->val & ~1ul);
		prev_desc = NULL;
		while (desc) {
			for (i = 0; i < PTE_LIST_EXT && desc->sptes[i]; ++i) {
				if (desc->sptes[i] == spte) {
					pte_list_desc_remove_entry(rmap_head,
							desc, i, prev_desc);
					return;
				}
			}
			prev_desc = desc;
			desc = desc->more;
		}
		pr_err("%s: %p many->many\n", __func__, spte);
		BUG();
	}
}

static void pte_list_remove(struct kvm_rmap_head *rmap_head, u64 *sptep)
{
	mmu_spte_clear_track_bits(sptep);
	__pte_list_remove(sptep, rmap_head);
}

static struct kvm_rmap_head *__gfn_to_rmap(gfn_t gfn, int level,
					   struct kvm_memory_slot *slot)
{
	unsigned long idx;

	idx = gfn_to_index(gfn, slot->base_gfn, level);
	return &slot->arch.rmap[level - PG_LEVEL_4K][idx];
}

static struct kvm_rmap_head *gfn_to_rmap(struct kvm *kvm, gfn_t gfn,
					 struct kvm_mmu_page *sp)
{
	struct kvm_memslots *slots;
	struct kvm_memory_slot *slot;

	slots = kvm_memslots_for_spte_role(kvm, sp->role);
	slot = __gfn_to_memslot(slots, gfn);
	return __gfn_to_rmap(gfn, sp->role.level, slot);
}

static bool rmap_can_add(struct kvm_vcpu *vcpu)
{
	struct kvm_mmu_memory_cache *mc;

	mc = &vcpu->arch.mmu_pte_list_desc_cache;
	return kvm_mmu_memory_cache_nr_free_objects(mc);
}

static int rmap_add(struct kvm_vcpu *vcpu, u64 *spte, gfn_t gfn)
{
	struct kvm_mmu_page *sp;
	struct kvm_rmap_head *rmap_head;

	sp = sptep_to_sp(spte);
	kvm_mmu_page_set_gfn(sp, spte - sp->spt, gfn);
	rmap_head = gfn_to_rmap(vcpu->kvm, gfn, sp);
	return pte_list_add(vcpu, spte, rmap_head);
}

static void rmap_remove(struct kvm *kvm, u64 *spte)
{
	struct kvm_mmu_page *sp;
	gfn_t gfn;
	struct kvm_rmap_head *rmap_head;

	sp = sptep_to_sp(spte);
	gfn = kvm_mmu_page_get_gfn(sp, spte - sp->spt);
	rmap_head = gfn_to_rmap(kvm, gfn, sp);
	__pte_list_remove(spte, rmap_head);
}

/*
 * Used by the following functions to iterate through the sptes linked by a
 * rmap.  All fields are private and not assumed to be used outside.
 */
struct rmap_iterator {
	/* private fields */
	struct pte_list_desc *desc;	/* holds the sptep if not NULL */
	int pos;			/* index of the sptep */
};

/*
 * Iteration must be started by this function.  This should also be used after
 * removing/dropping sptes from the rmap link because in such cases the
 * information in the iterator may not be valid.
 *
 * Returns sptep if found, NULL otherwise.
 */
static u64 *rmap_get_first(struct kvm_rmap_head *rmap_head,
			   struct rmap_iterator *iter)
{
	u64 *sptep;

	if (!rmap_head->val)
		return NULL;

	if (!(rmap_head->val & 1)) {
		iter->desc = NULL;
		sptep = (u64 *)rmap_head->val;
		goto out;
	}

	iter->desc = (struct pte_list_desc *)(rmap_head->val & ~1ul);
	iter->pos = 0;
	sptep = iter->desc->sptes[iter->pos];
out:
	BUG_ON(!is_shadow_present_pte(*sptep));
	return sptep;
}

/*
 * Must be used with a valid iterator: e.g. after rmap_get_first().
 *
 * Returns sptep if found, NULL otherwise.
 */
static u64 *rmap_get_next(struct rmap_iterator *iter)
{
	u64 *sptep;

	if (iter->desc) {
		if (iter->pos < PTE_LIST_EXT - 1) {
			++iter->pos;
			sptep = iter->desc->sptes[iter->pos];
			if (sptep)
				goto out;
		}

		iter->desc = iter->desc->more;

		if (iter->desc) {
			iter->pos = 0;
			/* desc->sptes[0] cannot be NULL */
			sptep = iter->desc->sptes[iter->pos];
			goto out;
		}
	}

	return NULL;
out:
	BUG_ON(!is_shadow_present_pte(*sptep));
	return sptep;
}

#define for_each_rmap_spte(_rmap_head_, _iter_, _spte_)			\
	for (_spte_ = rmap_get_first(_rmap_head_, _iter_);		\
	     _spte_; _spte_ = rmap_get_next(_iter_))

static void drop_spte(struct kvm *kvm, u64 *sptep)
{
	if (mmu_spte_clear_track_bits(sptep))
		rmap_remove(kvm, sptep);
}


static bool __drop_large_spte(struct kvm *kvm, u64 *sptep)
{
	if (is_large_pte(*sptep)) {
		WARN_ON(sptep_to_sp(sptep)->role.level == PG_LEVEL_4K);
		drop_spte(kvm, sptep);
		--kvm->stat.lpages;
		return true;
	}

	return false;
}

static void drop_large_spte(struct kvm_vcpu *vcpu, u64 *sptep)
{
	if (__drop_large_spte(vcpu->kvm, sptep)) {
		struct kvm_mmu_page *sp = sptep_to_sp(sptep);

		kvm_flush_remote_tlbs_with_address(vcpu->kvm, sp->gfn,
			KVM_PAGES_PER_HPAGE(sp->role.level));
	}
}

/*
 * Write-protect on the specified @sptep, @pt_protect indicates whether
 * spte write-protection is caused by protecting shadow page table.
 *
 * Note: write protection is difference between dirty logging and spte
 * protection:
 * - for dirty logging, the spte can be set to writable at anytime if
 *   its dirty bitmap is properly set.
 * - for spte protection, the spte can be writable only after unsync-ing
 *   shadow page.
 *
 * Return true if tlb need be flushed.
 */
static bool spte_write_protect(u64 *sptep, bool pt_protect)
{
	u64 spte = *sptep;

	if (!is_writable_pte(spte) &&
	      !(pt_protect && spte_can_locklessly_be_made_writable(spte)))
		return false;

	rmap_printk("rmap_write_protect: spte %p %llx\n", sptep, *sptep);

	if (pt_protect)
		spte &= ~SPTE_MMU_WRITEABLE;
	spte = spte & ~PT_WRITABLE_MASK;

	return mmu_spte_update(sptep, spte);
}

static bool __rmap_write_protect(struct kvm *kvm,
				 struct kvm_rmap_head *rmap_head,
				 bool pt_protect)
{
	u64 *sptep;
	struct rmap_iterator iter;
	bool flush = false;

	for_each_rmap_spte(rmap_head, &iter, sptep)
		flush |= spte_write_protect(sptep, pt_protect);

	return flush;
}

static bool spte_clear_dirty(u64 *sptep)
{
	u64 spte = *sptep;

	rmap_printk("rmap_clear_dirty: spte %p %llx\n", sptep, *sptep);

	MMU_WARN_ON(!spte_ad_enabled(spte));
	spte &= ~shadow_dirty_mask;
	return mmu_spte_update(sptep, spte);
}

static bool spte_wrprot_for_clear_dirty(u64 *sptep)
{
	bool was_writable = test_and_clear_bit(PT_WRITABLE_SHIFT,
					       (unsigned long *)sptep);
	if (was_writable && !spte_ad_enabled(*sptep))
		kvm_set_pfn_dirty(spte_to_pfn(*sptep));

	return was_writable;
}

/*
 * Gets the GFN ready for another round of dirty logging by clearing the
 *	- D bit on ad-enabled SPTEs, and
 *	- W bit on ad-disabled SPTEs.
 * Returns true iff any D or W bits were cleared.
 */
static bool __rmap_clear_dirty(struct kvm *kvm, struct kvm_rmap_head *rmap_head)
{
	u64 *sptep;
	struct rmap_iterator iter;
	bool flush = false;

	for_each_rmap_spte(rmap_head, &iter, sptep)
		if (spte_ad_need_write_protect(*sptep))
			flush |= spte_wrprot_for_clear_dirty(sptep);
		else
			flush |= spte_clear_dirty(sptep);

	return flush;
}

static bool spte_set_dirty(u64 *sptep)
{
	u64 spte = *sptep;

	rmap_printk("rmap_set_dirty: spte %p %llx\n", sptep, *sptep);

	/*
	 * Similar to the !kvm_x86_ops.slot_disable_log_dirty case,
	 * do not bother adding back write access to pages marked
	 * SPTE_AD_WRPROT_ONLY_MASK.
	 */
	spte |= shadow_dirty_mask;

	return mmu_spte_update(sptep, spte);
}

static bool __rmap_set_dirty(struct kvm *kvm, struct kvm_rmap_head *rmap_head)
{
	u64 *sptep;
	struct rmap_iterator iter;
	bool flush = false;

	for_each_rmap_spte(rmap_head, &iter, sptep)
		if (spte_ad_enabled(*sptep))
			flush |= spte_set_dirty(sptep);

	return flush;
}

/**
 * kvm_mmu_write_protect_pt_masked - write protect selected PT level pages
 * @kvm: kvm instance
 * @slot: slot to protect
 * @gfn_offset: start of the BITS_PER_LONG pages we care about
 * @mask: indicates which pages we should protect
 *
 * Used when we do not need to care about huge page mappings: e.g. during dirty
 * logging we do not have any such mappings.
 */
static void kvm_mmu_write_protect_pt_masked(struct kvm *kvm,
				     struct kvm_memory_slot *slot,
				     gfn_t gfn_offset, unsigned long mask)
{
	struct kvm_rmap_head *rmap_head;

	if (kvm->arch.tdp_mmu_enabled)
		kvm_tdp_mmu_clear_dirty_pt_masked(kvm, slot,
				slot->base_gfn + gfn_offset, mask, true);
	while (mask) {
		rmap_head = __gfn_to_rmap(slot->base_gfn + gfn_offset + __ffs(mask),
					  PG_LEVEL_4K, slot);
		__rmap_write_protect(kvm, rmap_head, false);

		/* clear the first set bit */
		mask &= mask - 1;
	}
}

/**
 * kvm_mmu_clear_dirty_pt_masked - clear MMU D-bit for PT level pages, or write
 * protect the page if the D-bit isn't supported.
 * @kvm: kvm instance
 * @slot: slot to clear D-bit
 * @gfn_offset: start of the BITS_PER_LONG pages we care about
 * @mask: indicates which pages we should clear D-bit
 *
 * Used for PML to re-log the dirty GPAs after userspace querying dirty_bitmap.
 */
void kvm_mmu_clear_dirty_pt_masked(struct kvm *kvm,
				     struct kvm_memory_slot *slot,
				     gfn_t gfn_offset, unsigned long mask)
{
	struct kvm_rmap_head *rmap_head;

	if (kvm->arch.tdp_mmu_enabled)
		kvm_tdp_mmu_clear_dirty_pt_masked(kvm, slot,
				slot->base_gfn + gfn_offset, mask, false);
	while (mask) {
		rmap_head = __gfn_to_rmap(slot->base_gfn + gfn_offset + __ffs(mask),
					  PG_LEVEL_4K, slot);
		__rmap_clear_dirty(kvm, rmap_head);

		/* clear the first set bit */
		mask &= mask - 1;
	}
}
EXPORT_SYMBOL_GPL(kvm_mmu_clear_dirty_pt_masked);

/**
 * kvm_arch_mmu_enable_log_dirty_pt_masked - enable dirty logging for selected
 * PT level pages.
 *
 * It calls kvm_mmu_write_protect_pt_masked to write protect selected pages to
 * enable dirty logging for them.
 *
 * Used when we do not need to care about huge page mappings: e.g. during dirty
 * logging we do not have any such mappings.
 */
void kvm_arch_mmu_enable_log_dirty_pt_masked(struct kvm *kvm,
				struct kvm_memory_slot *slot,
				gfn_t gfn_offset, unsigned long mask)
{
	if (kvm_x86_ops.enable_log_dirty_pt_masked)
		kvm_x86_ops.enable_log_dirty_pt_masked(kvm, slot, gfn_offset,
				mask);
	else
		kvm_mmu_write_protect_pt_masked(kvm, slot, gfn_offset, mask);
}

int kvm_cpu_dirty_log_size(void)
{
	if (kvm_x86_ops.cpu_dirty_log_size)
		return kvm_x86_ops.cpu_dirty_log_size();

	return 0;
}

bool kvm_mmu_slot_gfn_write_protect(struct kvm *kvm,
				    struct kvm_memory_slot *slot, u64 gfn)
{
	struct kvm_rmap_head *rmap_head;
	int i;
	bool write_protected = false;

	for (i = PG_LEVEL_4K; i <= KVM_MAX_HUGEPAGE_LEVEL; ++i) {
		rmap_head = __gfn_to_rmap(gfn, i, slot);
		write_protected |= __rmap_write_protect(kvm, rmap_head, true);
	}

	if (kvm->arch.tdp_mmu_enabled)
		write_protected |=
			kvm_tdp_mmu_write_protect_gfn(kvm, slot, gfn);

	return write_protected;
}

static bool rmap_write_protect(struct kvm_vcpu *vcpu, u64 gfn)
{
	struct kvm_memory_slot *slot;

	slot = kvm_vcpu_gfn_to_memslot(vcpu, gfn);
	return kvm_mmu_slot_gfn_write_protect(vcpu->kvm, slot, gfn);
}

static bool kvm_zap_rmapp(struct kvm *kvm, struct kvm_rmap_head *rmap_head)
{
	u64 *sptep;
	struct rmap_iterator iter;
	bool flush = false;

	while ((sptep = rmap_get_first(rmap_head, &iter))) {
		rmap_printk("%s: spte %p %llx.\n", __func__, sptep, *sptep);

		pte_list_remove(rmap_head, sptep);
		flush = true;
	}

	return flush;
}

static int kvm_unmap_rmapp(struct kvm *kvm, struct kvm_rmap_head *rmap_head,
			   struct kvm_memory_slot *slot, gfn_t gfn, int level,
			   unsigned long data)
{
	return kvm_zap_rmapp(kvm, rmap_head);
}

static int kvm_set_pte_rmapp(struct kvm *kvm, struct kvm_rmap_head *rmap_head,
			     struct kvm_memory_slot *slot, gfn_t gfn, int level,
			     unsigned long data)
{
	u64 *sptep;
	struct rmap_iterator iter;
	int need_flush = 0;
	u64 new_spte;
	pte_t *ptep = (pte_t *)data;
	kvm_pfn_t new_pfn;

	WARN_ON(pte_huge(*ptep));
	new_pfn = pte_pfn(*ptep);

restart:
	for_each_rmap_spte(rmap_head, &iter, sptep) {
		rmap_printk("kvm_set_pte_rmapp: spte %p %llx gfn %llx (%d)\n",
			    sptep, *sptep, gfn, level);

		need_flush = 1;

		if (pte_write(*ptep)) {
			pte_list_remove(rmap_head, sptep);
			goto restart;
		} else {
			new_spte = kvm_mmu_changed_pte_notifier_make_spte(
					*sptep, new_pfn);

			mmu_spte_clear_track_bits(sptep);
			mmu_spte_set(sptep, new_spte);
		}
	}

	if (need_flush && kvm_available_flush_tlb_with_range()) {
		kvm_flush_remote_tlbs_with_address(kvm, gfn, 1);
		return 0;
	}

	return need_flush;
}

struct slot_rmap_walk_iterator {
	/* input fields. */
	struct kvm_memory_slot *slot;
	gfn_t start_gfn;
	gfn_t end_gfn;
	int start_level;
	int end_level;

	/* output fields. */
	gfn_t gfn;
	struct kvm_rmap_head *rmap;
	int level;

	/* private field. */
	struct kvm_rmap_head *end_rmap;
};

static void
rmap_walk_init_level(struct slot_rmap_walk_iterator *iterator, int level)
{
	iterator->level = level;
	iterator->gfn = iterator->start_gfn;
	iterator->rmap = __gfn_to_rmap(iterator->gfn, level, iterator->slot);
	iterator->end_rmap = __gfn_to_rmap(iterator->end_gfn, level,
					   iterator->slot);
}

static void
slot_rmap_walk_init(struct slot_rmap_walk_iterator *iterator,
		    struct kvm_memory_slot *slot, int start_level,
		    int end_level, gfn_t start_gfn, gfn_t end_gfn)
{
	iterator->slot = slot;
	iterator->start_level = start_level;
	iterator->end_level = end_level;
	iterator->start_gfn = start_gfn;
	iterator->end_gfn = end_gfn;

	rmap_walk_init_level(iterator, iterator->start_level);
}

static bool slot_rmap_walk_okay(struct slot_rmap_walk_iterator *iterator)
{
	return !!iterator->rmap;
}

static void slot_rmap_walk_next(struct slot_rmap_walk_iterator *iterator)
{
	if (++iterator->rmap <= iterator->end_rmap) {
		iterator->gfn += (1UL << KVM_HPAGE_GFN_SHIFT(iterator->level));
		return;
	}

	if (++iterator->level > iterator->end_level) {
		iterator->rmap = NULL;
		return;
	}

	rmap_walk_init_level(iterator, iterator->level);
}

#define for_each_slot_rmap_range(_slot_, _start_level_, _end_level_,	\
	   _start_gfn, _end_gfn, _iter_)				\
	for (slot_rmap_walk_init(_iter_, _slot_, _start_level_,		\
				 _end_level_, _start_gfn, _end_gfn);	\
	     slot_rmap_walk_okay(_iter_);				\
	     slot_rmap_walk_next(_iter_))

static int kvm_handle_hva_range(struct kvm *kvm,
				unsigned long start,
				unsigned long end,
				unsigned long data,
				int (*handler)(struct kvm *kvm,
					       struct kvm_rmap_head *rmap_head,
					       struct kvm_memory_slot *slot,
					       gfn_t gfn,
					       int level,
					       unsigned long data))
{
	struct kvm_memslots *slots;
	struct kvm_memory_slot *memslot;
	struct slot_rmap_walk_iterator iterator;
	int ret = 0;
	int i;

	for (i = 0; i < KVM_ADDRESS_SPACE_NUM; i++) {
		slots = __kvm_memslots(kvm, i);
		kvm_for_each_memslot(memslot, slots) {
			unsigned long hva_start, hva_end;
			gfn_t gfn_start, gfn_end;

			hva_start = max(start, memslot->userspace_addr);
			hva_end = min(end, memslot->userspace_addr +
				      (memslot->npages << PAGE_SHIFT));
			if (hva_start >= hva_end)
				continue;
			/*
			 * {gfn(page) | page intersects with [hva_start, hva_end)} =
			 * {gfn_start, gfn_start+1, ..., gfn_end-1}.
			 */
			gfn_start = hva_to_gfn_memslot(hva_start, memslot);
			gfn_end = hva_to_gfn_memslot(hva_end + PAGE_SIZE - 1, memslot);

			for_each_slot_rmap_range(memslot, PG_LEVEL_4K,
						 KVM_MAX_HUGEPAGE_LEVEL,
						 gfn_start, gfn_end - 1,
						 &iterator)
				ret |= handler(kvm, iterator.rmap, memslot,
					       iterator.gfn, iterator.level, data);
		}
	}

	return ret;
}

static int kvm_handle_hva(struct kvm *kvm, unsigned long hva,
			  unsigned long data,
			  int (*handler)(struct kvm *kvm,
					 struct kvm_rmap_head *rmap_head,
					 struct kvm_memory_slot *slot,
					 gfn_t gfn, int level,
					 unsigned long data))
{
	return kvm_handle_hva_range(kvm, hva, hva + 1, data, handler);
}

int kvm_unmap_hva_range(struct kvm *kvm, unsigned long start, unsigned long end,
			unsigned flags)
{
	int r;

	r = kvm_handle_hva_range(kvm, start, end, 0, kvm_unmap_rmapp);

	if (kvm->arch.tdp_mmu_enabled)
		r |= kvm_tdp_mmu_zap_hva_range(kvm, start, end);

	return r;
}

int kvm_set_spte_hva(struct kvm *kvm, unsigned long hva, pte_t pte)
{
	int r;

	r = kvm_handle_hva(kvm, hva, (unsigned long)&pte, kvm_set_pte_rmapp);

	if (kvm->arch.tdp_mmu_enabled)
		r |= kvm_tdp_mmu_set_spte_hva(kvm, hva, &pte);

	return r;
}

static int kvm_age_rmapp(struct kvm *kvm, struct kvm_rmap_head *rmap_head,
			 struct kvm_memory_slot *slot, gfn_t gfn, int level,
			 unsigned long data)
{
	u64 *sptep;
	struct rmap_iterator iter;
	int young = 0;

	for_each_rmap_spte(rmap_head, &iter, sptep)
		young |= mmu_spte_age(sptep);

	trace_kvm_age_page(gfn, level, slot, young);
	return young;
}

static int kvm_test_age_rmapp(struct kvm *kvm, struct kvm_rmap_head *rmap_head,
			      struct kvm_memory_slot *slot, gfn_t gfn,
			      int level, unsigned long data)
{
	u64 *sptep;
	struct rmap_iterator iter;

	for_each_rmap_spte(rmap_head, &iter, sptep)
		if (is_accessed_spte(*sptep))
			return 1;
	return 0;
}

#define RMAP_RECYCLE_THRESHOLD 1000

static void rmap_recycle(struct kvm_vcpu *vcpu, u64 *spte, gfn_t gfn)
{
	struct kvm_rmap_head *rmap_head;
	struct kvm_mmu_page *sp;

	sp = sptep_to_sp(spte);

	rmap_head = gfn_to_rmap(vcpu->kvm, gfn, sp);

	kvm_unmap_rmapp(vcpu->kvm, rmap_head, NULL, gfn, sp->role.level, 0);
	kvm_flush_remote_tlbs_with_address(vcpu->kvm, sp->gfn,
			KVM_PAGES_PER_HPAGE(sp->role.level));
}

int kvm_age_hva(struct kvm *kvm, unsigned long start, unsigned long end)
{
	int young = false;

	young = kvm_handle_hva_range(kvm, start, end, 0, kvm_age_rmapp);
	if (kvm->arch.tdp_mmu_enabled)
		young |= kvm_tdp_mmu_age_hva_range(kvm, start, end);

	return young;
}

int kvm_test_age_hva(struct kvm *kvm, unsigned long hva)
{
	int young = false;

	young = kvm_handle_hva(kvm, hva, 0, kvm_test_age_rmapp);
	if (kvm->arch.tdp_mmu_enabled)
		young |= kvm_tdp_mmu_test_age_hva(kvm, hva);

	return young;
}

#ifdef MMU_DEBUG
static int is_empty_shadow_page(u64 *spt)
{
	u64 *pos;
	u64 *end;

	for (pos = spt, end = pos + PAGE_SIZE / sizeof(u64); pos != end; pos++)
		if (is_shadow_present_pte(*pos)) {
			printk(KERN_ERR "%s: %p %llx\n", __func__,
			       pos, *pos);
			return 0;
		}
	return 1;
}
#endif

/*
 * This value is the sum of all of the kvm instances's
 * kvm->arch.n_used_mmu_pages values.  We need a global,
 * aggregate version in order to make the slab shrinker
 * faster
 */
static inline void kvm_mod_used_mmu_pages(struct kvm *kvm, unsigned long nr)
{
	kvm->arch.n_used_mmu_pages += nr;
	percpu_counter_add(&kvm_total_used_mmu_pages, nr);
}

static void kvm_mmu_free_page(struct kvm_mmu_page *sp)
{
	MMU_WARN_ON(!is_empty_shadow_page(sp->spt));
	hlist_del(&sp->hash_link);
	list_del(&sp->link);
	free_page((unsigned long)sp->spt);
	if (!sp->role.direct)
		free_page((unsigned long)sp->gfns);
	kmem_cache_free(mmu_page_header_cache, sp);
}

static unsigned kvm_page_table_hashfn(gfn_t gfn)
{
	return hash_64(gfn, KVM_MMU_HASH_SHIFT);
}

static void mmu_page_add_parent_pte(struct kvm_vcpu *vcpu,
				    struct kvm_mmu_page *sp, u64 *parent_pte)
{
	if (!parent_pte)
		return;

	pte_list_add(vcpu, parent_pte, &sp->parent_ptes);
}

static void mmu_page_remove_parent_pte(struct kvm_mmu_page *sp,
				       u64 *parent_pte)
{
	__pte_list_remove(parent_pte, &sp->parent_ptes);
}

static void drop_parent_pte(struct kvm_mmu_page *sp,
			    u64 *parent_pte)
{
	mmu_page_remove_parent_pte(sp, parent_pte);
	mmu_spte_clear_no_track(parent_pte);
}

static struct kvm_mmu_page *kvm_mmu_alloc_page(struct kvm_vcpu *vcpu, int direct)
{
	struct kvm_mmu_page *sp;

	sp = kvm_mmu_memory_cache_alloc(&vcpu->arch.mmu_page_header_cache);
	sp->spt = kvm_mmu_memory_cache_alloc(&vcpu->arch.mmu_shadow_page_cache);
	if (!direct)
		sp->gfns = kvm_mmu_memory_cache_alloc(&vcpu->arch.mmu_gfn_array_cache);
	set_page_private(virt_to_page(sp->spt), (unsigned long)sp);

	/*
	 * active_mmu_pages must be a FIFO list, as kvm_zap_obsolete_pages()
	 * depends on valid pages being added to the head of the list.  See
	 * comments in kvm_zap_obsolete_pages().
	 */
	sp->mmu_valid_gen = vcpu->kvm->arch.mmu_valid_gen;
	list_add(&sp->link, &vcpu->kvm->arch.active_mmu_pages);
	kvm_mod_used_mmu_pages(vcpu->kvm, +1);
	return sp;
}

static void mark_unsync(u64 *spte);
static void kvm_mmu_mark_parents_unsync(struct kvm_mmu_page *sp)
{
	u64 *sptep;
	struct rmap_iterator iter;

	for_each_rmap_spte(&sp->parent_ptes, &iter, sptep) {
		mark_unsync(sptep);
	}
}

static void mark_unsync(u64 *spte)
{
	struct kvm_mmu_page *sp;
	unsigned int index;

	sp = sptep_to_sp(spte);
	index = spte - sp->spt;
	if (__test_and_set_bit(index, sp->unsync_child_bitmap))
		return;
	if (sp->unsync_children++)
		return;
	kvm_mmu_mark_parents_unsync(sp);
}

static int nonpaging_sync_page(struct kvm_vcpu *vcpu,
			       struct kvm_mmu_page *sp)
{
	return 0;
}

static void nonpaging_update_pte(struct kvm_vcpu *vcpu,
				 struct kvm_mmu_page *sp, u64 *spte,
				 const void *pte)
{
	WARN_ON(1);
}

#define KVM_PAGE_ARRAY_NR 16

struct kvm_mmu_pages {
	struct mmu_page_and_offset {
		struct kvm_mmu_page *sp;
		unsigned int idx;
	} page[KVM_PAGE_ARRAY_NR];
	unsigned int nr;
};

static int mmu_pages_add(struct kvm_mmu_pages *pvec, struct kvm_mmu_page *sp,
			 int idx)
{
	int i;

	if (sp->unsync)
		for (i=0; i < pvec->nr; i++)
			if (pvec->page[i].sp == sp)
				return 0;

	pvec->page[pvec->nr].sp = sp;
	pvec->page[pvec->nr].idx = idx;
	pvec->nr++;
	return (pvec->nr == KVM_PAGE_ARRAY_NR);
}

static inline void clear_unsync_child_bit(struct kvm_mmu_page *sp, int idx)
{
	--sp->unsync_children;
	WARN_ON((int)sp->unsync_children < 0);
	__clear_bit(idx, sp->unsync_child_bitmap);
}

static int __mmu_unsync_walk(struct kvm_mmu_page *sp,
			   struct kvm_mmu_pages *pvec)
{
	int i, ret, nr_unsync_leaf = 0;

	for_each_set_bit(i, sp->unsync_child_bitmap, 512) {
		struct kvm_mmu_page *child;
		u64 ent = sp->spt[i];

		if (!is_shadow_present_pte(ent) || is_large_pte(ent)) {
			clear_unsync_child_bit(sp, i);
			continue;
		}

		child = to_shadow_page(ent & PT64_BASE_ADDR_MASK);

		if (child->unsync_children) {
			if (mmu_pages_add(pvec, child, i))
				return -ENOSPC;

			ret = __mmu_unsync_walk(child, pvec);
			if (!ret) {
				clear_unsync_child_bit(sp, i);
				continue;
			} else if (ret > 0) {
				nr_unsync_leaf += ret;
			} else
				return ret;
		} else if (child->unsync) {
			nr_unsync_leaf++;
			if (mmu_pages_add(pvec, child, i))
				return -ENOSPC;
		} else
			clear_unsync_child_bit(sp, i);
	}

	return nr_unsync_leaf;
}

#define INVALID_INDEX (-1)

static int mmu_unsync_walk(struct kvm_mmu_page *sp,
			   struct kvm_mmu_pages *pvec)
{
	pvec->nr = 0;
	if (!sp->unsync_children)
		return 0;

	mmu_pages_add(pvec, sp, INVALID_INDEX);
	return __mmu_unsync_walk(sp, pvec);
}

static void kvm_unlink_unsync_page(struct kvm *kvm, struct kvm_mmu_page *sp)
{
	WARN_ON(!sp->unsync);
	trace_kvm_mmu_sync_page(sp);
	sp->unsync = 0;
	--kvm->stat.mmu_unsync;
}

static bool kvm_mmu_prepare_zap_page(struct kvm *kvm, struct kvm_mmu_page *sp,
				     struct list_head *invalid_list);
static void kvm_mmu_commit_zap_page(struct kvm *kvm,
				    struct list_head *invalid_list);

#define for_each_valid_sp(_kvm, _sp, _list)				\
	hlist_for_each_entry(_sp, _list, hash_link)			\
		if (is_obsolete_sp((_kvm), (_sp))) {			\
		} else

#define for_each_gfn_indirect_valid_sp(_kvm, _sp, _gfn)			\
	for_each_valid_sp(_kvm, _sp,					\
	  &(_kvm)->arch.mmu_page_hash[kvm_page_table_hashfn(_gfn)])	\
		if ((_sp)->gfn != (_gfn) || (_sp)->role.direct) {} else

static inline bool is_ept_sp(struct kvm_mmu_page *sp)
{
	return sp->role.cr0_wp && sp->role.smap_andnot_wp;
}

/* @sp->gfn should be write-protected at the call site */
static bool __kvm_sync_page(struct kvm_vcpu *vcpu, struct kvm_mmu_page *sp,
			    struct list_head *invalid_list)
{
	if ((!is_ept_sp(sp) && sp->role.gpte_is_8_bytes != !!is_pae(vcpu)) ||
	    vcpu->arch.mmu->sync_page(vcpu, sp) == 0) {
		kvm_mmu_prepare_zap_page(vcpu->kvm, sp, invalid_list);
		return false;
	}

	return true;
}

static bool kvm_mmu_remote_flush_or_zap(struct kvm *kvm,
					struct list_head *invalid_list,
					bool remote_flush)
{
	if (!remote_flush && list_empty(invalid_list))
		return false;

	if (!list_empty(invalid_list))
		kvm_mmu_commit_zap_page(kvm, invalid_list);
	else
		kvm_flush_remote_tlbs(kvm);
	return true;
}

static void kvm_mmu_flush_or_zap(struct kvm_vcpu *vcpu,
				 struct list_head *invalid_list,
				 bool remote_flush, bool local_flush)
{
	if (kvm_mmu_remote_flush_or_zap(vcpu->kvm, invalid_list, remote_flush))
		return;

	if (local_flush)
		kvm_make_request(KVM_REQ_TLB_FLUSH_CURRENT, vcpu);
}

#ifdef CONFIG_KVM_MMU_AUDIT
#include "mmu_audit.c"
#else
static void kvm_mmu_audit(struct kvm_vcpu *vcpu, int point) { }
static void mmu_audit_disable(void) { }
#endif

static bool is_obsolete_sp(struct kvm *kvm, struct kvm_mmu_page *sp)
{
	return sp->role.invalid ||
	       unlikely(sp->mmu_valid_gen != kvm->arch.mmu_valid_gen);
}

static bool kvm_sync_page(struct kvm_vcpu *vcpu, struct kvm_mmu_page *sp,
			 struct list_head *invalid_list)
{
	kvm_unlink_unsync_page(vcpu->kvm, sp);
	return __kvm_sync_page(vcpu, sp, invalid_list);
}

/* @gfn should be write-protected at the call site */
static bool kvm_sync_pages(struct kvm_vcpu *vcpu, gfn_t gfn,
			   struct list_head *invalid_list)
{
	struct kvm_mmu_page *s;
	bool ret = false;

	for_each_gfn_indirect_valid_sp(vcpu->kvm, s, gfn) {
		if (!s->unsync)
			continue;

		WARN_ON(s->role.level != PG_LEVEL_4K);
		ret |= kvm_sync_page(vcpu, s, invalid_list);
	}

	return ret;
}

struct mmu_page_path {
	struct kvm_mmu_page *parent[PT64_ROOT_MAX_LEVEL];
	unsigned int idx[PT64_ROOT_MAX_LEVEL];
};

#define for_each_sp(pvec, sp, parents, i)			\
		for (i = mmu_pages_first(&pvec, &parents);	\
			i < pvec.nr && ({ sp = pvec.page[i].sp; 1;});	\
			i = mmu_pages_next(&pvec, &parents, i))

static int mmu_pages_next(struct kvm_mmu_pages *pvec,
			  struct mmu_page_path *parents,
			  int i)
{
	int n;

	for (n = i+1; n < pvec->nr; n++) {
		struct kvm_mmu_page *sp = pvec->page[n].sp;
		unsigned idx = pvec->page[n].idx;
		int level = sp->role.level;

		parents->idx[level-1] = idx;
		if (level == PG_LEVEL_4K)
			break;

		parents->parent[level-2] = sp;
	}

	return n;
}

static int mmu_pages_first(struct kvm_mmu_pages *pvec,
			   struct mmu_page_path *parents)
{
	struct kvm_mmu_page *sp;
	int level;

	if (pvec->nr == 0)
		return 0;

	WARN_ON(pvec->page[0].idx != INVALID_INDEX);

	sp = pvec->page[0].sp;
	level = sp->role.level;
	WARN_ON(level == PG_LEVEL_4K);

	parents->parent[level-2] = sp;

	/* Also set up a sentinel.  Further entries in pvec are all
	 * children of sp, so this element is never overwritten.
	 */
	parents->parent[level-1] = NULL;
	return mmu_pages_next(pvec, parents, 0);
}

static void mmu_pages_clear_parents(struct mmu_page_path *parents)
{
	struct kvm_mmu_page *sp;
	unsigned int level = 0;

	do {
		unsigned int idx = parents->idx[level];
		sp = parents->parent[level];
		if (!sp)
			return;

		WARN_ON(idx == INVALID_INDEX);
		clear_unsync_child_bit(sp, idx);
		level++;
	} while (!sp->unsync_children);
}

static void mmu_sync_children(struct kvm_vcpu *vcpu,
			      struct kvm_mmu_page *parent)
{
	int i;
	struct kvm_mmu_page *sp;
	struct mmu_page_path parents;
	struct kvm_mmu_pages pages;
	LIST_HEAD(invalid_list);
	bool flush = false;

	while (mmu_unsync_walk(parent, &pages)) {
		bool protected = false;

		for_each_sp(pages, sp, parents, i)
			protected |= rmap_write_protect(vcpu, sp->gfn);

		if (protected) {
			kvm_flush_remote_tlbs(vcpu->kvm);
			flush = false;
		}

		for_each_sp(pages, sp, parents, i) {
			flush |= kvm_sync_page(vcpu, sp, &invalid_list);
			mmu_pages_clear_parents(&parents);
		}
		if (need_resched() || spin_needbreak(&vcpu->kvm->mmu_lock)) {
			kvm_mmu_flush_or_zap(vcpu, &invalid_list, false, flush);
			cond_resched_lock(&vcpu->kvm->mmu_lock);
			flush = false;
		}
	}

	kvm_mmu_flush_or_zap(vcpu, &invalid_list, false, flush);
}

static void __clear_sp_write_flooding_count(struct kvm_mmu_page *sp)
{
	atomic_set(&sp->write_flooding_count,  0);
}

static void clear_sp_write_flooding_count(u64 *spte)
{
	__clear_sp_write_flooding_count(sptep_to_sp(spte));
}

static struct kvm_mmu_page *kvm_mmu_get_page(struct kvm_vcpu *vcpu,
					     gfn_t gfn,
					     gva_t gaddr,
					     unsigned level,
					     int direct,
					     unsigned int access)
{
	bool direct_mmu = vcpu->arch.mmu->direct_map;
	union kvm_mmu_page_role role;
	struct hlist_head *sp_list;
	unsigned quadrant;
	struct kvm_mmu_page *sp;
	bool need_sync = false;
	bool flush = false;
	int collisions = 0;
	LIST_HEAD(invalid_list);

	role = vcpu->arch.mmu->mmu_role.base;
	role.level = level;
	role.direct = direct;
	if (role.direct)
		role.gpte_is_8_bytes = true;
	role.access = access;
	if (!direct_mmu && vcpu->arch.mmu->root_level <= PT32_ROOT_LEVEL) {
		quadrant = gaddr >> (PAGE_SHIFT + (PT64_PT_BITS * level));
		quadrant &= (1 << ((PT32_PT_BITS - PT64_PT_BITS) * level)) - 1;
		role.quadrant = quadrant;
	}

	sp_list = &vcpu->kvm->arch.mmu_page_hash[kvm_page_table_hashfn(gfn)];
	for_each_valid_sp(vcpu->kvm, sp, sp_list) {
		if (sp->gfn != gfn) {
			collisions++;
			continue;
		}

		if (!need_sync && sp->unsync)
			need_sync = true;

		if (sp->role.word != role.word)
			continue;

		if (direct_mmu)
			goto trace_get_page;

		if (sp->unsync) {
			/* The page is good, but __kvm_sync_page might still end
			 * up zapping it.  If so, break in order to rebuild it.
			 */
			if (!__kvm_sync_page(vcpu, sp, &invalid_list))
				break;

			WARN_ON(!list_empty(&invalid_list));
			kvm_make_request(KVM_REQ_TLB_FLUSH_CURRENT, vcpu);
		}

		if (sp->unsync_children)
			kvm_make_request(KVM_REQ_MMU_SYNC, vcpu);

		__clear_sp_write_flooding_count(sp);

trace_get_page:
		trace_kvm_mmu_get_page(sp, false);
		goto out;
	}

	++vcpu->kvm->stat.mmu_cache_miss;

	sp = kvm_mmu_alloc_page(vcpu, direct);

	sp->gfn = gfn;
	sp->role = role;
	hlist_add_head(&sp->hash_link, sp_list);
	if (!direct) {
		/*
		 * we should do write protection before syncing pages
		 * otherwise the content of the synced shadow page may
		 * be inconsistent with guest page table.
		 */
		account_shadowed(vcpu->kvm, sp);
		if (level == PG_LEVEL_4K && rmap_write_protect(vcpu, gfn))
			kvm_flush_remote_tlbs_with_address(vcpu->kvm, gfn, 1);

		if (level > PG_LEVEL_4K && need_sync)
			flush |= kvm_sync_pages(vcpu, gfn, &invalid_list);
	}
	trace_kvm_mmu_get_page(sp, true);

	kvm_mmu_flush_or_zap(vcpu, &invalid_list, false, flush);
out:
	if (collisions > vcpu->kvm->stat.max_mmu_page_hash_collisions)
		vcpu->kvm->stat.max_mmu_page_hash_collisions = collisions;
	return sp;
}

static void shadow_walk_init_using_root(struct kvm_shadow_walk_iterator *iterator,
					struct kvm_vcpu *vcpu, hpa_t root,
					u64 addr)
{
	iterator->addr = addr;
	iterator->shadow_addr = root;
	iterator->level = vcpu->arch.mmu->shadow_root_level;

	if (iterator->level == PT64_ROOT_4LEVEL &&
	    vcpu->arch.mmu->root_level < PT64_ROOT_4LEVEL &&
	    !vcpu->arch.mmu->direct_map)
		--iterator->level;

	if (iterator->level == PT32E_ROOT_LEVEL) {
		/*
		 * prev_root is currently only used for 64-bit hosts. So only
		 * the active root_hpa is valid here.
		 */
		BUG_ON(root != vcpu->arch.mmu->root_hpa);

		iterator->shadow_addr
			= vcpu->arch.mmu->pae_root[(addr >> 30) & 3];
		iterator->shadow_addr &= PT64_BASE_ADDR_MASK;
		--iterator->level;
		if (!iterator->shadow_addr)
			iterator->level = 0;
	}
}

static void shadow_walk_init(struct kvm_shadow_walk_iterator *iterator,
			     struct kvm_vcpu *vcpu, u64 addr)
{
	shadow_walk_init_using_root(iterator, vcpu, vcpu->arch.mmu->root_hpa,
				    addr);
}

static bool shadow_walk_okay(struct kvm_shadow_walk_iterator *iterator)
{
	if (iterator->level < PG_LEVEL_4K)
		return false;

	iterator->index = SHADOW_PT_INDEX(iterator->addr, iterator->level);
	iterator->sptep	= ((u64 *)__va(iterator->shadow_addr)) + iterator->index;
	return true;
}

static void __shadow_walk_next(struct kvm_shadow_walk_iterator *iterator,
			       u64 spte)
{
	if (is_last_spte(spte, iterator->level)) {
		iterator->level = 0;
		return;
	}

	iterator->shadow_addr = spte & PT64_BASE_ADDR_MASK;
	--iterator->level;
}

static void shadow_walk_next(struct kvm_shadow_walk_iterator *iterator)
{
	__shadow_walk_next(iterator, *iterator->sptep);
}

static void link_shadow_page(struct kvm_vcpu *vcpu, u64 *sptep,
			     struct kvm_mmu_page *sp)
{
	u64 spte;

	BUILD_BUG_ON(VMX_EPT_WRITABLE_MASK != PT_WRITABLE_MASK);

	spte = make_nonleaf_spte(sp->spt, sp_ad_disabled(sp));

	mmu_spte_set(sptep, spte);

	mmu_page_add_parent_pte(vcpu, sp, sptep);

	if (sp->unsync_children || sp->unsync)
		mark_unsync(sptep);
}

static void validate_direct_spte(struct kvm_vcpu *vcpu, u64 *sptep,
				   unsigned direct_access)
{
	if (is_shadow_present_pte(*sptep) && !is_large_pte(*sptep)) {
		struct kvm_mmu_page *child;

		/*
		 * For the direct sp, if the guest pte's dirty bit
		 * changed form clean to dirty, it will corrupt the
		 * sp's access: allow writable in the read-only sp,
		 * so we should update the spte at this point to get
		 * a new sp with the correct access.
		 */
		child = to_shadow_page(*sptep & PT64_BASE_ADDR_MASK);
		if (child->role.access == direct_access)
			return;

		drop_parent_pte(child, sptep);
		kvm_flush_remote_tlbs_with_address(vcpu->kvm, child->gfn, 1);
	}
}

/* Returns the number of zapped non-leaf child shadow pages. */
static int mmu_page_zap_pte(struct kvm *kvm, struct kvm_mmu_page *sp,
			    u64 *spte, struct list_head *invalid_list)
{
	u64 pte;
	struct kvm_mmu_page *child;

	pte = *spte;
	if (is_shadow_present_pte(pte)) {
		if (is_last_spte(pte, sp->role.level)) {
			drop_spte(kvm, spte);
			if (is_large_pte(pte))
				--kvm->stat.lpages;
		} else {
			child = to_shadow_page(pte & PT64_BASE_ADDR_MASK);
			drop_parent_pte(child, spte);

			/*
			 * Recursively zap nested TDP SPs, parentless SPs are
			 * unlikely to be used again in the near future.  This
			 * avoids retaining a large number of stale nested SPs.
			 */
			if (tdp_enabled && invalid_list &&
			    child->role.guest_mode && !child->parent_ptes.val)
				return kvm_mmu_prepare_zap_page(kvm, child,
								invalid_list);
		}
	} else if (is_mmio_spte(pte)) {
		mmu_spte_clear_no_track(spte);
	}
	return 0;
}

static int kvm_mmu_page_unlink_children(struct kvm *kvm,
					struct kvm_mmu_page *sp,
					struct list_head *invalid_list)
{
	int zapped = 0;
	unsigned i;

	for (i = 0; i < PT64_ENT_PER_PAGE; ++i)
		zapped += mmu_page_zap_pte(kvm, sp, sp->spt + i, invalid_list);

	return zapped;
}

static void kvm_mmu_unlink_parents(struct kvm *kvm, struct kvm_mmu_page *sp)
{
	u64 *sptep;
	struct rmap_iterator iter;

	while ((sptep = rmap_get_first(&sp->parent_ptes, &iter)))
		drop_parent_pte(sp, sptep);
}

static int mmu_zap_unsync_children(struct kvm *kvm,
				   struct kvm_mmu_page *parent,
				   struct list_head *invalid_list)
{
	int i, zapped = 0;
	struct mmu_page_path parents;
	struct kvm_mmu_pages pages;

	if (parent->role.level == PG_LEVEL_4K)
		return 0;

	while (mmu_unsync_walk(parent, &pages)) {
		struct kvm_mmu_page *sp;

		for_each_sp(pages, sp, parents, i) {
			kvm_mmu_prepare_zap_page(kvm, sp, invalid_list);
			mmu_pages_clear_parents(&parents);
			zapped++;
		}
	}

	return zapped;
}

static bool __kvm_mmu_prepare_zap_page(struct kvm *kvm,
				       struct kvm_mmu_page *sp,
				       struct list_head *invalid_list,
				       int *nr_zapped)
{
	bool list_unstable;

	trace_kvm_mmu_prepare_zap_page(sp);
	++kvm->stat.mmu_shadow_zapped;
	*nr_zapped = mmu_zap_unsync_children(kvm, sp, invalid_list);
	*nr_zapped += kvm_mmu_page_unlink_children(kvm, sp, invalid_list);
	kvm_mmu_unlink_parents(kvm, sp);

	/* Zapping children means active_mmu_pages has become unstable. */
	list_unstable = *nr_zapped;

	if (!sp->role.invalid && !sp->role.direct)
		unaccount_shadowed(kvm, sp);

	if (sp->unsync)
		kvm_unlink_unsync_page(kvm, sp);
	if (!sp->root_count) {
		/* Count self */
		(*nr_zapped)++;

		/*
		 * Already invalid pages (previously active roots) are not on
		 * the active page list.  See list_del() in the "else" case of
		 * !sp->root_count.
		 */
		if (sp->role.invalid)
			list_add(&sp->link, invalid_list);
		else
			list_move(&sp->link, invalid_list);
		kvm_mod_used_mmu_pages(kvm, -1);
	} else {
		/*
		 * Remove the active root from the active page list, the root
		 * will be explicitly freed when the root_count hits zero.
		 */
		list_del(&sp->link);

		/*
		 * Obsolete pages cannot be used on any vCPUs, see the comment
		 * in kvm_mmu_zap_all_fast().  Note, is_obsolete_sp() also
		 * treats invalid shadow pages as being obsolete.
		 */
		if (!is_obsolete_sp(kvm, sp))
			kvm_reload_remote_mmus(kvm);
	}

	if (sp->lpage_disallowed)
		unaccount_huge_nx_page(kvm, sp);

	sp->role.invalid = 1;
	return list_unstable;
}

static bool kvm_mmu_prepare_zap_page(struct kvm *kvm, struct kvm_mmu_page *sp,
				     struct list_head *invalid_list)
{
	int nr_zapped;

	__kvm_mmu_prepare_zap_page(kvm, sp, invalid_list, &nr_zapped);
	return nr_zapped;
}

static void kvm_mmu_commit_zap_page(struct kvm *kvm,
				    struct list_head *invalid_list)
{
	struct kvm_mmu_page *sp, *nsp;

	if (list_empty(invalid_list))
		return;

	/*
	 * We need to make sure everyone sees our modifications to
	 * the page tables and see changes to vcpu->mode here. The barrier
	 * in the kvm_flush_remote_tlbs() achieves this. This pairs
	 * with vcpu_enter_guest and walk_shadow_page_lockless_begin/end.
	 *
	 * In addition, kvm_flush_remote_tlbs waits for all vcpus to exit
	 * guest mode and/or lockless shadow page table walks.
	 */
	kvm_flush_remote_tlbs(kvm);

	list_for_each_entry_safe(sp, nsp, invalid_list, link) {
		WARN_ON(!sp->role.invalid || sp->root_count);
		kvm_mmu_free_page(sp);
	}
}

static unsigned long kvm_mmu_zap_oldest_mmu_pages(struct kvm *kvm,
						  unsigned long nr_to_zap)
{
	unsigned long total_zapped = 0;
	struct kvm_mmu_page *sp, *tmp;
	LIST_HEAD(invalid_list);
	bool unstable;
	int nr_zapped;

	if (list_empty(&kvm->arch.active_mmu_pages))
		return 0;

restart:
	list_for_each_entry_safe(sp, tmp, &kvm->arch.active_mmu_pages, link) {
		/*
		 * Don't zap active root pages, the page itself can't be freed
		 * and zapping it will just force vCPUs to realloc and reload.
		 */
		if (sp->root_count)
			continue;

		unstable = __kvm_mmu_prepare_zap_page(kvm, sp, &invalid_list,
						      &nr_zapped);
		total_zapped += nr_zapped;
		if (total_zapped >= nr_to_zap)
			break;

		if (unstable)
			goto restart;
	}

	kvm_mmu_commit_zap_page(kvm, &invalid_list);

	kvm->stat.mmu_recycled += total_zapped;
	return total_zapped;
}

static inline unsigned long kvm_mmu_available_pages(struct kvm *kvm)
{
	if (kvm->arch.n_max_mmu_pages > kvm->arch.n_used_mmu_pages)
		return kvm->arch.n_max_mmu_pages -
			kvm->arch.n_used_mmu_pages;

	return 0;
}

static int make_mmu_pages_available(struct kvm_vcpu *vcpu)
{
	unsigned long avail = kvm_mmu_available_pages(vcpu->kvm);

	if (likely(avail >= KVM_MIN_FREE_MMU_PAGES))
		return 0;

	kvm_mmu_zap_oldest_mmu_pages(vcpu->kvm, KVM_REFILL_PAGES - avail);

	if (!kvm_mmu_available_pages(vcpu->kvm))
		return -ENOSPC;
	return 0;
}

/*
 * Changing the number of mmu pages allocated to the vm
 * Note: if goal_nr_mmu_pages is too small, you will get dead lock
 */
void kvm_mmu_change_mmu_pages(struct kvm *kvm, unsigned long goal_nr_mmu_pages)
{
	spin_lock(&kvm->mmu_lock);

	if (kvm->arch.n_used_mmu_pages > goal_nr_mmu_pages) {
		kvm_mmu_zap_oldest_mmu_pages(kvm, kvm->arch.n_used_mmu_pages -
						  goal_nr_mmu_pages);

		goal_nr_mmu_pages = kvm->arch.n_used_mmu_pages;
	}

	kvm->arch.n_max_mmu_pages = goal_nr_mmu_pages;

	spin_unlock(&kvm->mmu_lock);
}

int kvm_mmu_unprotect_page(struct kvm *kvm, gfn_t gfn)
{
	struct kvm_mmu_page *sp;
	LIST_HEAD(invalid_list);
	int r;

	pgprintk("%s: looking for gfn %llx\n", __func__, gfn);
	r = 0;
	spin_lock(&kvm->mmu_lock);
	for_each_gfn_indirect_valid_sp(kvm, sp, gfn) {
		pgprintk("%s: gfn %llx role %x\n", __func__, gfn,
			 sp->role.word);
		r = 1;
		kvm_mmu_prepare_zap_page(kvm, sp, &invalid_list);
	}
	kvm_mmu_commit_zap_page(kvm, &invalid_list);
	spin_unlock(&kvm->mmu_lock);

	return r;
}
EXPORT_SYMBOL_GPL(kvm_mmu_unprotect_page);

static void kvm_unsync_page(struct kvm_vcpu *vcpu, struct kvm_mmu_page *sp)
{
	trace_kvm_mmu_unsync_page(sp);
	++vcpu->kvm->stat.mmu_unsync;
	sp->unsync = 1;

	kvm_mmu_mark_parents_unsync(sp);
}

bool mmu_need_write_protect(struct kvm_vcpu *vcpu, gfn_t gfn,
			    bool can_unsync)
{
	struct kvm_mmu_page *sp;

	if (kvm_page_track_is_active(vcpu, gfn, KVM_PAGE_TRACK_WRITE))
		return true;

	for_each_gfn_indirect_valid_sp(vcpu->kvm, sp, gfn) {
		if (!can_unsync)
			return true;

		if (sp->unsync)
			continue;

		WARN_ON(sp->role.level != PG_LEVEL_4K);
		kvm_unsync_page(vcpu, sp);
	}

	/*
	 * We need to ensure that the marking of unsync pages is visible
	 * before the SPTE is updated to allow writes because
	 * kvm_mmu_sync_roots() checks the unsync flags without holding
	 * the MMU lock and so can race with this. If the SPTE was updated
	 * before the page had been marked as unsync-ed, something like the
	 * following could happen:
	 *
	 * CPU 1                    CPU 2
	 * ---------------------------------------------------------------------
	 * 1.2 Host updates SPTE
	 *     to be writable
	 *                      2.1 Guest writes a GPTE for GVA X.
	 *                          (GPTE being in the guest page table shadowed
	 *                           by the SP from CPU 1.)
	 *                          This reads SPTE during the page table walk.
	 *                          Since SPTE.W is read as 1, there is no
	 *                          fault.
	 *
	 *                      2.2 Guest issues TLB flush.
	 *                          That causes a VM Exit.
	 *
	 *                      2.3 kvm_mmu_sync_pages() reads sp->unsync.
	 *                          Since it is false, so it just returns.
	 *
	 *                      2.4 Guest accesses GVA X.
	 *                          Since the mapping in the SP was not updated,
	 *                          so the old mapping for GVA X incorrectly
	 *                          gets used.
	 * 1.1 Host marks SP
	 *     as unsync
	 *     (sp->unsync = true)
	 *
	 * The write barrier below ensures that 1.1 happens before 1.2 and thus
	 * the situation in 2.4 does not arise. The implicit barrier in 2.2
	 * pairs with this write barrier.
	 */
	smp_wmb();

	return false;
}

static int set_spte(struct kvm_vcpu *vcpu, u64 *sptep,
		    unsigned int pte_access, int level,
		    gfn_t gfn, kvm_pfn_t pfn, bool speculative,
		    bool can_unsync, bool host_writable)
{
	u64 spte;
	struct kvm_mmu_page *sp;
	int ret;

	if (set_mmio_spte(vcpu, sptep, gfn, pfn, pte_access))
		return 0;

	sp = sptep_to_sp(sptep);

	ret = make_spte(vcpu, pte_access, level, gfn, pfn, *sptep, speculative,
			can_unsync, host_writable, sp_ad_disabled(sp), &spte);

	if (spte & PT_WRITABLE_MASK)
		kvm_vcpu_mark_page_dirty(vcpu, gfn);

	if (*sptep == spte)
		ret |= SET_SPTE_SPURIOUS;
	else if (mmu_spte_update(sptep, spte))
		ret |= SET_SPTE_NEED_REMOTE_TLB_FLUSH;
	return ret;
}

static int mmu_set_spte(struct kvm_vcpu *vcpu, u64 *sptep,
			unsigned int pte_access, bool write_fault, int level,
			gfn_t gfn, kvm_pfn_t pfn, bool speculative,
			bool host_writable)
{
	int was_rmapped = 0;
	int rmap_count;
	int set_spte_ret;
	int ret = RET_PF_FIXED;
	bool flush = false;

	pgprintk("%s: spte %llx write_fault %d gfn %llx\n", __func__,
		 *sptep, write_fault, gfn);

	if (is_shadow_present_pte(*sptep)) {
		/*
		 * If we overwrite a PTE page pointer with a 2MB PMD, unlink
		 * the parent of the now unreachable PTE.
		 */
		if (level > PG_LEVEL_4K && !is_large_pte(*sptep)) {
			struct kvm_mmu_page *child;
			u64 pte = *sptep;

			child = to_shadow_page(pte & PT64_BASE_ADDR_MASK);
			drop_parent_pte(child, sptep);
			flush = true;
		} else if (pfn != spte_to_pfn(*sptep)) {
			pgprintk("hfn old %llx new %llx\n",
				 spte_to_pfn(*sptep), pfn);
			drop_spte(vcpu->kvm, sptep);
			flush = true;
		} else
			was_rmapped = 1;
	}

	set_spte_ret = set_spte(vcpu, sptep, pte_access, level, gfn, pfn,
				speculative, true, host_writable);
	if (set_spte_ret & SET_SPTE_WRITE_PROTECTED_PT) {
		if (write_fault)
			ret = RET_PF_EMULATE;
		kvm_make_request(KVM_REQ_TLB_FLUSH_CURRENT, vcpu);
	}

	if (set_spte_ret & SET_SPTE_NEED_REMOTE_TLB_FLUSH || flush)
		kvm_flush_remote_tlbs_with_address(vcpu->kvm, gfn,
				KVM_PAGES_PER_HPAGE(level));

	if (unlikely(is_mmio_spte(*sptep)))
		ret = RET_PF_EMULATE;

	/*
	 * The fault is fully spurious if and only if the new SPTE and old SPTE
	 * are identical, and emulation is not required.
	 */
	if ((set_spte_ret & SET_SPTE_SPURIOUS) && ret == RET_PF_FIXED) {
		WARN_ON_ONCE(!was_rmapped);
		return RET_PF_SPURIOUS;
	}

	pgprintk("%s: setting spte %llx\n", __func__, *sptep);
	trace_kvm_mmu_set_spte(level, gfn, sptep);
	if (!was_rmapped && is_large_pte(*sptep))
		++vcpu->kvm->stat.lpages;

	if (is_shadow_present_pte(*sptep)) {
		if (!was_rmapped) {
			rmap_count = rmap_add(vcpu, sptep, gfn);
			if (rmap_count > RMAP_RECYCLE_THRESHOLD)
				rmap_recycle(vcpu, sptep, gfn);
		}
	}

	return ret;
}

static kvm_pfn_t pte_prefetch_gfn_to_pfn(struct kvm_vcpu *vcpu, gfn_t gfn,
				     bool no_dirty_log)
{
	struct kvm_memory_slot *slot;

	slot = gfn_to_memslot_dirty_bitmap(vcpu, gfn, no_dirty_log);
	if (!slot)
		return KVM_PFN_ERR_FAULT;

	return gfn_to_pfn_memslot_atomic(slot, gfn);
}

static int direct_pte_prefetch_many(struct kvm_vcpu *vcpu,
				    struct kvm_mmu_page *sp,
				    u64 *start, u64 *end)
{
	struct page *pages[PTE_PREFETCH_NUM];
	struct kvm_memory_slot *slot;
	unsigned int access = sp->role.access;
	int i, ret;
	gfn_t gfn;

	gfn = kvm_mmu_page_get_gfn(sp, start - sp->spt);
	slot = gfn_to_memslot_dirty_bitmap(vcpu, gfn, access & ACC_WRITE_MASK);
	if (!slot)
		return -1;

	ret = gfn_to_page_many_atomic(slot, gfn, pages, end - start);
	if (ret <= 0)
		return -1;

	for (i = 0; i < ret; i++, gfn++, start++) {
		mmu_set_spte(vcpu, start, access, false, sp->role.level, gfn,
			     page_to_pfn(pages[i]), true, true);
		put_page(pages[i]);
	}

	return 0;
}

static void __direct_pte_prefetch(struct kvm_vcpu *vcpu,
				  struct kvm_mmu_page *sp, u64 *sptep)
{
	u64 *spte, *start = NULL;
	int i;

	WARN_ON(!sp->role.direct);

	i = (sptep - sp->spt) & ~(PTE_PREFETCH_NUM - 1);
	spte = sp->spt + i;

	for (i = 0; i < PTE_PREFETCH_NUM; i++, spte++) {
		if (is_shadow_present_pte(*spte) || spte == sptep) {
			if (!start)
				continue;
			if (direct_pte_prefetch_many(vcpu, sp, start, spte) < 0)
				break;
			start = NULL;
		} else if (!start)
			start = spte;
	}
}

static void direct_pte_prefetch(struct kvm_vcpu *vcpu, u64 *sptep)
{
	struct kvm_mmu_page *sp;

	sp = sptep_to_sp(sptep);

	/*
	 * Without accessed bits, there's no way to distinguish between
	 * actually accessed translations and prefetched, so disable pte
	 * prefetch if accessed bits aren't available.
	 */
	if (sp_ad_disabled(sp))
		return;

	if (sp->role.level > PG_LEVEL_4K)
		return;

	__direct_pte_prefetch(vcpu, sp, sptep);
}

static int host_pfn_mapping_level(struct kvm_vcpu *vcpu, gfn_t gfn,
				  kvm_pfn_t pfn, struct kvm_memory_slot *slot)
{
	unsigned long hva;
	pte_t *pte;
	int level;

	if (!PageCompound(pfn_to_page(pfn)) && !kvm_is_zone_device_pfn(pfn))
		return PG_LEVEL_4K;

	/*
	 * Note, using the already-retrieved memslot and __gfn_to_hva_memslot()
	 * is not solely for performance, it's also necessary to avoid the
	 * "writable" check in __gfn_to_hva_many(), which will always fail on
	 * read-only memslots due to gfn_to_hva() assuming writes.  Earlier
	 * page fault steps have already verified the guest isn't writing a
	 * read-only memslot.
	 */
	hva = __gfn_to_hva_memslot(slot, gfn);

	pte = lookup_address_in_mm(vcpu->kvm->mm, hva, &level);
	if (unlikely(!pte))
		return PG_LEVEL_4K;

	return level;
}

int kvm_mmu_hugepage_adjust(struct kvm_vcpu *vcpu, gfn_t gfn,
			    int max_level, kvm_pfn_t *pfnp,
			    bool huge_page_disallowed, int *req_level)
{
	struct kvm_memory_slot *slot;
	struct kvm_lpage_info *linfo;
	kvm_pfn_t pfn = *pfnp;
	kvm_pfn_t mask;
	int level;

	*req_level = PG_LEVEL_4K;

	if (unlikely(max_level == PG_LEVEL_4K))
		return PG_LEVEL_4K;

	if (is_error_noslot_pfn(pfn) || kvm_is_reserved_pfn(pfn))
		return PG_LEVEL_4K;

	slot = gfn_to_memslot_dirty_bitmap(vcpu, gfn, true);
	if (!slot)
		return PG_LEVEL_4K;

	max_level = min(max_level, max_huge_page_level);
	for ( ; max_level > PG_LEVEL_4K; max_level--) {
		linfo = lpage_info_slot(gfn, slot, max_level);
		if (!linfo->disallow_lpage)
			break;
	}

	if (max_level == PG_LEVEL_4K)
		return PG_LEVEL_4K;

	level = host_pfn_mapping_level(vcpu, gfn, pfn, slot);
	if (level == PG_LEVEL_4K)
		return level;

	*req_level = level = min(level, max_level);

	/*
	 * Enforce the iTLB multihit workaround after capturing the requested
	 * level, which will be used to do precise, accurate accounting.
	 */
	if (huge_page_disallowed)
		return PG_LEVEL_4K;

	/*
	 * mmu_notifier_retry() was successful and mmu_lock is held, so
	 * the pmd can't be split from under us.
	 */
	mask = KVM_PAGES_PER_HPAGE(level) - 1;
	VM_BUG_ON((gfn & mask) != (pfn & mask));
	*pfnp = pfn & ~mask;

	return level;
}

void disallowed_hugepage_adjust(u64 spte, gfn_t gfn, int cur_level,
				kvm_pfn_t *pfnp, int *goal_levelp)
{
	int level = *goal_levelp;

	if (cur_level == level && level > PG_LEVEL_4K &&
	    is_shadow_present_pte(spte) &&
	    !is_large_pte(spte)) {
		/*
		 * A small SPTE exists for this pfn, but FNAME(fetch)
		 * and __direct_map would like to create a large PTE
		 * instead: just force them to go down another level,
		 * patching back for them into pfn the next 9 bits of
		 * the address.
		 */
		u64 page_mask = KVM_PAGES_PER_HPAGE(level) -
				KVM_PAGES_PER_HPAGE(level - 1);
		*pfnp |= gfn & page_mask;
		(*goal_levelp)--;
	}
}

static int __direct_map(struct kvm_vcpu *vcpu, gpa_t gpa, u32 error_code,
			int map_writable, int max_level, kvm_pfn_t pfn,
			bool prefault, bool is_tdp)
{
	bool nx_huge_page_workaround_enabled = is_nx_huge_page_enabled();
	bool write = error_code & PFERR_WRITE_MASK;
	bool exec = error_code & PFERR_FETCH_MASK;
	bool huge_page_disallowed = exec && nx_huge_page_workaround_enabled;
	struct kvm_shadow_walk_iterator it;
	struct kvm_mmu_page *sp;
	int level, req_level, ret;
	gfn_t gfn = gpa >> PAGE_SHIFT;
	gfn_t base_gfn = gfn;

	if (WARN_ON(!VALID_PAGE(vcpu->arch.mmu->root_hpa)))
		return RET_PF_RETRY;

	level = kvm_mmu_hugepage_adjust(vcpu, gfn, max_level, &pfn,
					huge_page_disallowed, &req_level);

	trace_kvm_mmu_spte_requested(gpa, level, pfn);
	for_each_shadow_entry(vcpu, gpa, it) {
		/*
		 * We cannot overwrite existing page tables with an NX
		 * large page, as the leaf could be executable.
		 */
		if (nx_huge_page_workaround_enabled)
			disallowed_hugepage_adjust(*it.sptep, gfn, it.level,
						   &pfn, &level);

		base_gfn = gfn & ~(KVM_PAGES_PER_HPAGE(it.level) - 1);
		if (it.level == level)
			break;

		drop_large_spte(vcpu, it.sptep);
		if (!is_shadow_present_pte(*it.sptep)) {
			sp = kvm_mmu_get_page(vcpu, base_gfn, it.addr,
					      it.level - 1, true, ACC_ALL);

			link_shadow_page(vcpu, it.sptep, sp);
			if (is_tdp && huge_page_disallowed &&
			    req_level >= it.level)
				account_huge_nx_page(vcpu->kvm, sp);
		}
	}

	ret = mmu_set_spte(vcpu, it.sptep, ACC_ALL,
			   write, level, base_gfn, pfn, prefault,
			   map_writable);
	if (ret == RET_PF_SPURIOUS)
		return ret;

	direct_pte_prefetch(vcpu, it.sptep);
	++vcpu->stat.pf_fixed;
	return ret;
}

static void kvm_send_hwpoison_signal(unsigned long address, struct task_struct *tsk)
{
	send_sig_mceerr(BUS_MCEERR_AR, (void __user *)address, PAGE_SHIFT, tsk);
}

static int kvm_handle_bad_page(struct kvm_vcpu *vcpu, gfn_t gfn, kvm_pfn_t pfn)
{
	/*
	 * Do not cache the mmio info caused by writing the readonly gfn
	 * into the spte otherwise read access on readonly gfn also can
	 * caused mmio page fault and treat it as mmio access.
	 */
	if (pfn == KVM_PFN_ERR_RO_FAULT)
		return RET_PF_EMULATE;

	if (pfn == KVM_PFN_ERR_HWPOISON) {
		kvm_send_hwpoison_signal(kvm_vcpu_gfn_to_hva(vcpu, gfn), current);
		return RET_PF_RETRY;
	}

	return -EFAULT;
}

static bool handle_abnormal_pfn(struct kvm_vcpu *vcpu, gva_t gva, gfn_t gfn,
				kvm_pfn_t pfn, unsigned int access,
				int *ret_val)
{
	/* The pfn is invalid, report the error! */
	if (unlikely(is_error_pfn(pfn))) {
		*ret_val = kvm_handle_bad_page(vcpu, gfn, pfn);
		return true;
	}

	if (unlikely(is_noslot_pfn(pfn)))
		vcpu_cache_mmio_info(vcpu, gva, gfn,
				     access & shadow_mmio_access_mask);

	return false;
}

static bool page_fault_can_be_fast(u32 error_code)
{
	/*
	 * Do not fix the mmio spte with invalid generation number which
	 * need to be updated by slow page fault path.
	 */
	if (unlikely(error_code & PFERR_RSVD_MASK))
		return false;

	/* See if the page fault is due to an NX violation */
	if (unlikely(((error_code & (PFERR_FETCH_MASK | PFERR_PRESENT_MASK))
		      == (PFERR_FETCH_MASK | PFERR_PRESENT_MASK))))
		return false;

	/*
	 * #PF can be fast if:
	 * 1. The shadow page table entry is not present, which could mean that
	 *    the fault is potentially caused by access tracking (if enabled).
	 * 2. The shadow page table entry is present and the fault
	 *    is caused by write-protect, that means we just need change the W
	 *    bit of the spte which can be done out of mmu-lock.
	 *
	 * However, if access tracking is disabled we know that a non-present
	 * page must be a genuine page fault where we have to create a new SPTE.
	 * So, if access tracking is disabled, we return true only for write
	 * accesses to a present page.
	 */

	return shadow_acc_track_mask != 0 ||
	       ((error_code & (PFERR_WRITE_MASK | PFERR_PRESENT_MASK))
		== (PFERR_WRITE_MASK | PFERR_PRESENT_MASK));
}

/*
 * Returns true if the SPTE was fixed successfully. Otherwise,
 * someone else modified the SPTE from its original value.
 */
static bool
fast_pf_fix_direct_spte(struct kvm_vcpu *vcpu, struct kvm_mmu_page *sp,
			u64 *sptep, u64 old_spte, u64 new_spte)
{
	gfn_t gfn;

	WARN_ON(!sp->role.direct);

	/*
	 * Theoretically we could also set dirty bit (and flush TLB) here in
	 * order to eliminate unnecessary PML logging. See comments in
	 * set_spte. But fast_page_fault is very unlikely to happen with PML
	 * enabled, so we do not do this. This might result in the same GPA
	 * to be logged in PML buffer again when the write really happens, and
	 * eventually to be called by mark_page_dirty twice. But it's also no
	 * harm. This also avoids the TLB flush needed after setting dirty bit
	 * so non-PML cases won't be impacted.
	 *
	 * Compare with set_spte where instead shadow_dirty_mask is set.
	 */
	if (cmpxchg64(sptep, old_spte, new_spte) != old_spte)
		return false;

	if (is_writable_pte(new_spte) && !is_writable_pte(old_spte)) {
		/*
		 * The gfn of direct spte is stable since it is
		 * calculated by sp->gfn.
		 */
		gfn = kvm_mmu_page_get_gfn(sp, sptep - sp->spt);
		kvm_vcpu_mark_page_dirty(vcpu, gfn);
	}

	return true;
}

static bool is_access_allowed(u32 fault_err_code, u64 spte)
{
	if (fault_err_code & PFERR_FETCH_MASK)
		return is_executable_pte(spte);

	if (fault_err_code & PFERR_WRITE_MASK)
		return is_writable_pte(spte);

	/* Fault was on Read access */
	return spte & PT_PRESENT_MASK;
}

/*
 * Returns one of RET_PF_INVALID, RET_PF_FIXED or RET_PF_SPURIOUS.
 */
static int fast_page_fault(struct kvm_vcpu *vcpu, gpa_t cr2_or_gpa,
			   u32 error_code)
{
	struct kvm_shadow_walk_iterator iterator;
	struct kvm_mmu_page *sp;
	int ret = RET_PF_INVALID;
	u64 spte = 0ull;
	uint retry_count = 0;

	if (!page_fault_can_be_fast(error_code))
		return ret;

	walk_shadow_page_lockless_begin(vcpu);

	do {
		u64 new_spte;

		for_each_shadow_entry_lockless(vcpu, cr2_or_gpa, iterator, spte)
			if (!is_shadow_present_pte(spte))
				break;

		sp = sptep_to_sp(iterator.sptep);
		if (!is_last_spte(spte, sp->role.level))
			break;

		/*
		 * Check whether the memory access that caused the fault would
		 * still cause it if it were to be performed right now. If not,
		 * then this is a spurious fault caused by TLB lazily flushed,
		 * or some other CPU has already fixed the PTE after the
		 * current CPU took the fault.
		 *
		 * Need not check the access of upper level table entries since
		 * they are always ACC_ALL.
		 */
		if (is_access_allowed(error_code, spte)) {
			ret = RET_PF_SPURIOUS;
			break;
		}

		new_spte = spte;

		if (is_access_track_spte(spte))
			new_spte = restore_acc_track_spte(new_spte);

		/*
		 * Currently, to simplify the code, write-protection can
		 * be removed in the fast path only if the SPTE was
		 * write-protected for dirty-logging or access tracking.
		 */
		if ((error_code & PFERR_WRITE_MASK) &&
		    spte_can_locklessly_be_made_writable(spte)) {
			new_spte |= PT_WRITABLE_MASK;

			/*
			 * Do not fix write-permission on the large spte.  Since
			 * we only dirty the first page into the dirty-bitmap in
			 * fast_pf_fix_direct_spte(), other pages are missed
			 * if its slot has dirty logging enabled.
			 *
			 * Instead, we let the slow page fault path create a
			 * normal spte to fix the access.
			 *
			 * See the comments in kvm_arch_commit_memory_region().
			 */
			if (sp->role.level > PG_LEVEL_4K)
				break;
		}

		/* Verify that the fault can be handled in the fast path */
		if (new_spte == spte ||
		    !is_access_allowed(error_code, new_spte))
			break;

		/*
		 * Currently, fast page fault only works for direct mapping
		 * since the gfn is not stable for indirect shadow page. See
		 * Documentation/virt/kvm/locking.rst to get more detail.
		 */
		if (fast_pf_fix_direct_spte(vcpu, sp, iterator.sptep, spte,
					    new_spte)) {
			ret = RET_PF_FIXED;
			break;
		}

		if (++retry_count > 4) {
			printk_once(KERN_WARNING
				"kvm: Fast #PF retrying more than 4 times.\n");
			break;
		}

	} while (true);

	trace_fast_page_fault(vcpu, cr2_or_gpa, error_code, iterator.sptep,
			      spte, ret);
	walk_shadow_page_lockless_end(vcpu);

	return ret;
}

static void mmu_free_root_page(struct kvm *kvm, hpa_t *root_hpa,
			       struct list_head *invalid_list)
{
	struct kvm_mmu_page *sp;

	if (!VALID_PAGE(*root_hpa))
		return;

	sp = to_shadow_page(*root_hpa & PT64_BASE_ADDR_MASK);

	if (kvm_mmu_put_root(kvm, sp)) {
		if (sp->tdp_mmu_page)
			kvm_tdp_mmu_free_root(kvm, sp);
		else if (sp->role.invalid)
			kvm_mmu_prepare_zap_page(kvm, sp, invalid_list);
	}

	*root_hpa = INVALID_PAGE;
}

/* roots_to_free must be some combination of the KVM_MMU_ROOT_* flags */
void kvm_mmu_free_roots(struct kvm_vcpu *vcpu, struct kvm_mmu *mmu,
			ulong roots_to_free)
{
	struct kvm *kvm = vcpu->kvm;
	int i;
	LIST_HEAD(invalid_list);
	bool free_active_root = roots_to_free & KVM_MMU_ROOT_CURRENT;

	BUILD_BUG_ON(KVM_MMU_NUM_PREV_ROOTS >= BITS_PER_LONG);

	/* Before acquiring the MMU lock, see if we need to do any real work. */
	if (!(free_active_root && VALID_PAGE(mmu->root_hpa))) {
		for (i = 0; i < KVM_MMU_NUM_PREV_ROOTS; i++)
			if ((roots_to_free & KVM_MMU_ROOT_PREVIOUS(i)) &&
			    VALID_PAGE(mmu->prev_roots[i].hpa))
				break;

		if (i == KVM_MMU_NUM_PREV_ROOTS)
			return;
	}

	spin_lock(&kvm->mmu_lock);

	for (i = 0; i < KVM_MMU_NUM_PREV_ROOTS; i++)
		if (roots_to_free & KVM_MMU_ROOT_PREVIOUS(i))
			mmu_free_root_page(kvm, &mmu->prev_roots[i].hpa,
					   &invalid_list);

	if (free_active_root) {
		if (mmu->shadow_root_level >= PT64_ROOT_4LEVEL &&
		    (mmu->root_level >= PT64_ROOT_4LEVEL || mmu->direct_map)) {
			mmu_free_root_page(kvm, &mmu->root_hpa, &invalid_list);
		} else {
			for (i = 0; i < 4; ++i)
				if (mmu->pae_root[i] != 0)
					mmu_free_root_page(kvm,
							   &mmu->pae_root[i],
							   &invalid_list);
			mmu->root_hpa = INVALID_PAGE;
		}
		mmu->root_pgd = 0;
	}

	kvm_mmu_commit_zap_page(kvm, &invalid_list);
	spin_unlock(&kvm->mmu_lock);
}
EXPORT_SYMBOL_GPL(kvm_mmu_free_roots);

static int mmu_check_root(struct kvm_vcpu *vcpu, gfn_t root_gfn)
{
	int ret = 0;

	if (!kvm_vcpu_is_visible_gfn(vcpu, root_gfn)) {
		kvm_make_request(KVM_REQ_TRIPLE_FAULT, vcpu);
		ret = 1;
	}

	return ret;
}

static hpa_t mmu_alloc_root(struct kvm_vcpu *vcpu, gfn_t gfn, gva_t gva,
			    u8 level, bool direct)
{
	struct kvm_mmu_page *sp;

	spin_lock(&vcpu->kvm->mmu_lock);

	if (make_mmu_pages_available(vcpu)) {
		spin_unlock(&vcpu->kvm->mmu_lock);
		return INVALID_PAGE;
	}
	sp = kvm_mmu_get_page(vcpu, gfn, gva, level, direct, ACC_ALL);
	++sp->root_count;

	spin_unlock(&vcpu->kvm->mmu_lock);
	return __pa(sp->spt);
}

static int mmu_alloc_direct_roots(struct kvm_vcpu *vcpu)
{
	u8 shadow_root_level = vcpu->arch.mmu->shadow_root_level;
	hpa_t root;
	unsigned i;

	if (vcpu->kvm->arch.tdp_mmu_enabled) {
		root = kvm_tdp_mmu_get_vcpu_root_hpa(vcpu);

		if (!VALID_PAGE(root))
			return -ENOSPC;
		vcpu->arch.mmu->root_hpa = root;
	} else if (shadow_root_level >= PT64_ROOT_4LEVEL) {
		root = mmu_alloc_root(vcpu, 0, 0, shadow_root_level,
				      true);

		if (!VALID_PAGE(root))
			return -ENOSPC;
		vcpu->arch.mmu->root_hpa = root;
	} else if (shadow_root_level == PT32E_ROOT_LEVEL) {
		for (i = 0; i < 4; ++i) {
			MMU_WARN_ON(VALID_PAGE(vcpu->arch.mmu->pae_root[i]));

			root = mmu_alloc_root(vcpu, i << (30 - PAGE_SHIFT),
					      i << 30, PT32_ROOT_LEVEL, true);
			if (!VALID_PAGE(root))
				return -ENOSPC;
			vcpu->arch.mmu->pae_root[i] = root | PT_PRESENT_MASK;
		}
		vcpu->arch.mmu->root_hpa = __pa(vcpu->arch.mmu->pae_root);
	} else
		BUG();

	/* root_pgd is ignored for direct MMUs. */
	vcpu->arch.mmu->root_pgd = 0;

	return 0;
}

static int mmu_alloc_shadow_roots(struct kvm_vcpu *vcpu)
{
	u64 pdptr, pm_mask;
	gfn_t root_gfn, root_pgd;
	hpa_t root;
	int i;

	root_pgd = vcpu->arch.mmu->get_guest_pgd(vcpu);
	root_gfn = root_pgd >> PAGE_SHIFT;

	if (mmu_check_root(vcpu, root_gfn))
		return 1;

	/*
	 * Do we shadow a long mode page table? If so we need to
	 * write-protect the guests page table root.
	 */
	if (vcpu->arch.mmu->root_level >= PT64_ROOT_4LEVEL) {
		MMU_WARN_ON(VALID_PAGE(vcpu->arch.mmu->root_hpa));

		root = mmu_alloc_root(vcpu, root_gfn, 0,
				      vcpu->arch.mmu->shadow_root_level, false);
		if (!VALID_PAGE(root))
			return -ENOSPC;
		vcpu->arch.mmu->root_hpa = root;
		goto set_root_pgd;
	}

	/*
	 * We shadow a 32 bit page table. This may be a legacy 2-level
	 * or a PAE 3-level page table. In either case we need to be aware that
	 * the shadow page table may be a PAE or a long mode page table.
	 */
	pm_mask = PT_PRESENT_MASK;
	if (vcpu->arch.mmu->shadow_root_level == PT64_ROOT_4LEVEL)
		pm_mask |= PT_ACCESSED_MASK | PT_WRITABLE_MASK | PT_USER_MASK;

	for (i = 0; i < 4; ++i) {
		MMU_WARN_ON(VALID_PAGE(vcpu->arch.mmu->pae_root[i]));
		if (vcpu->arch.mmu->root_level == PT32E_ROOT_LEVEL) {
			pdptr = vcpu->arch.mmu->get_pdptr(vcpu, i);
			if (!(pdptr & PT_PRESENT_MASK)) {
				vcpu->arch.mmu->pae_root[i] = 0;
				continue;
			}
			root_gfn = pdptr >> PAGE_SHIFT;
			if (mmu_check_root(vcpu, root_gfn))
				return 1;
		}

		root = mmu_alloc_root(vcpu, root_gfn, i << 30,
				      PT32_ROOT_LEVEL, false);
		if (!VALID_PAGE(root))
			return -ENOSPC;
		vcpu->arch.mmu->pae_root[i] = root | pm_mask;
	}
	vcpu->arch.mmu->root_hpa = __pa(vcpu->arch.mmu->pae_root);

	/*
	 * If we shadow a 32 bit page table with a long mode page
	 * table we enter this path.
	 */
	if (vcpu->arch.mmu->shadow_root_level == PT64_ROOT_4LEVEL) {
		if (vcpu->arch.mmu->lm_root == NULL) {
			/*
			 * The additional page necessary for this is only
			 * allocated on demand.
			 */

			u64 *lm_root;

			lm_root = (void*)get_zeroed_page(GFP_KERNEL_ACCOUNT);
			if (lm_root == NULL)
				return 1;

			lm_root[0] = __pa(vcpu->arch.mmu->pae_root) | pm_mask;

			vcpu->arch.mmu->lm_root = lm_root;
		}

		vcpu->arch.mmu->root_hpa = __pa(vcpu->arch.mmu->lm_root);
	}

set_root_pgd:
	vcpu->arch.mmu->root_pgd = root_pgd;

	return 0;
}

static int mmu_alloc_roots(struct kvm_vcpu *vcpu)
{
	if (vcpu->arch.mmu->direct_map)
		return mmu_alloc_direct_roots(vcpu);
	else
		return mmu_alloc_shadow_roots(vcpu);
}

void kvm_mmu_sync_roots(struct kvm_vcpu *vcpu)
{
	int i;
	struct kvm_mmu_page *sp;

	if (vcpu->arch.mmu->direct_map)
		return;

	if (!VALID_PAGE(vcpu->arch.mmu->root_hpa))
		return;

	vcpu_clear_mmio_info(vcpu, MMIO_GVA_ANY);

	if (vcpu->arch.mmu->root_level >= PT64_ROOT_4LEVEL) {
		hpa_t root = vcpu->arch.mmu->root_hpa;
		sp = to_shadow_page(root);

		/*
		 * Even if another CPU was marking the SP as unsync-ed
		 * simultaneously, any guest page table changes are not
		 * guaranteed to be visible anyway until this VCPU issues a TLB
		 * flush strictly after those changes are made. We only need to
		 * ensure that the other CPU sets these flags before any actual
		 * changes to the page tables are made. The comments in
		 * mmu_need_write_protect() describe what could go wrong if this
		 * requirement isn't satisfied.
		 */
		if (!smp_load_acquire(&sp->unsync) &&
		    !smp_load_acquire(&sp->unsync_children))
			return;

		spin_lock(&vcpu->kvm->mmu_lock);
		kvm_mmu_audit(vcpu, AUDIT_PRE_SYNC);

		mmu_sync_children(vcpu, sp);

		kvm_mmu_audit(vcpu, AUDIT_POST_SYNC);
		spin_unlock(&vcpu->kvm->mmu_lock);
		return;
	}

	spin_lock(&vcpu->kvm->mmu_lock);
	kvm_mmu_audit(vcpu, AUDIT_PRE_SYNC);

	for (i = 0; i < 4; ++i) {
		hpa_t root = vcpu->arch.mmu->pae_root[i];

		if (root && VALID_PAGE(root)) {
			root &= PT64_BASE_ADDR_MASK;
			sp = to_shadow_page(root);
			mmu_sync_children(vcpu, sp);
		}
	}

	kvm_mmu_audit(vcpu, AUDIT_POST_SYNC);
	spin_unlock(&vcpu->kvm->mmu_lock);
}
EXPORT_SYMBOL_GPL(kvm_mmu_sync_roots);

static gpa_t nonpaging_gva_to_gpa(struct kvm_vcpu *vcpu, gpa_t vaddr,
				  u32 access, struct x86_exception *exception)
{
	if (exception)
		exception->error_code = 0;
	return vaddr;
}

static gpa_t nonpaging_gva_to_gpa_nested(struct kvm_vcpu *vcpu, gpa_t vaddr,
					 u32 access,
					 struct x86_exception *exception)
{
	if (exception)
		exception->error_code = 0;
	return vcpu->arch.nested_mmu.translate_gpa(vcpu, vaddr, access, exception);
}

static bool
__is_rsvd_bits_set(struct rsvd_bits_validate *rsvd_check, u64 pte, int level)
{
	int bit7 = (pte >> 7) & 1;

	return pte & rsvd_check->rsvd_bits_mask[bit7][level-1];
}

static bool __is_bad_mt_xwr(struct rsvd_bits_validate *rsvd_check, u64 pte)
{
	return rsvd_check->bad_mt_xwr & BIT_ULL(pte & 0x3f);
}

static bool mmio_info_in_cache(struct kvm_vcpu *vcpu, u64 addr, bool direct)
{
	/*
	 * A nested guest cannot use the MMIO cache if it is using nested
	 * page tables, because cr2 is a nGPA while the cache stores GPAs.
	 */
	if (mmu_is_nested(vcpu))
		return false;

	if (direct)
		return vcpu_match_mmio_gpa(vcpu, addr);

	return vcpu_match_mmio_gva(vcpu, addr);
}

/*
 * Return the level of the lowest level SPTE added to sptes.
 * That SPTE may be non-present.
 */
static int get_walk(struct kvm_vcpu *vcpu, u64 addr, u64 *sptes, int *root_level)
{
	struct kvm_shadow_walk_iterator iterator;
	int leaf = -1;
	u64 spte;

	walk_shadow_page_lockless_begin(vcpu);

	for (shadow_walk_init(&iterator, vcpu, addr),
	     *root_level = iterator.level;
	     shadow_walk_okay(&iterator);
	     __shadow_walk_next(&iterator, spte)) {
		leaf = iterator.level;
		spte = mmu_spte_get_lockless(iterator.sptep);

		sptes[leaf] = spte;

		if (!is_shadow_present_pte(spte))
			break;
	}

	walk_shadow_page_lockless_end(vcpu);

	return leaf;
}

/* return true if reserved bit(s) are detected on a valid, non-MMIO SPTE. */
static bool get_mmio_spte(struct kvm_vcpu *vcpu, u64 addr, u64 *sptep)
{
	u64 sptes[PT64_ROOT_MAX_LEVEL + 1];
	struct rsvd_bits_validate *rsvd_check;
<<<<<<< HEAD
	int root = vcpu->arch.mmu->shadow_root_level;
	int leaf;
	int level;
=======
	int root, leaf, level;
>>>>>>> 7505c06d
	bool reserved = false;

	if (!VALID_PAGE(vcpu->arch.mmu->root_hpa)) {
		*sptep = 0ull;
		return reserved;
	}

	if (is_tdp_mmu_root(vcpu->kvm, vcpu->arch.mmu->root_hpa))
		leaf = kvm_tdp_mmu_get_walk(vcpu, addr, sptes, &root);
	else
		leaf = get_walk(vcpu, addr, sptes, &root);

	if (unlikely(leaf < 0)) {
		*sptep = 0ull;
		return reserved;
	}

	*sptep = sptes[leaf];

	/*
	 * Skip reserved bits checks on the terminal leaf if it's not a valid
	 * SPTE.  Note, this also (intentionally) skips MMIO SPTEs, which, by
	 * design, always have reserved bits set.  The purpose of the checks is
	 * to detect reserved bits on non-MMIO SPTEs. i.e. buggy SPTEs.
	 */
	if (!is_shadow_present_pte(sptes[leaf]))
		leaf++;

	rsvd_check = &vcpu->arch.mmu->shadow_zero_check;

	for (level = root; level >= leaf; level--)
		/*
		 * Use a bitwise-OR instead of a logical-OR to aggregate the
		 * reserved bit and EPT's invalid memtype/XWR checks to avoid
		 * adding a Jcc in the loop.
		 */
		reserved |= __is_bad_mt_xwr(rsvd_check, sptes[level]) |
			    __is_rsvd_bits_set(rsvd_check, sptes[level], level);

	if (reserved) {
		pr_err("%s: detect reserved bits on spte, addr 0x%llx, dump hierarchy:\n",
		       __func__, addr);
		for (level = root; level >= leaf; level--)
			pr_err("------ spte 0x%llx level %d.\n",
			       sptes[level], level);
	}

	return reserved;
}

static int handle_mmio_page_fault(struct kvm_vcpu *vcpu, u64 addr, bool direct)
{
	u64 spte;
	bool reserved;

	if (mmio_info_in_cache(vcpu, addr, direct))
		return RET_PF_EMULATE;

	reserved = get_mmio_spte(vcpu, addr, &spte);
	if (WARN_ON(reserved))
		return -EINVAL;

	if (is_mmio_spte(spte)) {
		gfn_t gfn = get_mmio_spte_gfn(spte);
		unsigned int access = get_mmio_spte_access(spte);

		if (!check_mmio_spte(vcpu, spte))
			return RET_PF_INVALID;

		if (direct)
			addr = 0;

		trace_handle_mmio_page_fault(addr, gfn, access);
		vcpu_cache_mmio_info(vcpu, addr, gfn, access);
		return RET_PF_EMULATE;
	}

	/*
	 * If the page table is zapped by other cpus, let CPU fault again on
	 * the address.
	 */
	return RET_PF_RETRY;
}

static bool page_fault_handle_page_track(struct kvm_vcpu *vcpu,
					 u32 error_code, gfn_t gfn)
{
	if (unlikely(error_code & PFERR_RSVD_MASK))
		return false;

	if (!(error_code & PFERR_PRESENT_MASK) ||
	      !(error_code & PFERR_WRITE_MASK))
		return false;

	/*
	 * guest is writing the page which is write tracked which can
	 * not be fixed by page fault handler.
	 */
	if (kvm_page_track_is_active(vcpu, gfn, KVM_PAGE_TRACK_WRITE))
		return true;

	return false;
}

static void shadow_page_table_clear_flood(struct kvm_vcpu *vcpu, gva_t addr)
{
	struct kvm_shadow_walk_iterator iterator;
	u64 spte;

	walk_shadow_page_lockless_begin(vcpu);
	for_each_shadow_entry_lockless(vcpu, addr, iterator, spte) {
		clear_sp_write_flooding_count(iterator.sptep);
		if (!is_shadow_present_pte(spte))
			break;
	}
	walk_shadow_page_lockless_end(vcpu);
}

static bool kvm_arch_setup_async_pf(struct kvm_vcpu *vcpu, gpa_t cr2_or_gpa,
				    gfn_t gfn)
{
	struct kvm_arch_async_pf arch;

	arch.token = (vcpu->arch.apf.id++ << 12) | vcpu->vcpu_id;
	arch.gfn = gfn;
	arch.direct_map = vcpu->arch.mmu->direct_map;
	arch.cr3 = vcpu->arch.mmu->get_guest_pgd(vcpu);

	return kvm_setup_async_pf(vcpu, cr2_or_gpa,
				  kvm_vcpu_gfn_to_hva(vcpu, gfn), &arch);
}

static bool try_async_pf(struct kvm_vcpu *vcpu, bool prefault, gfn_t gfn,
			 gpa_t cr2_or_gpa, kvm_pfn_t *pfn, bool write,
			 bool *writable)
{
	struct kvm_memory_slot *slot = kvm_vcpu_gfn_to_memslot(vcpu, gfn);
	bool async;

	/* Don't expose private memslots to L2. */
	if (is_guest_mode(vcpu) && !kvm_is_visible_memslot(slot)) {
		*pfn = KVM_PFN_NOSLOT;
		*writable = false;
		return false;
	}

	async = false;
	*pfn = __gfn_to_pfn_memslot(slot, gfn, false, &async, write, writable);
	if (!async)
		return false; /* *pfn has correct page already */

	if (!prefault && kvm_can_do_async_pf(vcpu)) {
		trace_kvm_try_async_get_page(cr2_or_gpa, gfn);
		if (kvm_find_async_pf_gfn(vcpu, gfn)) {
			trace_kvm_async_pf_doublefault(cr2_or_gpa, gfn);
			kvm_make_request(KVM_REQ_APF_HALT, vcpu);
			return true;
		} else if (kvm_arch_setup_async_pf(vcpu, cr2_or_gpa, gfn))
			return true;
	}

	*pfn = __gfn_to_pfn_memslot(slot, gfn, false, NULL, write, writable);
	return false;
}

static int direct_page_fault(struct kvm_vcpu *vcpu, gpa_t gpa, u32 error_code,
			     bool prefault, int max_level, bool is_tdp)
{
	bool write = error_code & PFERR_WRITE_MASK;
	bool map_writable;

	gfn_t gfn = gpa >> PAGE_SHIFT;
	unsigned long mmu_seq;
	kvm_pfn_t pfn;
	int r;

	if (page_fault_handle_page_track(vcpu, error_code, gfn))
		return RET_PF_EMULATE;

	if (!is_tdp_mmu_root(vcpu->kvm, vcpu->arch.mmu->root_hpa)) {
		r = fast_page_fault(vcpu, gpa, error_code);
		if (r != RET_PF_INVALID)
			return r;
	}

	r = mmu_topup_memory_caches(vcpu, false);
	if (r)
		return r;

	mmu_seq = vcpu->kvm->mmu_notifier_seq;
	smp_rmb();

	if (try_async_pf(vcpu, prefault, gfn, gpa, &pfn, write, &map_writable))
		return RET_PF_RETRY;

	if (handle_abnormal_pfn(vcpu, is_tdp ? 0 : gpa, gfn, pfn, ACC_ALL, &r))
		return r;

	r = RET_PF_RETRY;
	spin_lock(&vcpu->kvm->mmu_lock);
	if (mmu_notifier_retry(vcpu->kvm, mmu_seq))
		goto out_unlock;
	r = make_mmu_pages_available(vcpu);
	if (r)
		goto out_unlock;

	if (is_tdp_mmu_root(vcpu->kvm, vcpu->arch.mmu->root_hpa))
		r = kvm_tdp_mmu_map(vcpu, gpa, error_code, map_writable, max_level,
				    pfn, prefault);
	else
		r = __direct_map(vcpu, gpa, error_code, map_writable, max_level, pfn,
				 prefault, is_tdp);

out_unlock:
	spin_unlock(&vcpu->kvm->mmu_lock);
	kvm_release_pfn_clean(pfn);
	return r;
}

static int nonpaging_page_fault(struct kvm_vcpu *vcpu, gpa_t gpa,
				u32 error_code, bool prefault)
{
	pgprintk("%s: gva %lx error %x\n", __func__, gpa, error_code);

	/* This path builds a PAE pagetable, we can map 2mb pages at maximum. */
	return direct_page_fault(vcpu, gpa & PAGE_MASK, error_code, prefault,
				 PG_LEVEL_2M, false);
}

int kvm_handle_page_fault(struct kvm_vcpu *vcpu, u64 error_code,
				u64 fault_address, char *insn, int insn_len)
{
	int r = 1;
	u32 flags = vcpu->arch.apf.host_apf_flags;

#ifndef CONFIG_X86_64
	/* A 64-bit CR2 should be impossible on 32-bit KVM. */
	if (WARN_ON_ONCE(fault_address >> 32))
		return -EFAULT;
#endif

	vcpu->arch.l1tf_flush_l1d = true;
	if (!flags) {
		trace_kvm_page_fault(fault_address, error_code);

		if (kvm_event_needs_reinjection(vcpu))
			kvm_mmu_unprotect_page_virt(vcpu, fault_address);
		r = kvm_mmu_page_fault(vcpu, fault_address, error_code, insn,
				insn_len);
	} else if (flags & KVM_PV_REASON_PAGE_NOT_PRESENT) {
		vcpu->arch.apf.host_apf_flags = 0;
		local_irq_disable();
		kvm_async_pf_task_wait_schedule(fault_address);
		local_irq_enable();
	} else {
		WARN_ONCE(1, "Unexpected host async PF flags: %x\n", flags);
	}

	return r;
}
EXPORT_SYMBOL_GPL(kvm_handle_page_fault);

int kvm_tdp_page_fault(struct kvm_vcpu *vcpu, gpa_t gpa, u32 error_code,
		       bool prefault)
{
	int max_level;

	for (max_level = KVM_MAX_HUGEPAGE_LEVEL;
	     max_level > PG_LEVEL_4K;
	     max_level--) {
		int page_num = KVM_PAGES_PER_HPAGE(max_level);
		gfn_t base = (gpa >> PAGE_SHIFT) & ~(page_num - 1);

		if (kvm_mtrr_check_gfn_range_consistency(vcpu, base, page_num))
			break;
	}

	return direct_page_fault(vcpu, gpa, error_code, prefault,
				 max_level, true);
}

static void nonpaging_init_context(struct kvm_vcpu *vcpu,
				   struct kvm_mmu *context)
{
	context->page_fault = nonpaging_page_fault;
	context->gva_to_gpa = nonpaging_gva_to_gpa;
	context->sync_page = nonpaging_sync_page;
	context->invlpg = NULL;
	context->update_pte = nonpaging_update_pte;
	context->root_level = 0;
	context->shadow_root_level = PT32E_ROOT_LEVEL;
	context->direct_map = true;
	context->nx = false;
}

static inline bool is_root_usable(struct kvm_mmu_root_info *root, gpa_t pgd,
				  union kvm_mmu_page_role role)
{
	return (role.direct || pgd == root->pgd) &&
	       VALID_PAGE(root->hpa) && to_shadow_page(root->hpa) &&
	       role.word == to_shadow_page(root->hpa)->role.word;
}

/*
 * Find out if a previously cached root matching the new pgd/role is available.
 * The current root is also inserted into the cache.
 * If a matching root was found, it is assigned to kvm_mmu->root_hpa and true is
 * returned.
 * Otherwise, the LRU root from the cache is assigned to kvm_mmu->root_hpa and
 * false is returned. This root should now be freed by the caller.
 */
static bool cached_root_available(struct kvm_vcpu *vcpu, gpa_t new_pgd,
				  union kvm_mmu_page_role new_role)
{
	uint i;
	struct kvm_mmu_root_info root;
	struct kvm_mmu *mmu = vcpu->arch.mmu;

	root.pgd = mmu->root_pgd;
	root.hpa = mmu->root_hpa;

	if (is_root_usable(&root, new_pgd, new_role))
		return true;

	for (i = 0; i < KVM_MMU_NUM_PREV_ROOTS; i++) {
		swap(root, mmu->prev_roots[i]);

		if (is_root_usable(&root, new_pgd, new_role))
			break;
	}

	mmu->root_hpa = root.hpa;
	mmu->root_pgd = root.pgd;

	return i < KVM_MMU_NUM_PREV_ROOTS;
}

static bool fast_pgd_switch(struct kvm_vcpu *vcpu, gpa_t new_pgd,
			    union kvm_mmu_page_role new_role)
{
	struct kvm_mmu *mmu = vcpu->arch.mmu;

	/*
	 * For now, limit the fast switch to 64-bit hosts+VMs in order to avoid
	 * having to deal with PDPTEs. We may add support for 32-bit hosts/VMs
	 * later if necessary.
	 */
	if (mmu->shadow_root_level >= PT64_ROOT_4LEVEL &&
	    mmu->root_level >= PT64_ROOT_4LEVEL)
		return cached_root_available(vcpu, new_pgd, new_role);

	return false;
}

static void __kvm_mmu_new_pgd(struct kvm_vcpu *vcpu, gpa_t new_pgd,
			      union kvm_mmu_page_role new_role,
			      bool skip_tlb_flush, bool skip_mmu_sync)
{
	if (!fast_pgd_switch(vcpu, new_pgd, new_role)) {
		kvm_mmu_free_roots(vcpu, vcpu->arch.mmu, KVM_MMU_ROOT_CURRENT);
		return;
	}

	/*
	 * It's possible that the cached previous root page is obsolete because
	 * of a change in the MMU generation number. However, changing the
	 * generation number is accompanied by KVM_REQ_MMU_RELOAD, which will
	 * free the root set here and allocate a new one.
	 */
	kvm_make_request(KVM_REQ_LOAD_MMU_PGD, vcpu);

	if (!skip_mmu_sync || force_flush_and_sync_on_reuse)
		kvm_make_request(KVM_REQ_MMU_SYNC, vcpu);
	if (!skip_tlb_flush || force_flush_and_sync_on_reuse)
		kvm_make_request(KVM_REQ_TLB_FLUSH_CURRENT, vcpu);

	/*
	 * The last MMIO access's GVA and GPA are cached in the VCPU. When
	 * switching to a new CR3, that GVA->GPA mapping may no longer be
	 * valid. So clear any cached MMIO info even when we don't need to sync
	 * the shadow page tables.
	 */
	vcpu_clear_mmio_info(vcpu, MMIO_GVA_ANY);

	/*
	 * If this is a direct root page, it doesn't have a write flooding
	 * count. Otherwise, clear the write flooding count.
	 */
	if (!new_role.direct)
		__clear_sp_write_flooding_count(
				to_shadow_page(vcpu->arch.mmu->root_hpa));
}

void kvm_mmu_new_pgd(struct kvm_vcpu *vcpu, gpa_t new_pgd, bool skip_tlb_flush,
		     bool skip_mmu_sync)
{
	__kvm_mmu_new_pgd(vcpu, new_pgd, kvm_mmu_calc_root_page_role(vcpu),
			  skip_tlb_flush, skip_mmu_sync);
}
EXPORT_SYMBOL_GPL(kvm_mmu_new_pgd);

static unsigned long get_cr3(struct kvm_vcpu *vcpu)
{
	return kvm_read_cr3(vcpu);
}

static bool sync_mmio_spte(struct kvm_vcpu *vcpu, u64 *sptep, gfn_t gfn,
			   unsigned int access, int *nr_present)
{
	if (unlikely(is_mmio_spte(*sptep))) {
		if (gfn != get_mmio_spte_gfn(*sptep)) {
			mmu_spte_clear_no_track(sptep);
			return true;
		}

		(*nr_present)++;
		mark_mmio_spte(vcpu, sptep, gfn, access);
		return true;
	}

	return false;
}

static inline bool is_last_gpte(struct kvm_mmu *mmu,
				unsigned level, unsigned gpte)
{
	/*
	 * The RHS has bit 7 set iff level < mmu->last_nonleaf_level.
	 * If it is clear, there are no large pages at this level, so clear
	 * PT_PAGE_SIZE_MASK in gpte if that is the case.
	 */
	gpte &= level - mmu->last_nonleaf_level;

	/*
	 * PG_LEVEL_4K always terminates.  The RHS has bit 7 set
	 * iff level <= PG_LEVEL_4K, which for our purpose means
	 * level == PG_LEVEL_4K; set PT_PAGE_SIZE_MASK in gpte then.
	 */
	gpte |= level - PG_LEVEL_4K - 1;

	return gpte & PT_PAGE_SIZE_MASK;
}

#define PTTYPE_EPT 18 /* arbitrary */
#define PTTYPE PTTYPE_EPT
#include "paging_tmpl.h"
#undef PTTYPE

#define PTTYPE 64
#include "paging_tmpl.h"
#undef PTTYPE

#define PTTYPE 32
#include "paging_tmpl.h"
#undef PTTYPE

static void
__reset_rsvds_bits_mask(struct kvm_vcpu *vcpu,
			struct rsvd_bits_validate *rsvd_check,
			int maxphyaddr, int level, bool nx, bool gbpages,
			bool pse, bool amd)
{
	u64 exb_bit_rsvd = 0;
	u64 gbpages_bit_rsvd = 0;
	u64 nonleaf_bit8_rsvd = 0;

	rsvd_check->bad_mt_xwr = 0;

	if (!nx)
		exb_bit_rsvd = rsvd_bits(63, 63);
	if (!gbpages)
		gbpages_bit_rsvd = rsvd_bits(7, 7);

	/*
	 * Non-leaf PML4Es and PDPEs reserve bit 8 (which would be the G bit for
	 * leaf entries) on AMD CPUs only.
	 */
	if (amd)
		nonleaf_bit8_rsvd = rsvd_bits(8, 8);

	switch (level) {
	case PT32_ROOT_LEVEL:
		/* no rsvd bits for 2 level 4K page table entries */
		rsvd_check->rsvd_bits_mask[0][1] = 0;
		rsvd_check->rsvd_bits_mask[0][0] = 0;
		rsvd_check->rsvd_bits_mask[1][0] =
			rsvd_check->rsvd_bits_mask[0][0];

		if (!pse) {
			rsvd_check->rsvd_bits_mask[1][1] = 0;
			break;
		}

		if (is_cpuid_PSE36())
			/* 36bits PSE 4MB page */
			rsvd_check->rsvd_bits_mask[1][1] = rsvd_bits(17, 21);
		else
			/* 32 bits PSE 4MB page */
			rsvd_check->rsvd_bits_mask[1][1] = rsvd_bits(13, 21);
		break;
	case PT32E_ROOT_LEVEL:
		rsvd_check->rsvd_bits_mask[0][2] =
			rsvd_bits(maxphyaddr, 63) |
			rsvd_bits(5, 8) | rsvd_bits(1, 2);	/* PDPTE */
		rsvd_check->rsvd_bits_mask[0][1] = exb_bit_rsvd |
			rsvd_bits(maxphyaddr, 62);	/* PDE */
		rsvd_check->rsvd_bits_mask[0][0] = exb_bit_rsvd |
			rsvd_bits(maxphyaddr, 62); 	/* PTE */
		rsvd_check->rsvd_bits_mask[1][1] = exb_bit_rsvd |
			rsvd_bits(maxphyaddr, 62) |
			rsvd_bits(13, 20);		/* large page */
		rsvd_check->rsvd_bits_mask[1][0] =
			rsvd_check->rsvd_bits_mask[0][0];
		break;
	case PT64_ROOT_5LEVEL:
		rsvd_check->rsvd_bits_mask[0][4] = exb_bit_rsvd |
			nonleaf_bit8_rsvd | rsvd_bits(7, 7) |
			rsvd_bits(maxphyaddr, 51);
		rsvd_check->rsvd_bits_mask[1][4] =
			rsvd_check->rsvd_bits_mask[0][4];
		fallthrough;
	case PT64_ROOT_4LEVEL:
		rsvd_check->rsvd_bits_mask[0][3] = exb_bit_rsvd |
			nonleaf_bit8_rsvd | rsvd_bits(7, 7) |
			rsvd_bits(maxphyaddr, 51);
		rsvd_check->rsvd_bits_mask[0][2] = exb_bit_rsvd |
			gbpages_bit_rsvd |
			rsvd_bits(maxphyaddr, 51);
		rsvd_check->rsvd_bits_mask[0][1] = exb_bit_rsvd |
			rsvd_bits(maxphyaddr, 51);
		rsvd_check->rsvd_bits_mask[0][0] = exb_bit_rsvd |
			rsvd_bits(maxphyaddr, 51);
		rsvd_check->rsvd_bits_mask[1][3] =
			rsvd_check->rsvd_bits_mask[0][3];
		rsvd_check->rsvd_bits_mask[1][2] = exb_bit_rsvd |
			gbpages_bit_rsvd | rsvd_bits(maxphyaddr, 51) |
			rsvd_bits(13, 29);
		rsvd_check->rsvd_bits_mask[1][1] = exb_bit_rsvd |
			rsvd_bits(maxphyaddr, 51) |
			rsvd_bits(13, 20);		/* large page */
		rsvd_check->rsvd_bits_mask[1][0] =
			rsvd_check->rsvd_bits_mask[0][0];
		break;
	}
}

static void reset_rsvds_bits_mask(struct kvm_vcpu *vcpu,
				  struct kvm_mmu *context)
{
	__reset_rsvds_bits_mask(vcpu, &context->guest_rsvd_check,
				cpuid_maxphyaddr(vcpu), context->root_level,
				context->nx,
				guest_cpuid_has(vcpu, X86_FEATURE_GBPAGES),
				is_pse(vcpu),
				guest_cpuid_is_amd_or_hygon(vcpu));
}

static void
__reset_rsvds_bits_mask_ept(struct rsvd_bits_validate *rsvd_check,
			    int maxphyaddr, bool execonly)
{
	u64 bad_mt_xwr;

	rsvd_check->rsvd_bits_mask[0][4] =
		rsvd_bits(maxphyaddr, 51) | rsvd_bits(3, 7);
	rsvd_check->rsvd_bits_mask[0][3] =
		rsvd_bits(maxphyaddr, 51) | rsvd_bits(3, 7);
	rsvd_check->rsvd_bits_mask[0][2] =
		rsvd_bits(maxphyaddr, 51) | rsvd_bits(3, 6);
	rsvd_check->rsvd_bits_mask[0][1] =
		rsvd_bits(maxphyaddr, 51) | rsvd_bits(3, 6);
	rsvd_check->rsvd_bits_mask[0][0] = rsvd_bits(maxphyaddr, 51);

	/* large page */
	rsvd_check->rsvd_bits_mask[1][4] = rsvd_check->rsvd_bits_mask[0][4];
	rsvd_check->rsvd_bits_mask[1][3] = rsvd_check->rsvd_bits_mask[0][3];
	rsvd_check->rsvd_bits_mask[1][2] =
		rsvd_bits(maxphyaddr, 51) | rsvd_bits(12, 29);
	rsvd_check->rsvd_bits_mask[1][1] =
		rsvd_bits(maxphyaddr, 51) | rsvd_bits(12, 20);
	rsvd_check->rsvd_bits_mask[1][0] = rsvd_check->rsvd_bits_mask[0][0];

	bad_mt_xwr = 0xFFull << (2 * 8);	/* bits 3..5 must not be 2 */
	bad_mt_xwr |= 0xFFull << (3 * 8);	/* bits 3..5 must not be 3 */
	bad_mt_xwr |= 0xFFull << (7 * 8);	/* bits 3..5 must not be 7 */
	bad_mt_xwr |= REPEAT_BYTE(1ull << 2);	/* bits 0..2 must not be 010 */
	bad_mt_xwr |= REPEAT_BYTE(1ull << 6);	/* bits 0..2 must not be 110 */
	if (!execonly) {
		/* bits 0..2 must not be 100 unless VMX capabilities allow it */
		bad_mt_xwr |= REPEAT_BYTE(1ull << 4);
	}
	rsvd_check->bad_mt_xwr = bad_mt_xwr;
}

static void reset_rsvds_bits_mask_ept(struct kvm_vcpu *vcpu,
		struct kvm_mmu *context, bool execonly)
{
	__reset_rsvds_bits_mask_ept(&context->guest_rsvd_check,
				    cpuid_maxphyaddr(vcpu), execonly);
}

/*
 * the page table on host is the shadow page table for the page
 * table in guest or amd nested guest, its mmu features completely
 * follow the features in guest.
 */
void
reset_shadow_zero_bits_mask(struct kvm_vcpu *vcpu, struct kvm_mmu *context)
{
	bool uses_nx = context->nx ||
		context->mmu_role.base.smep_andnot_wp;
	struct rsvd_bits_validate *shadow_zero_check;
	int i;

	/*
	 * Passing "true" to the last argument is okay; it adds a check
	 * on bit 8 of the SPTEs which KVM doesn't use anyway.
	 */
	shadow_zero_check = &context->shadow_zero_check;
	__reset_rsvds_bits_mask(vcpu, shadow_zero_check,
				shadow_phys_bits,
				context->shadow_root_level, uses_nx,
				guest_cpuid_has(vcpu, X86_FEATURE_GBPAGES),
				is_pse(vcpu), true);

	if (!shadow_me_mask)
		return;

	for (i = context->shadow_root_level; --i >= 0;) {
		shadow_zero_check->rsvd_bits_mask[0][i] &= ~shadow_me_mask;
		shadow_zero_check->rsvd_bits_mask[1][i] &= ~shadow_me_mask;
	}

}
EXPORT_SYMBOL_GPL(reset_shadow_zero_bits_mask);

static inline bool boot_cpu_is_amd(void)
{
	WARN_ON_ONCE(!tdp_enabled);
	return shadow_x_mask == 0;
}

/*
 * the direct page table on host, use as much mmu features as
 * possible, however, kvm currently does not do execution-protection.
 */
static void
reset_tdp_shadow_zero_bits_mask(struct kvm_vcpu *vcpu,
				struct kvm_mmu *context)
{
	struct rsvd_bits_validate *shadow_zero_check;
	int i;

	shadow_zero_check = &context->shadow_zero_check;

	if (boot_cpu_is_amd())
		__reset_rsvds_bits_mask(vcpu, shadow_zero_check,
					shadow_phys_bits,
					context->shadow_root_level, false,
					boot_cpu_has(X86_FEATURE_GBPAGES),
					true, true);
	else
		__reset_rsvds_bits_mask_ept(shadow_zero_check,
					    shadow_phys_bits,
					    false);

	if (!shadow_me_mask)
		return;

	for (i = context->shadow_root_level; --i >= 0;) {
		shadow_zero_check->rsvd_bits_mask[0][i] &= ~shadow_me_mask;
		shadow_zero_check->rsvd_bits_mask[1][i] &= ~shadow_me_mask;
	}
}

/*
 * as the comments in reset_shadow_zero_bits_mask() except it
 * is the shadow page table for intel nested guest.
 */
static void
reset_ept_shadow_zero_bits_mask(struct kvm_vcpu *vcpu,
				struct kvm_mmu *context, bool execonly)
{
	__reset_rsvds_bits_mask_ept(&context->shadow_zero_check,
				    shadow_phys_bits, execonly);
}

#define BYTE_MASK(access) \
	((1 & (access) ? 2 : 0) | \
	 (2 & (access) ? 4 : 0) | \
	 (3 & (access) ? 8 : 0) | \
	 (4 & (access) ? 16 : 0) | \
	 (5 & (access) ? 32 : 0) | \
	 (6 & (access) ? 64 : 0) | \
	 (7 & (access) ? 128 : 0))


static void update_permission_bitmask(struct kvm_vcpu *vcpu,
				      struct kvm_mmu *mmu, bool ept)
{
	unsigned byte;

	const u8 x = BYTE_MASK(ACC_EXEC_MASK);
	const u8 w = BYTE_MASK(ACC_WRITE_MASK);
	const u8 u = BYTE_MASK(ACC_USER_MASK);

	bool cr4_smep = kvm_read_cr4_bits(vcpu, X86_CR4_SMEP) != 0;
	bool cr4_smap = kvm_read_cr4_bits(vcpu, X86_CR4_SMAP) != 0;
	bool cr0_wp = is_write_protection(vcpu);

	for (byte = 0; byte < ARRAY_SIZE(mmu->permissions); ++byte) {
		unsigned pfec = byte << 1;

		/*
		 * Each "*f" variable has a 1 bit for each UWX value
		 * that causes a fault with the given PFEC.
		 */

		/* Faults from writes to non-writable pages */
		u8 wf = (pfec & PFERR_WRITE_MASK) ? (u8)~w : 0;
		/* Faults from user mode accesses to supervisor pages */
		u8 uf = (pfec & PFERR_USER_MASK) ? (u8)~u : 0;
		/* Faults from fetches of non-executable pages*/
		u8 ff = (pfec & PFERR_FETCH_MASK) ? (u8)~x : 0;
		/* Faults from kernel mode fetches of user pages */
		u8 smepf = 0;
		/* Faults from kernel mode accesses of user pages */
		u8 smapf = 0;

		if (!ept) {
			/* Faults from kernel mode accesses to user pages */
			u8 kf = (pfec & PFERR_USER_MASK) ? 0 : u;

			/* Not really needed: !nx will cause pte.nx to fault */
			if (!mmu->nx)
				ff = 0;

			/* Allow supervisor writes if !cr0.wp */
			if (!cr0_wp)
				wf = (pfec & PFERR_USER_MASK) ? wf : 0;

			/* Disallow supervisor fetches of user code if cr4.smep */
			if (cr4_smep)
				smepf = (pfec & PFERR_FETCH_MASK) ? kf : 0;

			/*
			 * SMAP:kernel-mode data accesses from user-mode
			 * mappings should fault. A fault is considered
			 * as a SMAP violation if all of the following
			 * conditions are true:
			 *   - X86_CR4_SMAP is set in CR4
			 *   - A user page is accessed
			 *   - The access is not a fetch
			 *   - Page fault in kernel mode
			 *   - if CPL = 3 or X86_EFLAGS_AC is clear
			 *
			 * Here, we cover the first three conditions.
			 * The fourth is computed dynamically in permission_fault();
			 * PFERR_RSVD_MASK bit will be set in PFEC if the access is
			 * *not* subject to SMAP restrictions.
			 */
			if (cr4_smap)
				smapf = (pfec & (PFERR_RSVD_MASK|PFERR_FETCH_MASK)) ? 0 : kf;
		}

		mmu->permissions[byte] = ff | uf | wf | smepf | smapf;
	}
}

/*
* PKU is an additional mechanism by which the paging controls access to
* user-mode addresses based on the value in the PKRU register.  Protection
* key violations are reported through a bit in the page fault error code.
* Unlike other bits of the error code, the PK bit is not known at the
* call site of e.g. gva_to_gpa; it must be computed directly in
* permission_fault based on two bits of PKRU, on some machine state (CR4,
* CR0, EFER, CPL), and on other bits of the error code and the page tables.
*
* In particular the following conditions come from the error code, the
* page tables and the machine state:
* - PK is always zero unless CR4.PKE=1 and EFER.LMA=1
* - PK is always zero if RSVD=1 (reserved bit set) or F=1 (instruction fetch)
* - PK is always zero if U=0 in the page tables
* - PKRU.WD is ignored if CR0.WP=0 and the access is a supervisor access.
*
* The PKRU bitmask caches the result of these four conditions.  The error
* code (minus the P bit) and the page table's U bit form an index into the
* PKRU bitmask.  Two bits of the PKRU bitmask are then extracted and ANDed
* with the two bits of the PKRU register corresponding to the protection key.
* For the first three conditions above the bits will be 00, thus masking
* away both AD and WD.  For all reads or if the last condition holds, WD
* only will be masked away.
*/
static void update_pkru_bitmask(struct kvm_vcpu *vcpu, struct kvm_mmu *mmu,
				bool ept)
{
	unsigned bit;
	bool wp;

	if (ept) {
		mmu->pkru_mask = 0;
		return;
	}

	/* PKEY is enabled only if CR4.PKE and EFER.LMA are both set. */
	if (!kvm_read_cr4_bits(vcpu, X86_CR4_PKE) || !is_long_mode(vcpu)) {
		mmu->pkru_mask = 0;
		return;
	}

	wp = is_write_protection(vcpu);

	for (bit = 0; bit < ARRAY_SIZE(mmu->permissions); ++bit) {
		unsigned pfec, pkey_bits;
		bool check_pkey, check_write, ff, uf, wf, pte_user;

		pfec = bit << 1;
		ff = pfec & PFERR_FETCH_MASK;
		uf = pfec & PFERR_USER_MASK;
		wf = pfec & PFERR_WRITE_MASK;

		/* PFEC.RSVD is replaced by ACC_USER_MASK. */
		pte_user = pfec & PFERR_RSVD_MASK;

		/*
		 * Only need to check the access which is not an
		 * instruction fetch and is to a user page.
		 */
		check_pkey = (!ff && pte_user);
		/*
		 * write access is controlled by PKRU if it is a
		 * user access or CR0.WP = 1.
		 */
		check_write = check_pkey && wf && (uf || wp);

		/* PKRU.AD stops both read and write access. */
		pkey_bits = !!check_pkey;
		/* PKRU.WD stops write access. */
		pkey_bits |= (!!check_write) << 1;

		mmu->pkru_mask |= (pkey_bits & 3) << pfec;
	}
}

static void update_last_nonleaf_level(struct kvm_vcpu *vcpu, struct kvm_mmu *mmu)
{
	unsigned root_level = mmu->root_level;

	mmu->last_nonleaf_level = root_level;
	if (root_level == PT32_ROOT_LEVEL && is_pse(vcpu))
		mmu->last_nonleaf_level++;
}

static void paging64_init_context_common(struct kvm_vcpu *vcpu,
					 struct kvm_mmu *context,
					 int level)
{
	context->nx = is_nx(vcpu);
	context->root_level = level;

	reset_rsvds_bits_mask(vcpu, context);
	update_permission_bitmask(vcpu, context, false);
	update_pkru_bitmask(vcpu, context, false);
	update_last_nonleaf_level(vcpu, context);

	MMU_WARN_ON(!is_pae(vcpu));
	context->page_fault = paging64_page_fault;
	context->gva_to_gpa = paging64_gva_to_gpa;
	context->sync_page = paging64_sync_page;
	context->invlpg = paging64_invlpg;
	context->update_pte = paging64_update_pte;
	context->shadow_root_level = level;
	context->direct_map = false;
}

static void paging64_init_context(struct kvm_vcpu *vcpu,
				  struct kvm_mmu *context)
{
	int root_level = is_la57_mode(vcpu) ?
			 PT64_ROOT_5LEVEL : PT64_ROOT_4LEVEL;

	paging64_init_context_common(vcpu, context, root_level);
}

static void paging32_init_context(struct kvm_vcpu *vcpu,
				  struct kvm_mmu *context)
{
	context->nx = false;
	context->root_level = PT32_ROOT_LEVEL;

	reset_rsvds_bits_mask(vcpu, context);
	update_permission_bitmask(vcpu, context, false);
	update_pkru_bitmask(vcpu, context, false);
	update_last_nonleaf_level(vcpu, context);

	context->page_fault = paging32_page_fault;
	context->gva_to_gpa = paging32_gva_to_gpa;
	context->sync_page = paging32_sync_page;
	context->invlpg = paging32_invlpg;
	context->update_pte = paging32_update_pte;
	context->shadow_root_level = PT32E_ROOT_LEVEL;
	context->direct_map = false;
}

static void paging32E_init_context(struct kvm_vcpu *vcpu,
				   struct kvm_mmu *context)
{
	paging64_init_context_common(vcpu, context, PT32E_ROOT_LEVEL);
}

static union kvm_mmu_extended_role kvm_calc_mmu_role_ext(struct kvm_vcpu *vcpu)
{
	union kvm_mmu_extended_role ext = {0};

	ext.cr0_pg = !!is_paging(vcpu);
	ext.cr4_pae = !!is_pae(vcpu);
	ext.cr4_smep = !!kvm_read_cr4_bits(vcpu, X86_CR4_SMEP);
	ext.cr4_smap = !!kvm_read_cr4_bits(vcpu, X86_CR4_SMAP);
	ext.cr4_pse = !!is_pse(vcpu);
	ext.cr4_pke = !!kvm_read_cr4_bits(vcpu, X86_CR4_PKE);
	ext.maxphyaddr = cpuid_maxphyaddr(vcpu);

	ext.valid = 1;

	return ext;
}

static union kvm_mmu_role kvm_calc_mmu_role_common(struct kvm_vcpu *vcpu,
						   bool base_only)
{
	union kvm_mmu_role role = {0};

	role.base.access = ACC_ALL;
	role.base.nxe = !!is_nx(vcpu);
	role.base.cr0_wp = is_write_protection(vcpu);
	role.base.smm = is_smm(vcpu);
	role.base.guest_mode = is_guest_mode(vcpu);

	if (base_only)
		return role;

	role.ext = kvm_calc_mmu_role_ext(vcpu);

	return role;
}

static inline int kvm_mmu_get_tdp_level(struct kvm_vcpu *vcpu)
{
	/* Use 5-level TDP if and only if it's useful/necessary. */
	if (max_tdp_level == 5 && cpuid_maxphyaddr(vcpu) <= 48)
		return 4;

	return max_tdp_level;
}

static union kvm_mmu_role
kvm_calc_tdp_mmu_root_page_role(struct kvm_vcpu *vcpu, bool base_only)
{
	union kvm_mmu_role role = kvm_calc_mmu_role_common(vcpu, base_only);

	role.base.ad_disabled = (shadow_accessed_mask == 0);
	role.base.level = kvm_mmu_get_tdp_level(vcpu);
	role.base.direct = true;
	role.base.gpte_is_8_bytes = true;

	return role;
}

static void init_kvm_tdp_mmu(struct kvm_vcpu *vcpu)
{
	struct kvm_mmu *context = &vcpu->arch.root_mmu;
	union kvm_mmu_role new_role =
		kvm_calc_tdp_mmu_root_page_role(vcpu, false);

	if (new_role.as_u64 == context->mmu_role.as_u64)
		return;

	context->mmu_role.as_u64 = new_role.as_u64;
	context->page_fault = kvm_tdp_page_fault;
	context->sync_page = nonpaging_sync_page;
	context->invlpg = NULL;
	context->update_pte = nonpaging_update_pte;
	context->shadow_root_level = kvm_mmu_get_tdp_level(vcpu);
	context->direct_map = true;
	context->get_guest_pgd = get_cr3;
	context->get_pdptr = kvm_pdptr_read;
	context->inject_page_fault = kvm_inject_page_fault;

	if (!is_paging(vcpu)) {
		context->nx = false;
		context->gva_to_gpa = nonpaging_gva_to_gpa;
		context->root_level = 0;
	} else if (is_long_mode(vcpu)) {
		context->nx = is_nx(vcpu);
		context->root_level = is_la57_mode(vcpu) ?
				PT64_ROOT_5LEVEL : PT64_ROOT_4LEVEL;
		reset_rsvds_bits_mask(vcpu, context);
		context->gva_to_gpa = paging64_gva_to_gpa;
	} else if (is_pae(vcpu)) {
		context->nx = is_nx(vcpu);
		context->root_level = PT32E_ROOT_LEVEL;
		reset_rsvds_bits_mask(vcpu, context);
		context->gva_to_gpa = paging64_gva_to_gpa;
	} else {
		context->nx = false;
		context->root_level = PT32_ROOT_LEVEL;
		reset_rsvds_bits_mask(vcpu, context);
		context->gva_to_gpa = paging32_gva_to_gpa;
	}

	update_permission_bitmask(vcpu, context, false);
	update_pkru_bitmask(vcpu, context, false);
	update_last_nonleaf_level(vcpu, context);
	reset_tdp_shadow_zero_bits_mask(vcpu, context);
}

static union kvm_mmu_role
kvm_calc_shadow_root_page_role_common(struct kvm_vcpu *vcpu, bool base_only)
{
	union kvm_mmu_role role = kvm_calc_mmu_role_common(vcpu, base_only);

	role.base.smep_andnot_wp = role.ext.cr4_smep &&
		!is_write_protection(vcpu);
	role.base.smap_andnot_wp = role.ext.cr4_smap &&
		!is_write_protection(vcpu);
	role.base.gpte_is_8_bytes = !!is_pae(vcpu);

	return role;
}

static union kvm_mmu_role
kvm_calc_shadow_mmu_root_page_role(struct kvm_vcpu *vcpu, bool base_only)
{
	union kvm_mmu_role role =
		kvm_calc_shadow_root_page_role_common(vcpu, base_only);

	role.base.direct = !is_paging(vcpu);

	if (!is_long_mode(vcpu))
		role.base.level = PT32E_ROOT_LEVEL;
	else if (is_la57_mode(vcpu))
		role.base.level = PT64_ROOT_5LEVEL;
	else
		role.base.level = PT64_ROOT_4LEVEL;

	return role;
}

static void shadow_mmu_init_context(struct kvm_vcpu *vcpu, struct kvm_mmu *context,
				    u32 cr0, u32 cr4, u32 efer,
				    union kvm_mmu_role new_role)
{
	if (!(cr0 & X86_CR0_PG))
		nonpaging_init_context(vcpu, context);
	else if (efer & EFER_LMA)
		paging64_init_context(vcpu, context);
	else if (cr4 & X86_CR4_PAE)
		paging32E_init_context(vcpu, context);
	else
		paging32_init_context(vcpu, context);

	context->mmu_role.as_u64 = new_role.as_u64;
	reset_shadow_zero_bits_mask(vcpu, context);
}

static void kvm_init_shadow_mmu(struct kvm_vcpu *vcpu, u32 cr0, u32 cr4, u32 efer)
{
	struct kvm_mmu *context = &vcpu->arch.root_mmu;
	union kvm_mmu_role new_role =
		kvm_calc_shadow_mmu_root_page_role(vcpu, false);

	if (new_role.as_u64 != context->mmu_role.as_u64)
		shadow_mmu_init_context(vcpu, context, cr0, cr4, efer, new_role);
}

static union kvm_mmu_role
kvm_calc_shadow_npt_root_page_role(struct kvm_vcpu *vcpu)
{
	union kvm_mmu_role role =
		kvm_calc_shadow_root_page_role_common(vcpu, false);

	role.base.direct = false;
	role.base.level = kvm_mmu_get_tdp_level(vcpu);

	return role;
}

void kvm_init_shadow_npt_mmu(struct kvm_vcpu *vcpu, u32 cr0, u32 cr4, u32 efer,
			     gpa_t nested_cr3)
{
	struct kvm_mmu *context = &vcpu->arch.guest_mmu;
	union kvm_mmu_role new_role = kvm_calc_shadow_npt_root_page_role(vcpu);

	context->shadow_root_level = new_role.base.level;

	__kvm_mmu_new_pgd(vcpu, nested_cr3, new_role.base, false, false);

	if (new_role.as_u64 != context->mmu_role.as_u64)
		shadow_mmu_init_context(vcpu, context, cr0, cr4, efer, new_role);
}
EXPORT_SYMBOL_GPL(kvm_init_shadow_npt_mmu);

static union kvm_mmu_role
kvm_calc_shadow_ept_root_page_role(struct kvm_vcpu *vcpu, bool accessed_dirty,
				   bool execonly, u8 level)
{
	union kvm_mmu_role role = {0};

	/* SMM flag is inherited from root_mmu */
	role.base.smm = vcpu->arch.root_mmu.mmu_role.base.smm;

	role.base.level = level;
	role.base.gpte_is_8_bytes = true;
	role.base.direct = false;
	role.base.ad_disabled = !accessed_dirty;
	role.base.guest_mode = true;
	role.base.access = ACC_ALL;

	/*
	 * WP=1 and NOT_WP=1 is an impossible combination, use WP and the
	 * SMAP variation to denote shadow EPT entries.
	 */
	role.base.cr0_wp = true;
	role.base.smap_andnot_wp = true;

	role.ext = kvm_calc_mmu_role_ext(vcpu);
	role.ext.execonly = execonly;

	return role;
}

void kvm_init_shadow_ept_mmu(struct kvm_vcpu *vcpu, bool execonly,
			     bool accessed_dirty, gpa_t new_eptp)
{
	struct kvm_mmu *context = &vcpu->arch.guest_mmu;
	u8 level = vmx_eptp_page_walk_level(new_eptp);
	union kvm_mmu_role new_role =
		kvm_calc_shadow_ept_root_page_role(vcpu, accessed_dirty,
						   execonly, level);

	__kvm_mmu_new_pgd(vcpu, new_eptp, new_role.base, true, true);

	if (new_role.as_u64 == context->mmu_role.as_u64)
		return;

	context->shadow_root_level = level;

	context->nx = true;
	context->ept_ad = accessed_dirty;
	context->page_fault = ept_page_fault;
	context->gva_to_gpa = ept_gva_to_gpa;
	context->sync_page = ept_sync_page;
	context->invlpg = ept_invlpg;
	context->update_pte = ept_update_pte;
	context->root_level = level;
	context->direct_map = false;
	context->mmu_role.as_u64 = new_role.as_u64;

	update_permission_bitmask(vcpu, context, true);
	update_pkru_bitmask(vcpu, context, true);
	update_last_nonleaf_level(vcpu, context);
	reset_rsvds_bits_mask_ept(vcpu, context, execonly);
	reset_ept_shadow_zero_bits_mask(vcpu, context, execonly);
}
EXPORT_SYMBOL_GPL(kvm_init_shadow_ept_mmu);

static void init_kvm_softmmu(struct kvm_vcpu *vcpu)
{
	struct kvm_mmu *context = &vcpu->arch.root_mmu;

	kvm_init_shadow_mmu(vcpu,
			    kvm_read_cr0_bits(vcpu, X86_CR0_PG),
			    kvm_read_cr4_bits(vcpu, X86_CR4_PAE),
			    vcpu->arch.efer);

	context->get_guest_pgd     = get_cr3;
	context->get_pdptr         = kvm_pdptr_read;
	context->inject_page_fault = kvm_inject_page_fault;
}

static void init_kvm_nested_mmu(struct kvm_vcpu *vcpu)
{
	union kvm_mmu_role new_role = kvm_calc_mmu_role_common(vcpu, false);
	struct kvm_mmu *g_context = &vcpu->arch.nested_mmu;

	if (new_role.as_u64 == g_context->mmu_role.as_u64)
		return;

	g_context->mmu_role.as_u64 = new_role.as_u64;
	g_context->get_guest_pgd     = get_cr3;
	g_context->get_pdptr         = kvm_pdptr_read;
	g_context->inject_page_fault = kvm_inject_page_fault;

	/*
	 * L2 page tables are never shadowed, so there is no need to sync
	 * SPTEs.
	 */
	g_context->invlpg            = NULL;

	/*
	 * Note that arch.mmu->gva_to_gpa translates l2_gpa to l1_gpa using
	 * L1's nested page tables (e.g. EPT12). The nested translation
	 * of l2_gva to l1_gpa is done by arch.nested_mmu.gva_to_gpa using
	 * L2's page tables as the first level of translation and L1's
	 * nested page tables as the second level of translation. Basically
	 * the gva_to_gpa functions between mmu and nested_mmu are swapped.
	 */
	if (!is_paging(vcpu)) {
		g_context->nx = false;
		g_context->root_level = 0;
		g_context->gva_to_gpa = nonpaging_gva_to_gpa_nested;
	} else if (is_long_mode(vcpu)) {
		g_context->nx = is_nx(vcpu);
		g_context->root_level = is_la57_mode(vcpu) ?
					PT64_ROOT_5LEVEL : PT64_ROOT_4LEVEL;
		reset_rsvds_bits_mask(vcpu, g_context);
		g_context->gva_to_gpa = paging64_gva_to_gpa_nested;
	} else if (is_pae(vcpu)) {
		g_context->nx = is_nx(vcpu);
		g_context->root_level = PT32E_ROOT_LEVEL;
		reset_rsvds_bits_mask(vcpu, g_context);
		g_context->gva_to_gpa = paging64_gva_to_gpa_nested;
	} else {
		g_context->nx = false;
		g_context->root_level = PT32_ROOT_LEVEL;
		reset_rsvds_bits_mask(vcpu, g_context);
		g_context->gva_to_gpa = paging32_gva_to_gpa_nested;
	}

	update_permission_bitmask(vcpu, g_context, false);
	update_pkru_bitmask(vcpu, g_context, false);
	update_last_nonleaf_level(vcpu, g_context);
}

void kvm_init_mmu(struct kvm_vcpu *vcpu, bool reset_roots)
{
	if (reset_roots) {
		uint i;

		vcpu->arch.mmu->root_hpa = INVALID_PAGE;

		for (i = 0; i < KVM_MMU_NUM_PREV_ROOTS; i++)
			vcpu->arch.mmu->prev_roots[i] = KVM_MMU_ROOT_INFO_INVALID;
	}

	if (mmu_is_nested(vcpu))
		init_kvm_nested_mmu(vcpu);
	else if (tdp_enabled)
		init_kvm_tdp_mmu(vcpu);
	else
		init_kvm_softmmu(vcpu);
}
EXPORT_SYMBOL_GPL(kvm_init_mmu);

static union kvm_mmu_page_role
kvm_mmu_calc_root_page_role(struct kvm_vcpu *vcpu)
{
	union kvm_mmu_role role;

	if (tdp_enabled)
		role = kvm_calc_tdp_mmu_root_page_role(vcpu, true);
	else
		role = kvm_calc_shadow_mmu_root_page_role(vcpu, true);

	return role.base;
}

void kvm_mmu_reset_context(struct kvm_vcpu *vcpu)
{
	kvm_mmu_unload(vcpu);
	kvm_init_mmu(vcpu, true);
}
EXPORT_SYMBOL_GPL(kvm_mmu_reset_context);

int kvm_mmu_load(struct kvm_vcpu *vcpu)
{
	int r;

	r = mmu_topup_memory_caches(vcpu, !vcpu->arch.mmu->direct_map);
	if (r)
		goto out;
	r = mmu_alloc_roots(vcpu);
	kvm_mmu_sync_roots(vcpu);
	if (r)
		goto out;
	kvm_mmu_load_pgd(vcpu);
	kvm_x86_ops.tlb_flush_current(vcpu);
out:
	return r;
}
EXPORT_SYMBOL_GPL(kvm_mmu_load);

void kvm_mmu_unload(struct kvm_vcpu *vcpu)
{
	kvm_mmu_free_roots(vcpu, &vcpu->arch.root_mmu, KVM_MMU_ROOTS_ALL);
	WARN_ON(VALID_PAGE(vcpu->arch.root_mmu.root_hpa));
	kvm_mmu_free_roots(vcpu, &vcpu->arch.guest_mmu, KVM_MMU_ROOTS_ALL);
	WARN_ON(VALID_PAGE(vcpu->arch.guest_mmu.root_hpa));
}
EXPORT_SYMBOL_GPL(kvm_mmu_unload);

static void mmu_pte_write_new_pte(struct kvm_vcpu *vcpu,
				  struct kvm_mmu_page *sp, u64 *spte,
				  const void *new)
{
	if (sp->role.level != PG_LEVEL_4K) {
		++vcpu->kvm->stat.mmu_pde_zapped;
		return;
        }

	++vcpu->kvm->stat.mmu_pte_updated;
	vcpu->arch.mmu->update_pte(vcpu, sp, spte, new);
}

static bool need_remote_flush(u64 old, u64 new)
{
	if (!is_shadow_present_pte(old))
		return false;
	if (!is_shadow_present_pte(new))
		return true;
	if ((old ^ new) & PT64_BASE_ADDR_MASK)
		return true;
	old ^= shadow_nx_mask;
	new ^= shadow_nx_mask;
	return (old & ~new & PT64_PERM_MASK) != 0;
}

static u64 mmu_pte_write_fetch_gpte(struct kvm_vcpu *vcpu, gpa_t *gpa,
				    int *bytes)
{
	u64 gentry = 0;
	int r;

	/*
	 * Assume that the pte write on a page table of the same type
	 * as the current vcpu paging mode since we update the sptes only
	 * when they have the same mode.
	 */
	if (is_pae(vcpu) && *bytes == 4) {
		/* Handle a 32-bit guest writing two halves of a 64-bit gpte */
		*gpa &= ~(gpa_t)7;
		*bytes = 8;
	}

	if (*bytes == 4 || *bytes == 8) {
		r = kvm_vcpu_read_guest_atomic(vcpu, *gpa, &gentry, *bytes);
		if (r)
			gentry = 0;
	}

	return gentry;
}

/*
 * If we're seeing too many writes to a page, it may no longer be a page table,
 * or we may be forking, in which case it is better to unmap the page.
 */
static bool detect_write_flooding(struct kvm_mmu_page *sp)
{
	/*
	 * Skip write-flooding detected for the sp whose level is 1, because
	 * it can become unsync, then the guest page is not write-protected.
	 */
	if (sp->role.level == PG_LEVEL_4K)
		return false;

	atomic_inc(&sp->write_flooding_count);
	return atomic_read(&sp->write_flooding_count) >= 3;
}

/*
 * Misaligned accesses are too much trouble to fix up; also, they usually
 * indicate a page is not used as a page table.
 */
static bool detect_write_misaligned(struct kvm_mmu_page *sp, gpa_t gpa,
				    int bytes)
{
	unsigned offset, pte_size, misaligned;

	pgprintk("misaligned: gpa %llx bytes %d role %x\n",
		 gpa, bytes, sp->role.word);

	offset = offset_in_page(gpa);
	pte_size = sp->role.gpte_is_8_bytes ? 8 : 4;

	/*
	 * Sometimes, the OS only writes the last one bytes to update status
	 * bits, for example, in linux, andb instruction is used in clear_bit().
	 */
	if (!(offset & (pte_size - 1)) && bytes == 1)
		return false;

	misaligned = (offset ^ (offset + bytes - 1)) & ~(pte_size - 1);
	misaligned |= bytes < 4;

	return misaligned;
}

static u64 *get_written_sptes(struct kvm_mmu_page *sp, gpa_t gpa, int *nspte)
{
	unsigned page_offset, quadrant;
	u64 *spte;
	int level;

	page_offset = offset_in_page(gpa);
	level = sp->role.level;
	*nspte = 1;
	if (!sp->role.gpte_is_8_bytes) {
		page_offset <<= 1;	/* 32->64 */
		/*
		 * A 32-bit pde maps 4MB while the shadow pdes map
		 * only 2MB.  So we need to double the offset again
		 * and zap two pdes instead of one.
		 */
		if (level == PT32_ROOT_LEVEL) {
			page_offset &= ~7; /* kill rounding error */
			page_offset <<= 1;
			*nspte = 2;
		}
		quadrant = page_offset >> PAGE_SHIFT;
		page_offset &= ~PAGE_MASK;
		if (quadrant != sp->role.quadrant)
			return NULL;
	}

	spte = &sp->spt[page_offset / sizeof(*spte)];
	return spte;
}

/*
 * Ignore various flags when determining if a SPTE can be immediately
 * overwritten for the current MMU.
 *  - level: explicitly checked in mmu_pte_write_new_pte(), and will never
 *    match the current MMU role, as MMU's level tracks the root level.
 *  - access: updated based on the new guest PTE
 *  - quadrant: handled by get_written_sptes()
 *  - invalid: always false (loop only walks valid shadow pages)
 */
static const union kvm_mmu_page_role role_ign = {
	.level = 0xf,
	.access = 0x7,
	.quadrant = 0x3,
	.invalid = 0x1,
};

static void kvm_mmu_pte_write(struct kvm_vcpu *vcpu, gpa_t gpa,
			      const u8 *new, int bytes,
			      struct kvm_page_track_notifier_node *node)
{
	gfn_t gfn = gpa >> PAGE_SHIFT;
	struct kvm_mmu_page *sp;
	LIST_HEAD(invalid_list);
	u64 entry, gentry, *spte;
	int npte;
	bool remote_flush, local_flush;

	/*
	 * If we don't have indirect shadow pages, it means no page is
	 * write-protected, so we can exit simply.
	 */
	if (!READ_ONCE(vcpu->kvm->arch.indirect_shadow_pages))
		return;

	remote_flush = local_flush = false;

	pgprintk("%s: gpa %llx bytes %d\n", __func__, gpa, bytes);

	/*
	 * No need to care whether allocation memory is successful
	 * or not since pte prefetch is skiped if it does not have
	 * enough objects in the cache.
	 */
	mmu_topup_memory_caches(vcpu, true);

	spin_lock(&vcpu->kvm->mmu_lock);

	gentry = mmu_pte_write_fetch_gpte(vcpu, &gpa, &bytes);

	++vcpu->kvm->stat.mmu_pte_write;
	kvm_mmu_audit(vcpu, AUDIT_PRE_PTE_WRITE);

	for_each_gfn_indirect_valid_sp(vcpu->kvm, sp, gfn) {
		if (detect_write_misaligned(sp, gpa, bytes) ||
		      detect_write_flooding(sp)) {
			kvm_mmu_prepare_zap_page(vcpu->kvm, sp, &invalid_list);
			++vcpu->kvm->stat.mmu_flooded;
			continue;
		}

		spte = get_written_sptes(sp, gpa, &npte);
		if (!spte)
			continue;

		local_flush = true;
		while (npte--) {
			u32 base_role = vcpu->arch.mmu->mmu_role.base.word;

			entry = *spte;
			mmu_page_zap_pte(vcpu->kvm, sp, spte, NULL);
			if (gentry &&
			    !((sp->role.word ^ base_role) & ~role_ign.word) &&
			    rmap_can_add(vcpu))
				mmu_pte_write_new_pte(vcpu, sp, spte, &gentry);
			if (need_remote_flush(entry, *spte))
				remote_flush = true;
			++spte;
		}
	}
	kvm_mmu_flush_or_zap(vcpu, &invalid_list, remote_flush, local_flush);
	kvm_mmu_audit(vcpu, AUDIT_POST_PTE_WRITE);
	spin_unlock(&vcpu->kvm->mmu_lock);
}

int kvm_mmu_unprotect_page_virt(struct kvm_vcpu *vcpu, gva_t gva)
{
	gpa_t gpa;
	int r;

	if (vcpu->arch.mmu->direct_map)
		return 0;

	gpa = kvm_mmu_gva_to_gpa_read(vcpu, gva, NULL);

	r = kvm_mmu_unprotect_page(vcpu->kvm, gpa >> PAGE_SHIFT);

	return r;
}
EXPORT_SYMBOL_GPL(kvm_mmu_unprotect_page_virt);

int kvm_mmu_page_fault(struct kvm_vcpu *vcpu, gpa_t cr2_or_gpa, u64 error_code,
		       void *insn, int insn_len)
{
	int r, emulation_type = EMULTYPE_PF;
	bool direct = vcpu->arch.mmu->direct_map;

	if (WARN_ON(!VALID_PAGE(vcpu->arch.mmu->root_hpa)))
		return RET_PF_RETRY;

	r = RET_PF_INVALID;
	if (unlikely(error_code & PFERR_RSVD_MASK)) {
		r = handle_mmio_page_fault(vcpu, cr2_or_gpa, direct);
		if (r == RET_PF_EMULATE)
			goto emulate;
	}

	if (r == RET_PF_INVALID) {
		r = kvm_mmu_do_page_fault(vcpu, cr2_or_gpa,
					  lower_32_bits(error_code), false);
		if (WARN_ON_ONCE(r == RET_PF_INVALID))
			return -EIO;
	}

	if (r < 0)
		return r;
	if (r != RET_PF_EMULATE)
		return 1;

	/*
	 * Before emulating the instruction, check if the error code
	 * was due to a RO violation while translating the guest page.
	 * This can occur when using nested virtualization with nested
	 * paging in both guests. If true, we simply unprotect the page
	 * and resume the guest.
	 */
	if (vcpu->arch.mmu->direct_map &&
	    (error_code & PFERR_NESTED_GUEST_PAGE) == PFERR_NESTED_GUEST_PAGE) {
		kvm_mmu_unprotect_page(vcpu->kvm, gpa_to_gfn(cr2_or_gpa));
		return 1;
	}

	/*
	 * vcpu->arch.mmu.page_fault returned RET_PF_EMULATE, but we can still
	 * optimistically try to just unprotect the page and let the processor
	 * re-execute the instruction that caused the page fault.  Do not allow
	 * retrying MMIO emulation, as it's not only pointless but could also
	 * cause us to enter an infinite loop because the processor will keep
	 * faulting on the non-existent MMIO address.  Retrying an instruction
	 * from a nested guest is also pointless and dangerous as we are only
	 * explicitly shadowing L1's page tables, i.e. unprotecting something
	 * for L1 isn't going to magically fix whatever issue cause L2 to fail.
	 */
	if (!mmio_info_in_cache(vcpu, cr2_or_gpa, direct) && !is_guest_mode(vcpu))
		emulation_type |= EMULTYPE_ALLOW_RETRY_PF;
emulate:
	return x86_emulate_instruction(vcpu, cr2_or_gpa, emulation_type, insn,
				       insn_len);
}
EXPORT_SYMBOL_GPL(kvm_mmu_page_fault);

void kvm_mmu_invalidate_gva(struct kvm_vcpu *vcpu, struct kvm_mmu *mmu,
			    gva_t gva, hpa_t root_hpa)
{
	int i;

	/* It's actually a GPA for vcpu->arch.guest_mmu.  */
	if (mmu != &vcpu->arch.guest_mmu) {
		/* INVLPG on a non-canonical address is a NOP according to the SDM.  */
		if (is_noncanonical_address(gva, vcpu))
			return;

		kvm_x86_ops.tlb_flush_gva(vcpu, gva);
	}

	if (!mmu->invlpg)
		return;

	if (root_hpa == INVALID_PAGE) {
		mmu->invlpg(vcpu, gva, mmu->root_hpa);

		/*
		 * INVLPG is required to invalidate any global mappings for the VA,
		 * irrespective of PCID. Since it would take us roughly similar amount
		 * of work to determine whether any of the prev_root mappings of the VA
		 * is marked global, or to just sync it blindly, so we might as well
		 * just always sync it.
		 *
		 * Mappings not reachable via the current cr3 or the prev_roots will be
		 * synced when switching to that cr3, so nothing needs to be done here
		 * for them.
		 */
		for (i = 0; i < KVM_MMU_NUM_PREV_ROOTS; i++)
			if (VALID_PAGE(mmu->prev_roots[i].hpa))
				mmu->invlpg(vcpu, gva, mmu->prev_roots[i].hpa);
	} else {
		mmu->invlpg(vcpu, gva, root_hpa);
	}
}
EXPORT_SYMBOL_GPL(kvm_mmu_invalidate_gva);

void kvm_mmu_invlpg(struct kvm_vcpu *vcpu, gva_t gva)
{
	kvm_mmu_invalidate_gva(vcpu, vcpu->arch.mmu, gva, INVALID_PAGE);
	++vcpu->stat.invlpg;
}
EXPORT_SYMBOL_GPL(kvm_mmu_invlpg);


void kvm_mmu_invpcid_gva(struct kvm_vcpu *vcpu, gva_t gva, unsigned long pcid)
{
	struct kvm_mmu *mmu = vcpu->arch.mmu;
	bool tlb_flush = false;
	uint i;

	if (pcid == kvm_get_active_pcid(vcpu)) {
		mmu->invlpg(vcpu, gva, mmu->root_hpa);
		tlb_flush = true;
	}

	for (i = 0; i < KVM_MMU_NUM_PREV_ROOTS; i++) {
		if (VALID_PAGE(mmu->prev_roots[i].hpa) &&
		    pcid == kvm_get_pcid(vcpu, mmu->prev_roots[i].pgd)) {
			mmu->invlpg(vcpu, gva, mmu->prev_roots[i].hpa);
			tlb_flush = true;
		}
	}

	if (tlb_flush)
		kvm_x86_ops.tlb_flush_gva(vcpu, gva);

	++vcpu->stat.invlpg;

	/*
	 * Mappings not reachable via the current cr3 or the prev_roots will be
	 * synced when switching to that cr3, so nothing needs to be done here
	 * for them.
	 */
}
EXPORT_SYMBOL_GPL(kvm_mmu_invpcid_gva);

void kvm_configure_mmu(bool enable_tdp, int tdp_max_root_level,
		       int tdp_huge_page_level)
{
	tdp_enabled = enable_tdp;
	max_tdp_level = tdp_max_root_level;

	/*
	 * max_huge_page_level reflects KVM's MMU capabilities irrespective
	 * of kernel support, e.g. KVM may be capable of using 1GB pages when
	 * the kernel is not.  But, KVM never creates a page size greater than
	 * what is used by the kernel for any given HVA, i.e. the kernel's
	 * capabilities are ultimately consulted by kvm_mmu_hugepage_adjust().
	 */
	if (tdp_enabled)
		max_huge_page_level = tdp_huge_page_level;
	else if (boot_cpu_has(X86_FEATURE_GBPAGES))
		max_huge_page_level = PG_LEVEL_1G;
	else
		max_huge_page_level = PG_LEVEL_2M;
}
EXPORT_SYMBOL_GPL(kvm_configure_mmu);

/* The return value indicates if tlb flush on all vcpus is needed. */
typedef bool (*slot_level_handler) (struct kvm *kvm, struct kvm_rmap_head *rmap_head);

/* The caller should hold mmu-lock before calling this function. */
static __always_inline bool
slot_handle_level_range(struct kvm *kvm, struct kvm_memory_slot *memslot,
			slot_level_handler fn, int start_level, int end_level,
			gfn_t start_gfn, gfn_t end_gfn, bool lock_flush_tlb)
{
	struct slot_rmap_walk_iterator iterator;
	bool flush = false;

	for_each_slot_rmap_range(memslot, start_level, end_level, start_gfn,
			end_gfn, &iterator) {
		if (iterator.rmap)
			flush |= fn(kvm, iterator.rmap);

		if (need_resched() || spin_needbreak(&kvm->mmu_lock)) {
			if (flush && lock_flush_tlb) {
				kvm_flush_remote_tlbs_with_address(kvm,
						start_gfn,
						iterator.gfn - start_gfn + 1);
				flush = false;
			}
			cond_resched_lock(&kvm->mmu_lock);
		}
	}

	if (flush && lock_flush_tlb) {
		kvm_flush_remote_tlbs_with_address(kvm, start_gfn,
						   end_gfn - start_gfn + 1);
		flush = false;
	}

	return flush;
}

static __always_inline bool
slot_handle_level(struct kvm *kvm, struct kvm_memory_slot *memslot,
		  slot_level_handler fn, int start_level, int end_level,
		  bool lock_flush_tlb)
{
	return slot_handle_level_range(kvm, memslot, fn, start_level,
			end_level, memslot->base_gfn,
			memslot->base_gfn + memslot->npages - 1,
			lock_flush_tlb);
}

static __always_inline bool
slot_handle_all_level(struct kvm *kvm, struct kvm_memory_slot *memslot,
		      slot_level_handler fn, bool lock_flush_tlb)
{
	return slot_handle_level(kvm, memslot, fn, PG_LEVEL_4K,
				 KVM_MAX_HUGEPAGE_LEVEL, lock_flush_tlb);
}

static __always_inline bool
slot_handle_large_level(struct kvm *kvm, struct kvm_memory_slot *memslot,
			slot_level_handler fn, bool lock_flush_tlb)
{
	return slot_handle_level(kvm, memslot, fn, PG_LEVEL_4K + 1,
				 KVM_MAX_HUGEPAGE_LEVEL, lock_flush_tlb);
}

static __always_inline bool
slot_handle_leaf(struct kvm *kvm, struct kvm_memory_slot *memslot,
		 slot_level_handler fn, bool lock_flush_tlb)
{
	return slot_handle_level(kvm, memslot, fn, PG_LEVEL_4K,
				 PG_LEVEL_4K, lock_flush_tlb);
}

static void free_mmu_pages(struct kvm_mmu *mmu)
{
	free_page((unsigned long)mmu->pae_root);
	free_page((unsigned long)mmu->lm_root);
}

static int __kvm_mmu_create(struct kvm_vcpu *vcpu, struct kvm_mmu *mmu)
{
	struct page *page;
	int i;

	mmu->root_hpa = INVALID_PAGE;
	mmu->root_pgd = 0;
	mmu->translate_gpa = translate_gpa;
	for (i = 0; i < KVM_MMU_NUM_PREV_ROOTS; i++)
		mmu->prev_roots[i] = KVM_MMU_ROOT_INFO_INVALID;

	/*
	 * When using PAE paging, the four PDPTEs are treated as 'root' pages,
	 * while the PDP table is a per-vCPU construct that's allocated at MMU
	 * creation.  When emulating 32-bit mode, cr3 is only 32 bits even on
	 * x86_64.  Therefore we need to allocate the PDP table in the first
	 * 4GB of memory, which happens to fit the DMA32 zone.  Except for
	 * SVM's 32-bit NPT support, TDP paging doesn't use PAE paging and can
	 * skip allocating the PDP table.
	 */
	if (tdp_enabled && kvm_mmu_get_tdp_level(vcpu) > PT32E_ROOT_LEVEL)
		return 0;

	page = alloc_page(GFP_KERNEL_ACCOUNT | __GFP_DMA32);
	if (!page)
		return -ENOMEM;

	mmu->pae_root = page_address(page);
	for (i = 0; i < 4; ++i)
		mmu->pae_root[i] = INVALID_PAGE;

	return 0;
}

int kvm_mmu_create(struct kvm_vcpu *vcpu)
{
	int ret;

	vcpu->arch.mmu_pte_list_desc_cache.kmem_cache = pte_list_desc_cache;
	vcpu->arch.mmu_pte_list_desc_cache.gfp_zero = __GFP_ZERO;

	vcpu->arch.mmu_page_header_cache.kmem_cache = mmu_page_header_cache;
	vcpu->arch.mmu_page_header_cache.gfp_zero = __GFP_ZERO;

	vcpu->arch.mmu_shadow_page_cache.gfp_zero = __GFP_ZERO;

	vcpu->arch.mmu = &vcpu->arch.root_mmu;
	vcpu->arch.walk_mmu = &vcpu->arch.root_mmu;

	vcpu->arch.nested_mmu.translate_gpa = translate_nested_gpa;

	ret = __kvm_mmu_create(vcpu, &vcpu->arch.guest_mmu);
	if (ret)
		return ret;

	ret = __kvm_mmu_create(vcpu, &vcpu->arch.root_mmu);
	if (ret)
		goto fail_allocate_root;

	return ret;
 fail_allocate_root:
	free_mmu_pages(&vcpu->arch.guest_mmu);
	return ret;
}

#define BATCH_ZAP_PAGES	10
static void kvm_zap_obsolete_pages(struct kvm *kvm)
{
	struct kvm_mmu_page *sp, *node;
	int nr_zapped, batch = 0;

restart:
	list_for_each_entry_safe_reverse(sp, node,
	      &kvm->arch.active_mmu_pages, link) {
		/*
		 * No obsolete valid page exists before a newly created page
		 * since active_mmu_pages is a FIFO list.
		 */
		if (!is_obsolete_sp(kvm, sp))
			break;

		/*
		 * Invalid pages should never land back on the list of active
		 * pages.  Skip the bogus page, otherwise we'll get stuck in an
		 * infinite loop if the page gets put back on the list (again).
		 */
		if (WARN_ON(sp->role.invalid))
			continue;

		/*
		 * No need to flush the TLB since we're only zapping shadow
		 * pages with an obsolete generation number and all vCPUS have
		 * loaded a new root, i.e. the shadow pages being zapped cannot
		 * be in active use by the guest.
		 */
		if (batch >= BATCH_ZAP_PAGES &&
		    cond_resched_lock(&kvm->mmu_lock)) {
			batch = 0;
			goto restart;
		}

		if (__kvm_mmu_prepare_zap_page(kvm, sp,
				&kvm->arch.zapped_obsolete_pages, &nr_zapped)) {
			batch += nr_zapped;
			goto restart;
		}
	}

	/*
	 * Trigger a remote TLB flush before freeing the page tables to ensure
	 * KVM is not in the middle of a lockless shadow page table walk, which
	 * may reference the pages.
	 */
	kvm_mmu_commit_zap_page(kvm, &kvm->arch.zapped_obsolete_pages);
}

/*
 * Fast invalidate all shadow pages and use lock-break technique
 * to zap obsolete pages.
 *
 * It's required when memslot is being deleted or VM is being
 * destroyed, in these cases, we should ensure that KVM MMU does
 * not use any resource of the being-deleted slot or all slots
 * after calling the function.
 */
static void kvm_mmu_zap_all_fast(struct kvm *kvm)
{
	lockdep_assert_held(&kvm->slots_lock);

	spin_lock(&kvm->mmu_lock);
	trace_kvm_mmu_zap_all_fast(kvm);

	/*
	 * Toggle mmu_valid_gen between '0' and '1'.  Because slots_lock is
	 * held for the entire duration of zapping obsolete pages, it's
	 * impossible for there to be multiple invalid generations associated
	 * with *valid* shadow pages at any given time, i.e. there is exactly
	 * one valid generation and (at most) one invalid generation.
	 */
	kvm->arch.mmu_valid_gen = kvm->arch.mmu_valid_gen ? 0 : 1;

	/*
	 * Notify all vcpus to reload its shadow page table and flush TLB.
	 * Then all vcpus will switch to new shadow page table with the new
	 * mmu_valid_gen.
	 *
	 * Note: we need to do this under the protection of mmu_lock,
	 * otherwise, vcpu would purge shadow page but miss tlb flush.
	 */
	kvm_reload_remote_mmus(kvm);

	kvm_zap_obsolete_pages(kvm);

	if (kvm->arch.tdp_mmu_enabled)
		kvm_tdp_mmu_zap_all(kvm);

	spin_unlock(&kvm->mmu_lock);
}

static bool kvm_has_zapped_obsolete_pages(struct kvm *kvm)
{
	return unlikely(!list_empty_careful(&kvm->arch.zapped_obsolete_pages));
}

static void kvm_mmu_invalidate_zap_pages_in_memslot(struct kvm *kvm,
			struct kvm_memory_slot *slot,
			struct kvm_page_track_notifier_node *node)
{
	kvm_mmu_zap_all_fast(kvm);
}

void kvm_mmu_init_vm(struct kvm *kvm)
{
	struct kvm_page_track_notifier_node *node = &kvm->arch.mmu_sp_tracker;

	kvm_mmu_init_tdp_mmu(kvm);

	node->track_write = kvm_mmu_pte_write;
	node->track_flush_slot = kvm_mmu_invalidate_zap_pages_in_memslot;
	kvm_page_track_register_notifier(kvm, node);
}

void kvm_mmu_uninit_vm(struct kvm *kvm)
{
	struct kvm_page_track_notifier_node *node = &kvm->arch.mmu_sp_tracker;

	kvm_page_track_unregister_notifier(kvm, node);

	kvm_mmu_uninit_tdp_mmu(kvm);
}

void kvm_zap_gfn_range(struct kvm *kvm, gfn_t gfn_start, gfn_t gfn_end)
{
	struct kvm_memslots *slots;
	struct kvm_memory_slot *memslot;
	int i;
	bool flush;

	spin_lock(&kvm->mmu_lock);
	for (i = 0; i < KVM_ADDRESS_SPACE_NUM; i++) {
		slots = __kvm_memslots(kvm, i);
		kvm_for_each_memslot(memslot, slots) {
			gfn_t start, end;

			start = max(gfn_start, memslot->base_gfn);
			end = min(gfn_end, memslot->base_gfn + memslot->npages);
			if (start >= end)
				continue;

			slot_handle_level_range(kvm, memslot, kvm_zap_rmapp,
						PG_LEVEL_4K,
						KVM_MAX_HUGEPAGE_LEVEL,
						start, end - 1, true);
		}
	}

	if (kvm->arch.tdp_mmu_enabled) {
		flush = kvm_tdp_mmu_zap_gfn_range(kvm, gfn_start, gfn_end);
		if (flush)
			kvm_flush_remote_tlbs(kvm);
	}

	spin_unlock(&kvm->mmu_lock);
}

static bool slot_rmap_write_protect(struct kvm *kvm,
				    struct kvm_rmap_head *rmap_head)
{
	return __rmap_write_protect(kvm, rmap_head, false);
}

void kvm_mmu_slot_remove_write_access(struct kvm *kvm,
				      struct kvm_memory_slot *memslot,
				      int start_level)
{
	bool flush;

	spin_lock(&kvm->mmu_lock);
	flush = slot_handle_level(kvm, memslot, slot_rmap_write_protect,
				start_level, KVM_MAX_HUGEPAGE_LEVEL, false);
	if (kvm->arch.tdp_mmu_enabled)
		flush |= kvm_tdp_mmu_wrprot_slot(kvm, memslot, PG_LEVEL_4K);
	spin_unlock(&kvm->mmu_lock);

	/*
	 * We can flush all the TLBs out of the mmu lock without TLB
	 * corruption since we just change the spte from writable to
	 * readonly so that we only need to care the case of changing
	 * spte from present to present (changing the spte from present
	 * to nonpresent will flush all the TLBs immediately), in other
	 * words, the only case we care is mmu_spte_update() where we
	 * have checked SPTE_HOST_WRITEABLE | SPTE_MMU_WRITEABLE
	 * instead of PT_WRITABLE_MASK, that means it does not depend
	 * on PT_WRITABLE_MASK anymore.
	 */
	if (flush)
		kvm_arch_flush_remote_tlbs_memslot(kvm, memslot);
}

static bool kvm_mmu_zap_collapsible_spte(struct kvm *kvm,
					 struct kvm_rmap_head *rmap_head)
{
	u64 *sptep;
	struct rmap_iterator iter;
	int need_tlb_flush = 0;
	kvm_pfn_t pfn;
	struct kvm_mmu_page *sp;

restart:
	for_each_rmap_spte(rmap_head, &iter, sptep) {
		sp = sptep_to_sp(sptep);
		pfn = spte_to_pfn(*sptep);

		/*
		 * We cannot do huge page mapping for indirect shadow pages,
		 * which are found on the last rmap (level = 1) when not using
		 * tdp; such shadow pages are synced with the page table in
		 * the guest, and the guest page table is using 4K page size
		 * mapping if the indirect sp has level = 1.
		 */
		if (sp->role.direct && !kvm_is_reserved_pfn(pfn) &&
		    (kvm_is_zone_device_pfn(pfn) ||
		     PageCompound(pfn_to_page(pfn)))) {
			pte_list_remove(rmap_head, sptep);

			if (kvm_available_flush_tlb_with_range())
				kvm_flush_remote_tlbs_with_address(kvm, sp->gfn,
					KVM_PAGES_PER_HPAGE(sp->role.level));
			else
				need_tlb_flush = 1;

			goto restart;
		}
	}

	return need_tlb_flush;
}

void kvm_mmu_zap_collapsible_sptes(struct kvm *kvm,
				   const struct kvm_memory_slot *memslot)
{
	/* FIXME: const-ify all uses of struct kvm_memory_slot.  */
	spin_lock(&kvm->mmu_lock);
	slot_handle_leaf(kvm, (struct kvm_memory_slot *)memslot,
			 kvm_mmu_zap_collapsible_spte, true);

	if (kvm->arch.tdp_mmu_enabled)
		kvm_tdp_mmu_zap_collapsible_sptes(kvm, memslot);
	spin_unlock(&kvm->mmu_lock);
}

void kvm_arch_flush_remote_tlbs_memslot(struct kvm *kvm,
					struct kvm_memory_slot *memslot)
{
	/*
	 * All current use cases for flushing the TLBs for a specific memslot
	 * are related to dirty logging, and do the TLB flush out of mmu_lock.
	 * The interaction between the various operations on memslot must be
	 * serialized by slots_locks to ensure the TLB flush from one operation
	 * is observed by any other operation on the same memslot.
	 */
	lockdep_assert_held(&kvm->slots_lock);
	kvm_flush_remote_tlbs_with_address(kvm, memslot->base_gfn,
					   memslot->npages);
}

void kvm_mmu_slot_leaf_clear_dirty(struct kvm *kvm,
				   struct kvm_memory_slot *memslot)
{
	bool flush;

	spin_lock(&kvm->mmu_lock);
	flush = slot_handle_leaf(kvm, memslot, __rmap_clear_dirty, false);
	if (kvm->arch.tdp_mmu_enabled)
		flush |= kvm_tdp_mmu_clear_dirty_slot(kvm, memslot);
	spin_unlock(&kvm->mmu_lock);

	/*
	 * It's also safe to flush TLBs out of mmu lock here as currently this
	 * function is only used for dirty logging, in which case flushing TLB
	 * out of mmu lock also guarantees no dirty pages will be lost in
	 * dirty_bitmap.
	 */
	if (flush)
		kvm_arch_flush_remote_tlbs_memslot(kvm, memslot);
}
EXPORT_SYMBOL_GPL(kvm_mmu_slot_leaf_clear_dirty);

void kvm_mmu_slot_largepage_remove_write_access(struct kvm *kvm,
					struct kvm_memory_slot *memslot)
{
	bool flush;

	spin_lock(&kvm->mmu_lock);
	flush = slot_handle_large_level(kvm, memslot, slot_rmap_write_protect,
					false);
	if (kvm->arch.tdp_mmu_enabled)
		flush |= kvm_tdp_mmu_wrprot_slot(kvm, memslot, PG_LEVEL_2M);
	spin_unlock(&kvm->mmu_lock);

	if (flush)
		kvm_arch_flush_remote_tlbs_memslot(kvm, memslot);
}
EXPORT_SYMBOL_GPL(kvm_mmu_slot_largepage_remove_write_access);

void kvm_mmu_slot_set_dirty(struct kvm *kvm,
			    struct kvm_memory_slot *memslot)
{
	bool flush;

	spin_lock(&kvm->mmu_lock);
	flush = slot_handle_all_level(kvm, memslot, __rmap_set_dirty, false);
	if (kvm->arch.tdp_mmu_enabled)
		flush |= kvm_tdp_mmu_slot_set_dirty(kvm, memslot);
	spin_unlock(&kvm->mmu_lock);

	if (flush)
		kvm_arch_flush_remote_tlbs_memslot(kvm, memslot);
}
EXPORT_SYMBOL_GPL(kvm_mmu_slot_set_dirty);

void kvm_mmu_zap_all(struct kvm *kvm)
{
	struct kvm_mmu_page *sp, *node;
	LIST_HEAD(invalid_list);
	int ign;

	spin_lock(&kvm->mmu_lock);
restart:
	list_for_each_entry_safe(sp, node, &kvm->arch.active_mmu_pages, link) {
		if (WARN_ON(sp->role.invalid))
			continue;
		if (__kvm_mmu_prepare_zap_page(kvm, sp, &invalid_list, &ign))
			goto restart;
		if (cond_resched_lock(&kvm->mmu_lock))
			goto restart;
	}

	kvm_mmu_commit_zap_page(kvm, &invalid_list);

	if (kvm->arch.tdp_mmu_enabled)
		kvm_tdp_mmu_zap_all(kvm);

	spin_unlock(&kvm->mmu_lock);
}

void kvm_mmu_invalidate_mmio_sptes(struct kvm *kvm, u64 gen)
{
	WARN_ON(gen & KVM_MEMSLOT_GEN_UPDATE_IN_PROGRESS);

	gen &= MMIO_SPTE_GEN_MASK;

	/*
	 * Generation numbers are incremented in multiples of the number of
	 * address spaces in order to provide unique generations across all
	 * address spaces.  Strip what is effectively the address space
	 * modifier prior to checking for a wrap of the MMIO generation so
	 * that a wrap in any address space is detected.
	 */
	gen &= ~((u64)KVM_ADDRESS_SPACE_NUM - 1);

	/*
	 * The very rare case: if the MMIO generation number has wrapped,
	 * zap all shadow pages.
	 */
	if (unlikely(gen == 0)) {
		kvm_debug_ratelimited("kvm: zapping shadow pages for mmio generation wraparound\n");
		kvm_mmu_zap_all_fast(kvm);
	}
}

static unsigned long
mmu_shrink_scan(struct shrinker *shrink, struct shrink_control *sc)
{
	struct kvm *kvm;
	int nr_to_scan = sc->nr_to_scan;
	unsigned long freed = 0;

	mutex_lock(&kvm_lock);

	list_for_each_entry(kvm, &vm_list, vm_list) {
		int idx;
		LIST_HEAD(invalid_list);

		/*
		 * Never scan more than sc->nr_to_scan VM instances.
		 * Will not hit this condition practically since we do not try
		 * to shrink more than one VM and it is very unlikely to see
		 * !n_used_mmu_pages so many times.
		 */
		if (!nr_to_scan--)
			break;
		/*
		 * n_used_mmu_pages is accessed without holding kvm->mmu_lock
		 * here. We may skip a VM instance errorneosly, but we do not
		 * want to shrink a VM that only started to populate its MMU
		 * anyway.
		 */
		if (!kvm->arch.n_used_mmu_pages &&
		    !kvm_has_zapped_obsolete_pages(kvm))
			continue;

		idx = srcu_read_lock(&kvm->srcu);
		spin_lock(&kvm->mmu_lock);

		if (kvm_has_zapped_obsolete_pages(kvm)) {
			kvm_mmu_commit_zap_page(kvm,
			      &kvm->arch.zapped_obsolete_pages);
			goto unlock;
		}

		freed = kvm_mmu_zap_oldest_mmu_pages(kvm, sc->nr_to_scan);

unlock:
		spin_unlock(&kvm->mmu_lock);
		srcu_read_unlock(&kvm->srcu, idx);

		/*
		 * unfair on small ones
		 * per-vm shrinkers cry out
		 * sadness comes quickly
		 */
		list_move_tail(&kvm->vm_list, &vm_list);
		break;
	}

	mutex_unlock(&kvm_lock);
	return freed;
}

static unsigned long
mmu_shrink_count(struct shrinker *shrink, struct shrink_control *sc)
{
	return percpu_counter_read_positive(&kvm_total_used_mmu_pages);
}

static struct shrinker mmu_shrinker = {
	.count_objects = mmu_shrink_count,
	.scan_objects = mmu_shrink_scan,
	.seeks = DEFAULT_SEEKS * 10,
};

static void mmu_destroy_caches(void)
{
	kmem_cache_destroy(pte_list_desc_cache);
	kmem_cache_destroy(mmu_page_header_cache);
}

static void kvm_set_mmio_spte_mask(void)
{
	u64 mask;

	/*
	 * Set a reserved PA bit in MMIO SPTEs to generate page faults with
	 * PFEC.RSVD=1 on MMIO accesses.  64-bit PTEs (PAE, x86-64, and EPT
	 * paging) support a maximum of 52 bits of PA, i.e. if the CPU supports
	 * 52-bit physical addresses then there are no reserved PA bits in the
	 * PTEs and so the reserved PA approach must be disabled.
	 */
	if (shadow_phys_bits < 52)
		mask = BIT_ULL(51) | PT_PRESENT_MASK;
	else
		mask = 0;

	kvm_mmu_set_mmio_spte_mask(mask, ACC_WRITE_MASK | ACC_USER_MASK);
}

static bool get_nx_auto_mode(void)
{
	/* Return true when CPU has the bug, and mitigations are ON */
	return boot_cpu_has_bug(X86_BUG_ITLB_MULTIHIT) && !cpu_mitigations_off();
}

static void __set_nx_huge_pages(bool val)
{
	nx_huge_pages = itlb_multihit_kvm_mitigation = val;
}

static int set_nx_huge_pages(const char *val, const struct kernel_param *kp)
{
	bool old_val = nx_huge_pages;
	bool new_val;

	/* In "auto" mode deploy workaround only if CPU has the bug. */
	if (sysfs_streq(val, "off"))
		new_val = 0;
	else if (sysfs_streq(val, "force"))
		new_val = 1;
	else if (sysfs_streq(val, "auto"))
		new_val = get_nx_auto_mode();
	else if (strtobool(val, &new_val) < 0)
		return -EINVAL;

	__set_nx_huge_pages(new_val);

	if (new_val != old_val) {
		struct kvm *kvm;

		mutex_lock(&kvm_lock);

		list_for_each_entry(kvm, &vm_list, vm_list) {
			mutex_lock(&kvm->slots_lock);
			kvm_mmu_zap_all_fast(kvm);
			mutex_unlock(&kvm->slots_lock);

			wake_up_process(kvm->arch.nx_lpage_recovery_thread);
		}
		mutex_unlock(&kvm_lock);
	}

	return 0;
}

int kvm_mmu_module_init(void)
{
	int ret = -ENOMEM;

	if (nx_huge_pages == -1)
		__set_nx_huge_pages(get_nx_auto_mode());

	/*
	 * MMU roles use union aliasing which is, generally speaking, an
	 * undefined behavior. However, we supposedly know how compilers behave
	 * and the current status quo is unlikely to change. Guardians below are
	 * supposed to let us know if the assumption becomes false.
	 */
	BUILD_BUG_ON(sizeof(union kvm_mmu_page_role) != sizeof(u32));
	BUILD_BUG_ON(sizeof(union kvm_mmu_extended_role) != sizeof(u32));
	BUILD_BUG_ON(sizeof(union kvm_mmu_role) != sizeof(u64));

	kvm_mmu_reset_all_pte_masks();

	kvm_set_mmio_spte_mask();

	pte_list_desc_cache = kmem_cache_create("pte_list_desc",
					    sizeof(struct pte_list_desc),
					    0, SLAB_ACCOUNT, NULL);
	if (!pte_list_desc_cache)
		goto out;

	mmu_page_header_cache = kmem_cache_create("kvm_mmu_page_header",
						  sizeof(struct kvm_mmu_page),
						  0, SLAB_ACCOUNT, NULL);
	if (!mmu_page_header_cache)
		goto out;

	if (percpu_counter_init(&kvm_total_used_mmu_pages, 0, GFP_KERNEL))
		goto out;

	ret = register_shrinker(&mmu_shrinker);
	if (ret)
		goto out;

	return 0;

out:
	mmu_destroy_caches();
	return ret;
}

/*
 * Calculate mmu pages needed for kvm.
 */
unsigned long kvm_mmu_calculate_default_mmu_pages(struct kvm *kvm)
{
	unsigned long nr_mmu_pages;
	unsigned long nr_pages = 0;
	struct kvm_memslots *slots;
	struct kvm_memory_slot *memslot;
	int i;

	for (i = 0; i < KVM_ADDRESS_SPACE_NUM; i++) {
		slots = __kvm_memslots(kvm, i);

		kvm_for_each_memslot(memslot, slots)
			nr_pages += memslot->npages;
	}

	nr_mmu_pages = nr_pages * KVM_PERMILLE_MMU_PAGES / 1000;
	nr_mmu_pages = max(nr_mmu_pages, KVM_MIN_ALLOC_MMU_PAGES);

	return nr_mmu_pages;
}

void kvm_mmu_destroy(struct kvm_vcpu *vcpu)
{
	kvm_mmu_unload(vcpu);
	free_mmu_pages(&vcpu->arch.root_mmu);
	free_mmu_pages(&vcpu->arch.guest_mmu);
	mmu_free_memory_caches(vcpu);
}

void kvm_mmu_module_exit(void)
{
	mmu_destroy_caches();
	percpu_counter_destroy(&kvm_total_used_mmu_pages);
	unregister_shrinker(&mmu_shrinker);
	mmu_audit_disable();
}

static int set_nx_huge_pages_recovery_ratio(const char *val, const struct kernel_param *kp)
{
	unsigned int old_val;
	int err;

	old_val = nx_huge_pages_recovery_ratio;
	err = param_set_uint(val, kp);
	if (err)
		return err;

	if (READ_ONCE(nx_huge_pages) &&
	    !old_val && nx_huge_pages_recovery_ratio) {
		struct kvm *kvm;

		mutex_lock(&kvm_lock);

		list_for_each_entry(kvm, &vm_list, vm_list)
			wake_up_process(kvm->arch.nx_lpage_recovery_thread);

		mutex_unlock(&kvm_lock);
	}

	return err;
}

static void kvm_recover_nx_lpages(struct kvm *kvm)
{
	int rcu_idx;
	struct kvm_mmu_page *sp;
	unsigned int ratio;
	LIST_HEAD(invalid_list);
	ulong to_zap;

	rcu_idx = srcu_read_lock(&kvm->srcu);
	spin_lock(&kvm->mmu_lock);

	ratio = READ_ONCE(nx_huge_pages_recovery_ratio);
	to_zap = ratio ? DIV_ROUND_UP(kvm->stat.nx_lpage_splits, ratio) : 0;
	for ( ; to_zap; --to_zap) {
		if (list_empty(&kvm->arch.lpage_disallowed_mmu_pages))
			break;

		/*
		 * We use a separate list instead of just using active_mmu_pages
		 * because the number of lpage_disallowed pages is expected to
		 * be relatively small compared to the total.
		 */
		sp = list_first_entry(&kvm->arch.lpage_disallowed_mmu_pages,
				      struct kvm_mmu_page,
				      lpage_disallowed_link);
		WARN_ON_ONCE(!sp->lpage_disallowed);
		if (sp->tdp_mmu_page)
			kvm_tdp_mmu_zap_gfn_range(kvm, sp->gfn,
				sp->gfn + KVM_PAGES_PER_HPAGE(sp->role.level));
		else {
			kvm_mmu_prepare_zap_page(kvm, sp, &invalid_list);
			WARN_ON_ONCE(sp->lpage_disallowed);
		}

		if (need_resched() || spin_needbreak(&kvm->mmu_lock)) {
			kvm_mmu_commit_zap_page(kvm, &invalid_list);
			cond_resched_lock(&kvm->mmu_lock);
		}
	}
	kvm_mmu_commit_zap_page(kvm, &invalid_list);

	spin_unlock(&kvm->mmu_lock);
	srcu_read_unlock(&kvm->srcu, rcu_idx);
}

static long get_nx_lpage_recovery_timeout(u64 start_time)
{
	return READ_ONCE(nx_huge_pages) && READ_ONCE(nx_huge_pages_recovery_ratio)
		? start_time + 60 * HZ - get_jiffies_64()
		: MAX_SCHEDULE_TIMEOUT;
}

static int kvm_nx_lpage_recovery_worker(struct kvm *kvm, uintptr_t data)
{
	u64 start_time;
	long remaining_time;

	while (true) {
		start_time = get_jiffies_64();
		remaining_time = get_nx_lpage_recovery_timeout(start_time);

		set_current_state(TASK_INTERRUPTIBLE);
		while (!kthread_should_stop() && remaining_time > 0) {
			schedule_timeout(remaining_time);
			remaining_time = get_nx_lpage_recovery_timeout(start_time);
			set_current_state(TASK_INTERRUPTIBLE);
		}

		set_current_state(TASK_RUNNING);

		if (kthread_should_stop())
			return 0;

		kvm_recover_nx_lpages(kvm);
	}
}

int kvm_mmu_post_init_vm(struct kvm *kvm)
{
	int err;

	err = kvm_vm_create_worker_thread(kvm, kvm_nx_lpage_recovery_worker, 0,
					  "kvm-nx-lpage-recovery",
					  &kvm->arch.nx_lpage_recovery_thread);
	if (!err)
		kthread_unpark(kvm->arch.nx_lpage_recovery_thread);

	return err;
}

void kvm_mmu_pre_destroy_vm(struct kvm *kvm)
{
	if (kvm->arch.nx_lpage_recovery_thread)
		kthread_stop(kvm->arch.nx_lpage_recovery_thread);
}<|MERGE_RESOLUTION|>--- conflicted
+++ resolved
@@ -3524,13 +3524,7 @@
 {
 	u64 sptes[PT64_ROOT_MAX_LEVEL + 1];
 	struct rsvd_bits_validate *rsvd_check;
-<<<<<<< HEAD
-	int root = vcpu->arch.mmu->shadow_root_level;
-	int leaf;
-	int level;
-=======
 	int root, leaf, level;
->>>>>>> 7505c06d
 	bool reserved = false;
 
 	if (!VALID_PAGE(vcpu->arch.mmu->root_hpa)) {
