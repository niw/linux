/*
 * Copyright 2002-2005, Instant802 Networks, Inc.
 * Copyright 2005, Devicescape Software, Inc.
 * Copyright 2006-2007	Jiri Benc <jbenc@suse.cz>
 * Copyright 2007-2010	Johannes Berg <johannes@sipsolutions.net>
 *
 * This program is free software; you can redistribute it and/or modify
 * it under the terms of the GNU General Public License version 2 as
 * published by the Free Software Foundation.
 */

#ifndef IEEE80211_I_H
#define IEEE80211_I_H

#include <linux/kernel.h>
#include <linux/device.h>
#include <linux/if_ether.h>
#include <linux/interrupt.h>
#include <linux/list.h>
#include <linux/netdevice.h>
#include <linux/skbuff.h>
#include <linux/workqueue.h>
#include <linux/types.h>
#include <linux/spinlock.h>
#include <linux/etherdevice.h>
#include <net/ieee80211_radiotap.h>
#include <net/cfg80211.h>
#include <net/mac80211.h>
#include "key.h"
#include "sta_info.h"

struct ieee80211_local;

/* Maximum number of broadcast/multicast frames to buffer when some of the
 * associated stations are using power saving. */
#define AP_MAX_BC_BUFFER 128

/* Maximum number of frames buffered to all STAs, including multicast frames.
 * Note: increasing this limit increases the potential memory requirement. Each
 * frame can be up to about 2 kB long. */
#define TOTAL_MAX_TX_BUFFER 512

/* Required encryption head and tailroom */
#define IEEE80211_ENCRYPT_HEADROOM 8
#define IEEE80211_ENCRYPT_TAILROOM 18

/* IEEE 802.11 (Ch. 9.5 Defragmentation) requires support for concurrent
 * reception of at least three fragmented frames. This limit can be increased
 * by changing this define, at the cost of slower frame reassembly and
 * increased memory use (about 2 kB of RAM per entry). */
#define IEEE80211_FRAGMENT_MAX 4

/*
 * Time after which we ignore scan results and no longer report/use
 * them in any way.
 */
#define IEEE80211_SCAN_RESULT_EXPIRE (10 * HZ)

#define TU_TO_EXP_TIME(x)	(jiffies + usecs_to_jiffies((x) * 1024))

#define IEEE80211_DEFAULT_UAPSD_QUEUES \
	(IEEE80211_WMM_IE_STA_QOSINFO_AC_BK |	\
	 IEEE80211_WMM_IE_STA_QOSINFO_AC_BE |	\
	 IEEE80211_WMM_IE_STA_QOSINFO_AC_VI |	\
	 IEEE80211_WMM_IE_STA_QOSINFO_AC_VO)

#define IEEE80211_DEFAULT_MAX_SP_LEN		\
	IEEE80211_WMM_IE_STA_QOSINFO_SP_ALL

struct ieee80211_fragment_entry {
	unsigned long first_frag_time;
	unsigned int seq;
	unsigned int rx_queue;
	unsigned int last_frag;
	unsigned int extra_len;
	struct sk_buff_head skb_list;
	int ccmp; /* Whether fragments were encrypted with CCMP */
	u8 last_pn[6]; /* PN of the last fragment if CCMP was used */
};


struct ieee80211_bss {
	/* don't want to look up all the time */
	size_t ssid_len;
	u8 ssid[IEEE80211_MAX_SSID_LEN];

	u8 dtim_period;

	bool wmm_used;
	bool uapsd_supported;

	unsigned long last_probe_resp;

#ifdef CONFIG_MAC80211_MESH
	u8 *mesh_id;
	size_t mesh_id_len;
	u8 *mesh_cfg;
#endif

#define IEEE80211_MAX_SUPP_RATES 32
	u8 supp_rates[IEEE80211_MAX_SUPP_RATES];
	size_t supp_rates_len;

	/*
	 * During assocation, we save an ERP value from a probe response so
	 * that we can feed ERP info to the driver when handling the
	 * association completes. these fields probably won't be up-to-date
	 * otherwise, you probably don't want to use them.
	 */
	bool has_erp_value;
	u8 erp_value;
};

static inline u8 *bss_mesh_cfg(struct ieee80211_bss *bss)
{
#ifdef CONFIG_MAC80211_MESH
	return bss->mesh_cfg;
#endif
	return NULL;
}

static inline u8 *bss_mesh_id(struct ieee80211_bss *bss)
{
#ifdef CONFIG_MAC80211_MESH
	return bss->mesh_id;
#endif
	return NULL;
}

static inline u8 bss_mesh_id_len(struct ieee80211_bss *bss)
{
#ifdef CONFIG_MAC80211_MESH
	return bss->mesh_id_len;
#endif
	return 0;
}


typedef unsigned __bitwise__ ieee80211_tx_result;
#define TX_CONTINUE	((__force ieee80211_tx_result) 0u)
#define TX_DROP		((__force ieee80211_tx_result) 1u)
#define TX_QUEUED	((__force ieee80211_tx_result) 2u)

#define IEEE80211_TX_FRAGMENTED		BIT(0)
#define IEEE80211_TX_UNICAST		BIT(1)
#define IEEE80211_TX_PS_BUFFERED	BIT(2)

struct ieee80211_tx_data {
	struct sk_buff *skb;
	struct ieee80211_local *local;
	struct ieee80211_sub_if_data *sdata;
	struct sta_info *sta;
	struct ieee80211_key *key;

	struct ieee80211_channel *channel;

	u16 ethertype;
	unsigned int flags;
};


typedef unsigned __bitwise__ ieee80211_rx_result;
#define RX_CONTINUE		((__force ieee80211_rx_result) 0u)
#define RX_DROP_UNUSABLE	((__force ieee80211_rx_result) 1u)
#define RX_DROP_MONITOR		((__force ieee80211_rx_result) 2u)
#define RX_QUEUED		((__force ieee80211_rx_result) 3u)

#define IEEE80211_RX_IN_SCAN		BIT(0)
/* frame is destined to interface currently processed (incl. multicast frames) */
#define IEEE80211_RX_RA_MATCH		BIT(1)
#define IEEE80211_RX_AMSDU		BIT(2)
#define IEEE80211_RX_FRAGMENTED		BIT(3)
/* only add flags here that do not change with subframes of an aMPDU */

struct ieee80211_rx_data {
	struct sk_buff *skb;
	struct ieee80211_local *local;
	struct ieee80211_sub_if_data *sdata;
	struct sta_info *sta;
	struct ieee80211_key *key;

	unsigned int flags;
	int queue;
	u32 tkip_iv32;
	u16 tkip_iv16;
};

struct beacon_data {
	u8 *head, *tail;
	int head_len, tail_len;
	int dtim_period;
};

struct ieee80211_if_ap {
	struct beacon_data *beacon;

	struct list_head vlans;

	/* yes, this looks ugly, but guarantees that we can later use
	 * bitmap_empty :)
	 * NB: don't touch this bitmap, use sta_info_{set,clear}_tim_bit */
	u8 tim[sizeof(unsigned long) * BITS_TO_LONGS(IEEE80211_MAX_AID + 1)];
	struct sk_buff_head ps_bc_buf;
	atomic_t num_sta_ps; /* number of stations in PS mode */
	int dtim_count;
};

struct ieee80211_if_wds {
	struct sta_info *sta;
	u8 remote_addr[ETH_ALEN];
};

struct ieee80211_if_vlan {
	struct list_head list;

	/* used for all tx if the VLAN is configured to 4-addr mode */
	struct sta_info *sta;
};

struct mesh_stats {
	__u32 fwded_mcast;		/* Mesh forwarded multicast frames */
	__u32 fwded_unicast;		/* Mesh forwarded unicast frames */
	__u32 fwded_frames;		/* Mesh total forwarded frames */
	__u32 dropped_frames_ttl;	/* Not transmitted since mesh_ttl == 0*/
	__u32 dropped_frames_no_route;	/* Not transmitted, no route found */
	atomic_t estab_plinks;
};

#define PREQ_Q_F_START		0x1
#define PREQ_Q_F_REFRESH	0x2
struct mesh_preq_queue {
	struct list_head list;
	u8 dst[ETH_ALEN];
	u8 flags;
};

enum ieee80211_work_type {
	IEEE80211_WORK_ABORT,
	IEEE80211_WORK_DIRECT_PROBE,
	IEEE80211_WORK_AUTH,
	IEEE80211_WORK_ASSOC,
	IEEE80211_WORK_REMAIN_ON_CHANNEL,
};

/**
 * enum work_done_result - indicates what to do after work was done
 *
 * @WORK_DONE_DESTROY: This work item is no longer needed, destroy.
 * @WORK_DONE_REQUEUE: This work item was reset to be reused, and
 *	should be requeued.
 */
enum work_done_result {
	WORK_DONE_DESTROY,
	WORK_DONE_REQUEUE,
};

struct ieee80211_work {
	struct list_head list;

	struct rcu_head rcu_head;

	struct ieee80211_sub_if_data *sdata;

	enum work_done_result (*done)(struct ieee80211_work *wk,
				      struct sk_buff *skb);

	struct ieee80211_channel *chan;
	enum nl80211_channel_type chan_type;

	unsigned long timeout;
	enum ieee80211_work_type type;

	u8 filter_ta[ETH_ALEN];

	bool started;

	union {
		struct {
			int tries;
			u16 algorithm, transaction;
			u8 ssid[IEEE80211_MAX_SSID_LEN];
			u8 ssid_len;
			u8 key[WLAN_KEY_LEN_WEP104];
			u8 key_len, key_idx;
			bool privacy;
		} probe_auth;
		struct {
			struct cfg80211_bss *bss;
			const u8 *supp_rates;
			const u8 *ht_information_ie;
			enum ieee80211_smps_mode smps;
			int tries;
			u16 capability;
			u8 prev_bssid[ETH_ALEN];
			u8 ssid[IEEE80211_MAX_SSID_LEN];
			u8 ssid_len;
			u8 supp_rates_len;
			bool wmm_used, use_11n, uapsd_used;
		} assoc;
		struct {
			u32 duration;
		} remain;
	};

	int ie_len;
	/* must be last */
	u8 ie[0];
};

/* flags used in struct ieee80211_if_managed.flags */
enum ieee80211_sta_flags {
	IEEE80211_STA_BEACON_POLL	= BIT(0),
	IEEE80211_STA_CONNECTION_POLL	= BIT(1),
	IEEE80211_STA_CONTROL_PORT	= BIT(2),
	IEEE80211_STA_DISABLE_11N	= BIT(4),
	IEEE80211_STA_CSA_RECEIVED	= BIT(5),
	IEEE80211_STA_MFP_ENABLED	= BIT(6),
	IEEE80211_STA_UAPSD_ENABLED	= BIT(7),
	IEEE80211_STA_NULLFUNC_ACKED	= BIT(8),
	IEEE80211_STA_RESET_SIGNAL_AVE	= BIT(9),
};

struct ieee80211_if_managed {
	struct timer_list timer;
	struct timer_list conn_mon_timer;
	struct timer_list bcn_mon_timer;
	struct timer_list chswitch_timer;
	struct work_struct monitor_work;
	struct work_struct chswitch_work;
	struct work_struct beacon_connection_loss_work;

	unsigned long probe_timeout;
	int probe_send_count;

	struct mutex mtx;
	struct cfg80211_bss *associated;

	u8 bssid[ETH_ALEN];

	u16 aid;

	unsigned long timers_running; /* used for quiesce/restart */
	bool powersave; /* powersave requested for this iface */
	enum ieee80211_smps_mode req_smps, /* requested smps mode */
				 ap_smps; /* smps mode AP thinks we're in */

	unsigned int flags;

	u32 beacon_crc;

	enum {
		IEEE80211_MFP_DISABLED,
		IEEE80211_MFP_OPTIONAL,
		IEEE80211_MFP_REQUIRED
	} mfp; /* management frame protection */

	int wmm_last_param_set;

	u8 use_4addr;

	/* Signal strength from the last Beacon frame in the current BSS. */
	int last_beacon_signal;

	/*
	 * Weighted average of the signal strength from Beacon frames in the
	 * current BSS. This is in units of 1/16 of the signal unit to maintain
	 * accuracy and to speed up calculations, i.e., the value need to be
	 * divided by 16 to get the actual value.
	 */
	int ave_beacon_signal;

	/*
	 * Last Beacon frame signal strength average (ave_beacon_signal / 16)
	 * that triggered a cqm event. 0 indicates that no event has been
	 * generated for the current association.
	 */
	int last_cqm_event_signal;
};

enum ieee80211_ibss_request {
	IEEE80211_IBSS_REQ_RUN	= 0,
};

struct ieee80211_if_ibss {
	struct timer_list timer;

	unsigned long request;
	unsigned long last_scan_completed;

	u32 basic_rates;

	bool timer_running;

	bool fixed_bssid;
	bool fixed_channel;
	bool privacy;

	u8 bssid[ETH_ALEN];
	u8 ssid[IEEE80211_MAX_SSID_LEN];
	u8 ssid_len, ie_len;
	u8 *ie;
	struct ieee80211_channel *channel;

	unsigned long ibss_join_req;
	/* probe response/beacon for IBSS */
	struct sk_buff *presp, *skb;

	enum {
		IEEE80211_IBSS_MLME_SEARCH,
		IEEE80211_IBSS_MLME_JOINED,
	} state;
};

struct ieee80211_if_mesh {
	struct timer_list housekeeping_timer;
	struct timer_list mesh_path_timer;
	struct timer_list mesh_path_root_timer;

	unsigned long timers_running;

	unsigned long wrkq_flags;

	u8 mesh_id[IEEE80211_MAX_MESH_ID_LEN];
	size_t mesh_id_len;
	/* Active Path Selection Protocol Identifier */
	u8 mesh_pp_id;
	/* Active Path Selection Metric Identifier */
	u8 mesh_pm_id;
	/* Congestion Control Mode Identifier */
	u8 mesh_cc_id;
	/* Synchronization Protocol Identifier */
	u8 mesh_sp_id;
	/* Authentication Protocol Identifier */
	u8 mesh_auth_id;
	/* Local mesh Sequence Number */
	u32 sn;
	/* Last used PREQ ID */
	u32 preq_id;
	atomic_t mpaths;
	/* Timestamp of last SN update */
	unsigned long last_sn_update;
	/* Timestamp of last SN sent */
	unsigned long last_preq;
	struct mesh_rmc *rmc;
	spinlock_t mesh_preq_queue_lock;
	struct mesh_preq_queue preq_queue;
	int preq_queue_len;
	struct mesh_stats mshstats;
	struct mesh_config mshcfg;
	u32 mesh_seqnum;
	bool accepting_plinks;
};

#ifdef CONFIG_MAC80211_MESH
#define IEEE80211_IFSTA_MESH_CTR_INC(msh, name)	\
	do { (msh)->mshstats.name++; } while (0)
#else
#define IEEE80211_IFSTA_MESH_CTR_INC(msh, name) \
	do { } while (0)
#endif

/**
 * enum ieee80211_sub_if_data_flags - virtual interface flags
 *
 * @IEEE80211_SDATA_ALLMULTI: interface wants all multicast packets
 * @IEEE80211_SDATA_PROMISC: interface is promisc
 * @IEEE80211_SDATA_OPERATING_GMODE: operating in G-only mode
 * @IEEE80211_SDATA_DONT_BRIDGE_PACKETS: bridge packets between
 *	associated stations and deliver multicast frames both
 *	back to wireless media and to the local net stack.
 */
enum ieee80211_sub_if_data_flags {
	IEEE80211_SDATA_ALLMULTI		= BIT(0),
	IEEE80211_SDATA_PROMISC			= BIT(1),
	IEEE80211_SDATA_OPERATING_GMODE		= BIT(2),
	IEEE80211_SDATA_DONT_BRIDGE_PACKETS	= BIT(3),
};

struct ieee80211_sub_if_data {
	struct list_head list;

	struct wireless_dev wdev;

	/* keys */
	struct list_head key_list;

	struct net_device *dev;
	struct ieee80211_local *local;

	unsigned int flags;

	int drop_unencrypted;

	char name[IFNAMSIZ];

	/*
	 * keep track of whether the HT opmode (stored in
	 * vif.bss_info.ht_operation_mode) is valid.
	 */
	bool ht_opmode_valid;

	/* Fragment table for host-based reassembly */
	struct ieee80211_fragment_entry	fragments[IEEE80211_FRAGMENT_MAX];
	unsigned int fragment_next;

#define NUM_DEFAULT_KEYS 4
#define NUM_DEFAULT_MGMT_KEYS 2
	struct ieee80211_key *keys[NUM_DEFAULT_KEYS + NUM_DEFAULT_MGMT_KEYS];
	struct ieee80211_key *default_key;
	struct ieee80211_key *default_mgmt_key;

	u16 sequence_number;

	struct work_struct work;
	struct sk_buff_head skb_queue;

	bool arp_filter_state;

	/*
	 * AP this belongs to: self in AP mode and
	 * corresponding AP in VLAN mode, NULL for
	 * all others (might be needed later in IBSS)
	 */
	struct ieee80211_if_ap *bss;

	/* bitmap of allowed (non-MCS) rate indexes for rate control */
	u32 rc_rateidx_mask[IEEE80211_NUM_BANDS];

	union {
		struct ieee80211_if_ap ap;
		struct ieee80211_if_wds wds;
		struct ieee80211_if_vlan vlan;
		struct ieee80211_if_managed mgd;
		struct ieee80211_if_ibss ibss;
#ifdef CONFIG_MAC80211_MESH
		struct ieee80211_if_mesh mesh;
#endif
		u32 mntr_flags;
	} u;

#ifdef CONFIG_MAC80211_DEBUGFS
	struct {
		struct dentry *dir;
		struct dentry *default_key;
		struct dentry *default_mgmt_key;
	} debugfs;
#endif
	/* must be last, dynamically sized area in this! */
	struct ieee80211_vif vif;
};

static inline
struct ieee80211_sub_if_data *vif_to_sdata(struct ieee80211_vif *p)
{
	return container_of(p, struct ieee80211_sub_if_data, vif);
}

static inline void
ieee80211_sdata_set_mesh_id(struct ieee80211_sub_if_data *sdata,
			    u8 mesh_id_len, u8 *mesh_id)
{
#ifdef CONFIG_MAC80211_MESH
	struct ieee80211_if_mesh *ifmsh = &sdata->u.mesh;
	ifmsh->mesh_id_len = mesh_id_len;
	memcpy(ifmsh->mesh_id, mesh_id, mesh_id_len);
#else
	WARN_ON(1);
#endif
}

enum sdata_queue_type {
	IEEE80211_SDATA_QUEUE_TYPE_FRAME	= 0,
	IEEE80211_SDATA_QUEUE_AGG_START		= 1,
	IEEE80211_SDATA_QUEUE_AGG_STOP		= 2,
};

enum {
	IEEE80211_RX_MSG	= 1,
	IEEE80211_TX_STATUS_MSG	= 2,
};

enum queue_stop_reason {
	IEEE80211_QUEUE_STOP_REASON_DRIVER,
	IEEE80211_QUEUE_STOP_REASON_PS,
	IEEE80211_QUEUE_STOP_REASON_CSA,
	IEEE80211_QUEUE_STOP_REASON_AGGREGATION,
	IEEE80211_QUEUE_STOP_REASON_SUSPEND,
	IEEE80211_QUEUE_STOP_REASON_SKB_ADD,
};

/**
 * mac80211 scan flags - currently active scan mode
 *
 * @SCAN_SW_SCANNING: We're currently in the process of scanning but may as
 *	well be on the operating channel
 * @SCAN_HW_SCANNING: The hardware is scanning for us, we have no way to
 *	determine if we are on the operating channel or not
 * @SCAN_OFF_CHANNEL: We're off our operating channel for scanning,
 *	gets only set in conjunction with SCAN_SW_SCANNING
 */
enum {
	SCAN_SW_SCANNING,
	SCAN_HW_SCANNING,
	SCAN_OFF_CHANNEL,
};

/**
 * enum mac80211_scan_state - scan state machine states
 *
 * @SCAN_DECISION: Main entry point to the scan state machine, this state
 *	determines if we should keep on scanning or switch back to the
 *	operating channel
 * @SCAN_SET_CHANNEL: Set the next channel to be scanned
 * @SCAN_SEND_PROBE: Send probe requests and wait for probe responses
 * @SCAN_LEAVE_OPER_CHANNEL: Leave the operating channel, notify the AP
 *	about us leaving the channel and stop all associated STA interfaces
 * @SCAN_ENTER_OPER_CHANNEL: Enter the operating channel again, notify the
 *	AP about us being back and restart all associated STA interfaces
 */
enum mac80211_scan_state {
	SCAN_DECISION,
	SCAN_SET_CHANNEL,
	SCAN_SEND_PROBE,
	SCAN_LEAVE_OPER_CHANNEL,
	SCAN_ENTER_OPER_CHANNEL,
};

struct ieee80211_local {
	/* embed the driver visible part.
	 * don't cast (use the static inlines below), but we keep
	 * it first anyway so they become a no-op */
	struct ieee80211_hw hw;

	const struct ieee80211_ops *ops;

	/*
	 * work stuff, potentially off-channel (in the future)
	 */
	struct mutex work_mtx;
	struct list_head work_list;
	struct timer_list work_timer;
	struct work_struct work_work;
	struct sk_buff_head work_skb_queue;

	/*
	 * private workqueue to mac80211. mac80211 makes this accessible
	 * via ieee80211_queue_work()
	 */
	struct workqueue_struct *workqueue;

	unsigned long queue_stop_reasons[IEEE80211_MAX_QUEUES];
	/* also used to protect ampdu_ac_queue and amdpu_ac_stop_refcnt */
	spinlock_t queue_stop_reason_lock;

	int open_count;
	int monitors, cooked_mntrs;
	/* number of interfaces with corresponding FIF_ flags */
	int fif_fcsfail, fif_plcpfail, fif_control, fif_other_bss, fif_pspoll;
	unsigned int filter_flags; /* FIF_* */

	/* protects the aggregated multicast list and filter calls */
	spinlock_t filter_lock;

	/* used for uploading changed mc list */
	struct work_struct reconfig_filter;

	/* used to reconfigure hardware SM PS */
	struct work_struct recalc_smps;

	/* aggregated multicast list */
	struct netdev_hw_addr_list mc_list;

	bool tim_in_locked_section; /* see ieee80211_beacon_get() */

	/*
	 * suspended is true if we finished all the suspend _and_ we have
	 * not yet come up from resume. This is to be used by mac80211
	 * to ensure driver sanity during suspend and mac80211's own
	 * sanity. It can eventually be used for WoW as well.
	 */
	bool suspended;

	/*
	 * Resuming is true while suspended, but when we're reprogramming the
	 * hardware -- at that time it's allowed to use ieee80211_queue_work()
	 * again even though some other parts of the stack are still suspended
	 * and we still drop received frames to avoid waking the stack.
	 */
	bool resuming;

	/*
	 * quiescing is true during the suspend process _only_ to
	 * ease timer cancelling etc.
	 */
	bool quiescing;

	/* device is started */
	bool started;

	int tx_headroom; /* required headroom for hardware/radiotap */

	/* Tasklet and skb queue to process calls from IRQ mode. All frames
	 * added to skb_queue will be processed, but frames in
	 * skb_queue_unreliable may be dropped if the total length of these
	 * queues increases over the limit. */
#define IEEE80211_IRQSAFE_QUEUE_LIMIT 128
	struct tasklet_struct tasklet;
	struct sk_buff_head skb_queue;
	struct sk_buff_head skb_queue_unreliable;

	/* Station data */
	/*
	 * The mutex only protects the list and counter,
	 * reads are done in RCU.
	 * Additionally, the lock protects the hash table,
	 * the pending list and each BSS's TIM bitmap.
	 */
	struct mutex sta_mtx;
	spinlock_t sta_lock;
	unsigned long num_sta;
	struct list_head sta_list, sta_pending_list;
	struct sta_info *sta_hash[STA_HASH_SIZE];
	struct timer_list sta_cleanup;
	struct work_struct sta_finish_work;
	int sta_generation;

	struct sk_buff_head pending[IEEE80211_MAX_QUEUES];
	struct tasklet_struct tx_pending_tasklet;

	atomic_t agg_queue_stop[IEEE80211_MAX_QUEUES];

	/* number of interfaces with corresponding IFF_ flags */
	atomic_t iff_allmultis, iff_promiscs;

	struct rate_control_ref *rate_ctrl;

	struct crypto_blkcipher *wep_tx_tfm;
	struct crypto_blkcipher *wep_rx_tfm;
	u32 wep_iv;

	/* see iface.c */
	struct list_head interfaces;
	struct mutex iflist_mtx;

	/*
	 * Key mutex, protects sdata's key_list and sta_info's
	 * key pointers (write access, they're RCU.)
	 */
	struct mutex key_mtx;


	/* Scanning and BSS list */
	struct mutex scan_mtx;
	unsigned long scanning;
	struct cfg80211_ssid scan_ssid;
	struct cfg80211_scan_request *int_scan_req;
	struct cfg80211_scan_request *scan_req, *hw_scan_req;
	struct ieee80211_channel *scan_channel;
	enum ieee80211_band hw_scan_band;
	int scan_channel_idx;
	int scan_ies_len;

	unsigned long leave_oper_channel_time;
	enum mac80211_scan_state next_scan_state;
	struct delayed_work scan_work;
	struct ieee80211_sub_if_data *scan_sdata;
	enum nl80211_channel_type _oper_channel_type;
	struct ieee80211_channel *oper_channel, *csa_channel;

	/* Temporary remain-on-channel for off-channel operations */
	struct ieee80211_channel *tmp_channel;
	enum nl80211_channel_type tmp_channel_type;

	/* SNMP counters */
	/* dot11CountersTable */
	u32 dot11TransmittedFragmentCount;
	u32 dot11MulticastTransmittedFrameCount;
	u32 dot11FailedCount;
	u32 dot11RetryCount;
	u32 dot11MultipleRetryCount;
	u32 dot11FrameDuplicateCount;
	u32 dot11ReceivedFragmentCount;
	u32 dot11MulticastReceivedFrameCount;
	u32 dot11TransmittedFrameCount;

#ifdef CONFIG_MAC80211_LEDS
	int tx_led_counter, rx_led_counter;
	struct led_trigger *tx_led, *rx_led, *assoc_led, *radio_led;
	char tx_led_name[32], rx_led_name[32],
	     assoc_led_name[32], radio_led_name[32];
#endif

#ifdef CONFIG_MAC80211_DEBUG_COUNTERS
	/* TX/RX handler statistics */
	unsigned int tx_handlers_drop;
	unsigned int tx_handlers_queued;
	unsigned int tx_handlers_drop_unencrypted;
	unsigned int tx_handlers_drop_fragment;
	unsigned int tx_handlers_drop_wep;
	unsigned int tx_handlers_drop_not_assoc;
	unsigned int tx_handlers_drop_unauth_port;
	unsigned int rx_handlers_drop;
	unsigned int rx_handlers_queued;
	unsigned int rx_handlers_drop_nullfunc;
	unsigned int rx_handlers_drop_defrag;
	unsigned int rx_handlers_drop_short;
	unsigned int rx_handlers_drop_passive_scan;
	unsigned int tx_expand_skb_head;
	unsigned int tx_expand_skb_head_cloned;
	unsigned int rx_expand_skb_head;
	unsigned int rx_expand_skb_head2;
	unsigned int rx_handlers_fragments;
	unsigned int tx_status_drop;
#define I802_DEBUG_INC(c) (c)++
#else /* CONFIG_MAC80211_DEBUG_COUNTERS */
#define I802_DEBUG_INC(c) do { } while (0)
#endif /* CONFIG_MAC80211_DEBUG_COUNTERS */


	int total_ps_buffered; /* total number of all buffered unicast and
				* multicast packets for power saving stations
				*/
	int wifi_wme_noack_test;
	unsigned int wmm_acm; /* bit field of ACM bits (BIT(802.1D tag)) */

	/*
	 * Bitmask of enabled u-apsd queues,
	 * IEEE80211_WMM_IE_STA_QOSINFO_AC_BE & co. Needs a new association
	 * to take effect.
	 */
	unsigned int uapsd_queues;

	/*
	 * Maximum number of buffered frames AP can deliver during a
	 * service period, IEEE80211_WMM_IE_STA_QOSINFO_SP_ALL or similar.
	 * Needs a new association to take effect.
	 */
	unsigned int uapsd_max_sp_len;

	bool pspolling;
	bool offchannel_ps_enabled;
	/*
	 * PS can only be enabled when we have exactly one managed
	 * interface (and monitors) in PS, this then points there.
	 */
	struct ieee80211_sub_if_data *ps_sdata;
	struct work_struct dynamic_ps_enable_work;
	struct work_struct dynamic_ps_disable_work;
	struct timer_list dynamic_ps_timer;
	struct notifier_block network_latency_notifier;
	struct notifier_block ifa_notifier;
<<<<<<< HEAD
=======

	/*
	 * The dynamic ps timeout configured from user space via WEXT -
	 * this will override whatever chosen by mac80211 internally.
	 */
	int dynamic_ps_forced_timeout;
>>>>>>> abf52f86

	int user_power_level; /* in dBm */
	int power_constr_level; /* in dBm */

	enum ieee80211_smps_mode smps_mode;

	struct work_struct restart_work;

#ifdef CONFIG_MAC80211_DEBUGFS
	struct local_debugfsdentries {
		struct dentry *rcdir;
		struct dentry *stations;
		struct dentry *keys;
	} debugfs;
#endif
};

static inline struct ieee80211_sub_if_data *
IEEE80211_DEV_TO_SUB_IF(struct net_device *dev)
{
	return netdev_priv(dev);
}

/* this struct represents 802.11n's RA/TID combination */
struct ieee80211_ra_tid {
	u8 ra[ETH_ALEN];
	u16 tid;
};

/* Parsed Information Elements */
struct ieee802_11_elems {
	u8 *ie_start;
	size_t total_len;

	/* pointers to IEs */
	u8 *ssid;
	u8 *supp_rates;
	u8 *fh_params;
	u8 *ds_params;
	u8 *cf_params;
	struct ieee80211_tim_ie *tim;
	u8 *ibss_params;
	u8 *challenge;
	u8 *wpa;
	u8 *rsn;
	u8 *erp_info;
	u8 *ext_supp_rates;
	u8 *wmm_info;
	u8 *wmm_param;
	struct ieee80211_ht_cap *ht_cap_elem;
	struct ieee80211_ht_info *ht_info_elem;
	struct ieee80211_meshconf_ie *mesh_config;
	u8 *mesh_id;
	u8 *peer_link;
	u8 *preq;
	u8 *prep;
	u8 *perr;
	struct ieee80211_rann_ie *rann;
	u8 *ch_switch_elem;
	u8 *country_elem;
	u8 *pwr_constr_elem;
	u8 *quiet_elem; 	/* first quite element */
	u8 *timeout_int;

	/* length of them, respectively */
	u8 ssid_len;
	u8 supp_rates_len;
	u8 fh_params_len;
	u8 ds_params_len;
	u8 cf_params_len;
	u8 tim_len;
	u8 ibss_params_len;
	u8 challenge_len;
	u8 wpa_len;
	u8 rsn_len;
	u8 erp_info_len;
	u8 ext_supp_rates_len;
	u8 wmm_info_len;
	u8 wmm_param_len;
	u8 mesh_id_len;
	u8 peer_link_len;
	u8 preq_len;
	u8 prep_len;
	u8 perr_len;
	u8 ch_switch_elem_len;
	u8 country_elem_len;
	u8 pwr_constr_elem_len;
	u8 quiet_elem_len;
	u8 num_of_quiet_elem;	/* can be more the one */
	u8 timeout_int_len;
};

static inline struct ieee80211_local *hw_to_local(
	struct ieee80211_hw *hw)
{
	return container_of(hw, struct ieee80211_local, hw);
}

static inline struct ieee80211_hw *local_to_hw(
	struct ieee80211_local *local)
{
	return &local->hw;
}


static inline int ieee80211_bssid_match(const u8 *raddr, const u8 *addr)
{
	return compare_ether_addr(raddr, addr) == 0 ||
	       is_broadcast_ether_addr(raddr);
}


int ieee80211_hw_config(struct ieee80211_local *local, u32 changed);
void ieee80211_tx_set_protected(struct ieee80211_tx_data *tx);
void ieee80211_bss_info_change_notify(struct ieee80211_sub_if_data *sdata,
				      u32 changed);
void ieee80211_configure_filter(struct ieee80211_local *local);
u32 ieee80211_reset_erp_info(struct ieee80211_sub_if_data *sdata);

extern bool ieee80211_disable_40mhz_24ghz;

/* STA code */
void ieee80211_sta_setup_sdata(struct ieee80211_sub_if_data *sdata);
int ieee80211_mgd_auth(struct ieee80211_sub_if_data *sdata,
		       struct cfg80211_auth_request *req);
int ieee80211_mgd_assoc(struct ieee80211_sub_if_data *sdata,
			struct cfg80211_assoc_request *req);
int ieee80211_mgd_deauth(struct ieee80211_sub_if_data *sdata,
			 struct cfg80211_deauth_request *req,
			 void *cookie);
int ieee80211_mgd_disassoc(struct ieee80211_sub_if_data *sdata,
			   struct cfg80211_disassoc_request *req,
			   void *cookie);
<<<<<<< HEAD
int ieee80211_mgd_action(struct ieee80211_sub_if_data *sdata,
			 struct ieee80211_channel *chan,
			 enum nl80211_channel_type channel_type,
			 bool channel_type_valid,
			 const u8 *buf, size_t len, u64 *cookie);
ieee80211_rx_result ieee80211_sta_rx_mgmt(struct ieee80211_sub_if_data *sdata,
					  struct sk_buff *skb);
=======
>>>>>>> abf52f86
void ieee80211_send_pspoll(struct ieee80211_local *local,
			   struct ieee80211_sub_if_data *sdata);
void ieee80211_recalc_ps(struct ieee80211_local *local, s32 latency);
int ieee80211_max_network_latency(struct notifier_block *nb,
				  unsigned long data, void *dummy);
int ieee80211_set_arp_filter(struct ieee80211_sub_if_data *sdata);
void ieee80211_sta_process_chanswitch(struct ieee80211_sub_if_data *sdata,
				      struct ieee80211_channel_sw_ie *sw_elem,
				      struct ieee80211_bss *bss,
				      u64 timestamp);
void ieee80211_sta_quiesce(struct ieee80211_sub_if_data *sdata);
void ieee80211_sta_restart(struct ieee80211_sub_if_data *sdata);
void ieee80211_sta_work(struct ieee80211_sub_if_data *sdata);
void ieee80211_sta_rx_queued_mgmt(struct ieee80211_sub_if_data *sdata,
				  struct sk_buff *skb);

/* IBSS code */
void ieee80211_ibss_notify_scan_completed(struct ieee80211_local *local);
void ieee80211_ibss_setup_sdata(struct ieee80211_sub_if_data *sdata);
struct sta_info *ieee80211_ibss_add_sta(struct ieee80211_sub_if_data *sdata,
					u8 *bssid, u8 *addr, u32 supp_rates,
					gfp_t gfp);
int ieee80211_ibss_join(struct ieee80211_sub_if_data *sdata,
			struct cfg80211_ibss_params *params);
int ieee80211_ibss_leave(struct ieee80211_sub_if_data *sdata);
void ieee80211_ibss_quiesce(struct ieee80211_sub_if_data *sdata);
void ieee80211_ibss_restart(struct ieee80211_sub_if_data *sdata);
void ieee80211_ibss_work(struct ieee80211_sub_if_data *sdata);
void ieee80211_ibss_rx_queued_mgmt(struct ieee80211_sub_if_data *sdata,
				   struct sk_buff *skb);

/* mesh code */
void ieee80211_mesh_work(struct ieee80211_sub_if_data *sdata);
void ieee80211_mesh_rx_queued_mgmt(struct ieee80211_sub_if_data *sdata,
				   struct sk_buff *skb);

/* scan/BSS handling */
void ieee80211_scan_work(struct work_struct *work);
int ieee80211_request_internal_scan(struct ieee80211_sub_if_data *sdata,
				    const u8 *ssid, u8 ssid_len,
				    struct ieee80211_channel *chan);
int ieee80211_request_scan(struct ieee80211_sub_if_data *sdata,
			   struct cfg80211_scan_request *req);
void ieee80211_scan_cancel(struct ieee80211_local *local);
ieee80211_rx_result
ieee80211_scan_rx(struct ieee80211_sub_if_data *sdata, struct sk_buff *skb);

void ieee80211_mlme_notify_scan_completed(struct ieee80211_local *local);
struct ieee80211_bss *
ieee80211_bss_info_update(struct ieee80211_local *local,
			  struct ieee80211_rx_status *rx_status,
			  struct ieee80211_mgmt *mgmt,
			  size_t len,
			  struct ieee802_11_elems *elems,
			  struct ieee80211_channel *channel,
			  bool beacon);
struct ieee80211_bss *
ieee80211_rx_bss_get(struct ieee80211_local *local, u8 *bssid, int freq,
		     u8 *ssid, u8 ssid_len);
void ieee80211_rx_bss_put(struct ieee80211_local *local,
			  struct ieee80211_bss *bss);

/* off-channel helpers */
void ieee80211_offchannel_stop_beaconing(struct ieee80211_local *local);
void ieee80211_offchannel_stop_station(struct ieee80211_local *local);
void ieee80211_offchannel_return(struct ieee80211_local *local,
				 bool enable_beaconing);

/* interface handling */
int ieee80211_iface_init(void);
void ieee80211_iface_exit(void);
int ieee80211_if_add(struct ieee80211_local *local, const char *name,
		     struct net_device **new_dev, enum nl80211_iftype type,
		     struct vif_params *params);
int ieee80211_if_change_type(struct ieee80211_sub_if_data *sdata,
			     enum nl80211_iftype type);
void ieee80211_if_remove(struct ieee80211_sub_if_data *sdata);
void ieee80211_remove_interfaces(struct ieee80211_local *local);
u32 __ieee80211_recalc_idle(struct ieee80211_local *local);
void ieee80211_recalc_idle(struct ieee80211_local *local);

static inline bool ieee80211_sdata_running(struct ieee80211_sub_if_data *sdata)
{
	return netif_running(sdata->dev);
}

/* tx handling */
void ieee80211_clear_tx_pending(struct ieee80211_local *local);
void ieee80211_tx_pending(unsigned long data);
netdev_tx_t ieee80211_monitor_start_xmit(struct sk_buff *skb,
					 struct net_device *dev);
netdev_tx_t ieee80211_subif_start_xmit(struct sk_buff *skb,
				       struct net_device *dev);

/*
 * radiotap header for status frames
 */
struct ieee80211_tx_status_rtap_hdr {
	struct ieee80211_radiotap_header hdr;
	u8 rate;
	u8 padding_for_rate;
	__le16 tx_flags;
	u8 data_retries;
} __packed;


/* HT */
void ieee80211_ht_cap_ie_to_sta_ht_cap(struct ieee80211_supported_band *sband,
				       struct ieee80211_ht_cap *ht_cap_ie,
				       struct ieee80211_sta_ht_cap *ht_cap);
void ieee80211_send_bar(struct ieee80211_sub_if_data *sdata, u8 *ra, u16 tid, u16 ssn);
void ieee80211_send_delba(struct ieee80211_sub_if_data *sdata,
			  const u8 *da, u16 tid,
			  u16 initiator, u16 reason_code);
int ieee80211_send_smps_action(struct ieee80211_sub_if_data *sdata,
			       enum ieee80211_smps_mode smps, const u8 *da,
			       const u8 *bssid);

void ___ieee80211_stop_rx_ba_session(struct sta_info *sta, u16 tid,
				     u16 initiator, u16 reason);
void __ieee80211_stop_rx_ba_session(struct sta_info *sta, u16 tid,
				    u16 initiator, u16 reason);
void ieee80211_sta_tear_down_BA_sessions(struct sta_info *sta);
void ieee80211_process_delba(struct ieee80211_sub_if_data *sdata,
			     struct sta_info *sta,
			     struct ieee80211_mgmt *mgmt, size_t len);
void ieee80211_process_addba_resp(struct ieee80211_local *local,
				  struct sta_info *sta,
				  struct ieee80211_mgmt *mgmt,
				  size_t len);
void ieee80211_process_addba_request(struct ieee80211_local *local,
				     struct sta_info *sta,
				     struct ieee80211_mgmt *mgmt,
				     size_t len);

int __ieee80211_stop_tx_ba_session(struct sta_info *sta, u16 tid,
				   enum ieee80211_back_parties initiator);
int ___ieee80211_stop_tx_ba_session(struct sta_info *sta, u16 tid,
				    enum ieee80211_back_parties initiator);
void ieee80211_start_tx_ba_cb(struct ieee80211_vif *vif, u8 *ra, u16 tid);
void ieee80211_stop_tx_ba_cb(struct ieee80211_vif *vif, u8 *ra, u8 tid);
void ieee80211_ba_session_work(struct work_struct *work);
void ieee80211_tx_ba_session_handle_start(struct sta_info *sta, int tid);

/* Spectrum management */
void ieee80211_process_measurement_req(struct ieee80211_sub_if_data *sdata,
				       struct ieee80211_mgmt *mgmt,
				       size_t len);

/* Suspend/resume and hw reconfiguration */
int ieee80211_reconfig(struct ieee80211_local *local);
void ieee80211_stop_device(struct ieee80211_local *local);

#ifdef CONFIG_PM
int __ieee80211_suspend(struct ieee80211_hw *hw);

static inline int __ieee80211_resume(struct ieee80211_hw *hw)
{
	return ieee80211_reconfig(hw_to_local(hw));
}
#else
static inline int __ieee80211_suspend(struct ieee80211_hw *hw)
{
	return 0;
}

static inline int __ieee80211_resume(struct ieee80211_hw *hw)
{
	return 0;
}
#endif

/* utility functions/constants */
extern void *mac80211_wiphy_privid; /* for wiphy privid */
u8 *ieee80211_get_bssid(struct ieee80211_hdr *hdr, size_t len,
			enum nl80211_iftype type);
int ieee80211_frame_duration(struct ieee80211_local *local, size_t len,
			     int rate, int erp, int short_preamble);
void mac80211_ev_michael_mic_failure(struct ieee80211_sub_if_data *sdata, int keyidx,
				     struct ieee80211_hdr *hdr, const u8 *tsc,
				     gfp_t gfp);
void ieee80211_set_wmm_default(struct ieee80211_sub_if_data *sdata);
void ieee80211_tx_skb(struct ieee80211_sub_if_data *sdata, struct sk_buff *skb);
void ieee802_11_parse_elems(u8 *start, size_t len,
			    struct ieee802_11_elems *elems);
u32 ieee802_11_parse_elems_crc(u8 *start, size_t len,
			       struct ieee802_11_elems *elems,
			       u64 filter, u32 crc);
u32 ieee80211_mandatory_rates(struct ieee80211_local *local,
			      enum ieee80211_band band);

void ieee80211_dynamic_ps_enable_work(struct work_struct *work);
void ieee80211_dynamic_ps_disable_work(struct work_struct *work);
void ieee80211_dynamic_ps_timer(unsigned long data);
void ieee80211_send_nullfunc(struct ieee80211_local *local,
			     struct ieee80211_sub_if_data *sdata,
			     int powersave);
void ieee80211_sta_rx_notify(struct ieee80211_sub_if_data *sdata,
			     struct ieee80211_hdr *hdr);
void ieee80211_beacon_connection_loss_work(struct work_struct *work);

void ieee80211_wake_queues_by_reason(struct ieee80211_hw *hw,
				     enum queue_stop_reason reason);
void ieee80211_stop_queues_by_reason(struct ieee80211_hw *hw,
				     enum queue_stop_reason reason);
void ieee80211_wake_queue_by_reason(struct ieee80211_hw *hw, int queue,
				    enum queue_stop_reason reason);
void ieee80211_stop_queue_by_reason(struct ieee80211_hw *hw, int queue,
				    enum queue_stop_reason reason);
void ieee80211_add_pending_skb(struct ieee80211_local *local,
			       struct sk_buff *skb);
int ieee80211_add_pending_skbs(struct ieee80211_local *local,
			       struct sk_buff_head *skbs);

void ieee80211_send_auth(struct ieee80211_sub_if_data *sdata,
			 u16 transaction, u16 auth_alg,
			 u8 *extra, size_t extra_len, const u8 *bssid,
			 const u8 *key, u8 key_len, u8 key_idx);
int ieee80211_build_preq_ies(struct ieee80211_local *local, u8 *buffer,
			     const u8 *ie, size_t ie_len,
			     enum ieee80211_band band);
void ieee80211_send_probe_req(struct ieee80211_sub_if_data *sdata, u8 *dst,
			      const u8 *ssid, size_t ssid_len,
			      const u8 *ie, size_t ie_len);

void ieee80211_sta_def_wmm_params(struct ieee80211_sub_if_data *sdata,
				  const size_t supp_rates_len,
				  const u8 *supp_rates);
u32 ieee80211_sta_get_rates(struct ieee80211_local *local,
			    struct ieee802_11_elems *elems,
			    enum ieee80211_band band);
int __ieee80211_request_smps(struct ieee80211_sub_if_data *sdata,
			     enum ieee80211_smps_mode smps_mode);
void ieee80211_recalc_smps(struct ieee80211_local *local,
			   struct ieee80211_sub_if_data *forsdata);

size_t ieee80211_ie_split(const u8 *ies, size_t ielen,
			  const u8 *ids, int n_ids, size_t offset);
size_t ieee80211_ie_split_vendor(const u8 *ies, size_t ielen, size_t offset);

/* internal work items */
void ieee80211_work_init(struct ieee80211_local *local);
void ieee80211_add_work(struct ieee80211_work *wk);
void free_work(struct ieee80211_work *wk);
void ieee80211_work_purge(struct ieee80211_sub_if_data *sdata);
ieee80211_rx_result ieee80211_work_rx_mgmt(struct ieee80211_sub_if_data *sdata,
					   struct sk_buff *skb);
int ieee80211_wk_remain_on_channel(struct ieee80211_sub_if_data *sdata,
				   struct ieee80211_channel *chan,
				   enum nl80211_channel_type channel_type,
				   unsigned int duration, u64 *cookie);
int ieee80211_wk_cancel_remain_on_channel(
	struct ieee80211_sub_if_data *sdata, u64 cookie);

/* channel management */
enum ieee80211_chan_mode {
	CHAN_MODE_UNDEFINED,
	CHAN_MODE_HOPPING,
	CHAN_MODE_FIXED,
};

enum ieee80211_chan_mode
ieee80211_get_channel_mode(struct ieee80211_local *local,
			   struct ieee80211_sub_if_data *ignore);
bool ieee80211_set_channel_type(struct ieee80211_local *local,
				struct ieee80211_sub_if_data *sdata,
				enum nl80211_channel_type chantype);

#ifdef CONFIG_MAC80211_NOINLINE
#define debug_noinline noinline
#else
#define debug_noinline
#endif

#endif /* IEEE80211_I_H */<|MERGE_RESOLUTION|>--- conflicted
+++ resolved
@@ -849,15 +849,12 @@
 	struct timer_list dynamic_ps_timer;
 	struct notifier_block network_latency_notifier;
 	struct notifier_block ifa_notifier;
-<<<<<<< HEAD
-=======
 
 	/*
 	 * The dynamic ps timeout configured from user space via WEXT -
 	 * this will override whatever chosen by mac80211 internally.
 	 */
 	int dynamic_ps_forced_timeout;
->>>>>>> abf52f86
 
 	int user_power_level; /* in dBm */
 	int power_constr_level; /* in dBm */
@@ -991,16 +988,6 @@
 int ieee80211_mgd_disassoc(struct ieee80211_sub_if_data *sdata,
 			   struct cfg80211_disassoc_request *req,
 			   void *cookie);
-<<<<<<< HEAD
-int ieee80211_mgd_action(struct ieee80211_sub_if_data *sdata,
-			 struct ieee80211_channel *chan,
-			 enum nl80211_channel_type channel_type,
-			 bool channel_type_valid,
-			 const u8 *buf, size_t len, u64 *cookie);
-ieee80211_rx_result ieee80211_sta_rx_mgmt(struct ieee80211_sub_if_data *sdata,
-					  struct sk_buff *skb);
-=======
->>>>>>> abf52f86
 void ieee80211_send_pspoll(struct ieee80211_local *local,
 			   struct ieee80211_sub_if_data *sdata);
 void ieee80211_recalc_ps(struct ieee80211_local *local, s32 latency);
