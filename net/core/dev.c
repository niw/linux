/*
 *      NET3    Protocol independent device support routines.
 *
 *		This program is free software; you can redistribute it and/or
 *		modify it under the terms of the GNU General Public License
 *		as published by the Free Software Foundation; either version
 *		2 of the License, or (at your option) any later version.
 *
 *	Derived from the non IP parts of dev.c 1.0.19
 *              Authors:	Ross Biro
 *				Fred N. van Kempen, <waltje@uWalt.NL.Mugnet.ORG>
 *				Mark Evans, <evansmp@uhura.aston.ac.uk>
 *
 *	Additional Authors:
 *		Florian la Roche <rzsfl@rz.uni-sb.de>
 *		Alan Cox <gw4pts@gw4pts.ampr.org>
 *		David Hinds <dahinds@users.sourceforge.net>
 *		Alexey Kuznetsov <kuznet@ms2.inr.ac.ru>
 *		Adam Sulmicki <adam@cfar.umd.edu>
 *              Pekka Riikonen <priikone@poesidon.pspt.fi>
 *
 *	Changes:
 *              D.J. Barrow     :       Fixed bug where dev->refcnt gets set
 *                                      to 2 if register_netdev gets called
 *                                      before net_dev_init & also removed a
 *                                      few lines of code in the process.
 *		Alan Cox	:	device private ioctl copies fields back.
 *		Alan Cox	:	Transmit queue code does relevant
 *					stunts to keep the queue safe.
 *		Alan Cox	:	Fixed double lock.
 *		Alan Cox	:	Fixed promisc NULL pointer trap
 *		????????	:	Support the full private ioctl range
 *		Alan Cox	:	Moved ioctl permission check into
 *					drivers
 *		Tim Kordas	:	SIOCADDMULTI/SIOCDELMULTI
 *		Alan Cox	:	100 backlog just doesn't cut it when
 *					you start doing multicast video 8)
 *		Alan Cox	:	Rewrote net_bh and list manager.
 *              Alan Cox        :       Fix ETH_P_ALL echoback lengths.
 *		Alan Cox	:	Took out transmit every packet pass
 *					Saved a few bytes in the ioctl handler
 *		Alan Cox	:	Network driver sets packet type before
 *					calling netif_rx. Saves a function
 *					call a packet.
 *		Alan Cox	:	Hashed net_bh()
 *		Richard Kooijman:	Timestamp fixes.
 *		Alan Cox	:	Wrong field in SIOCGIFDSTADDR
 *		Alan Cox	:	Device lock protection.
 *              Alan Cox        :       Fixed nasty side effect of device close
 *					changes.
 *		Rudi Cilibrasi	:	Pass the right thing to
 *					set_mac_address()
 *		Dave Miller	:	32bit quantity for the device lock to
 *					make it work out on a Sparc.
 *		Bjorn Ekwall	:	Added KERNELD hack.
 *		Alan Cox	:	Cleaned up the backlog initialise.
 *		Craig Metz	:	SIOCGIFCONF fix if space for under
 *					1 device.
 *	    Thomas Bogendoerfer :	Return ENODEV for dev_open, if there
 *					is no device open function.
 *		Andi Kleen	:	Fix error reporting for SIOCGIFCONF
 *	    Michael Chastain	:	Fix signed/unsigned for SIOCGIFCONF
 *		Cyrus Durgin	:	Cleaned for KMOD
 *		Adam Sulmicki   :	Bug Fix : Network Device Unload
 *					A network device unload needs to purge
 *					the backlog queue.
 *	Paul Rusty Russell	:	SIOCSIFNAME
 *              Pekka Riikonen  :	Netdev boot-time settings code
 *              Andrew Morton   :       Make unregister_netdevice wait
 *                                      indefinitely on dev->refcnt
 *              J Hadi Salim    :       - Backlog queue sampling
 *				        - netif_rx() feedback
 */

#include <linux/uaccess.h>
#include <linux/bitops.h>
#include <linux/capability.h>
#include <linux/cpu.h>
#include <linux/types.h>
#include <linux/kernel.h>
#include <linux/hash.h>
#include <linux/slab.h>
#include <linux/sched.h>
#include <linux/sched/mm.h>
#include <linux/mutex.h>
#include <linux/string.h>
#include <linux/mm.h>
#include <linux/socket.h>
#include <linux/sockios.h>
#include <linux/errno.h>
#include <linux/interrupt.h>
#include <linux/if_ether.h>
#include <linux/netdevice.h>
#include <linux/etherdevice.h>
#include <linux/ethtool.h>
#include <linux/notifier.h>
#include <linux/skbuff.h>
#include <linux/bpf.h>
#include <linux/bpf_trace.h>
#include <net/net_namespace.h>
#include <net/sock.h>
#include <net/busy_poll.h>
#include <linux/rtnetlink.h>
#include <linux/stat.h>
#include <net/dst.h>
#include <net/dst_metadata.h>
#include <net/pkt_sched.h>
#include <net/pkt_cls.h>
#include <net/checksum.h>
#include <net/xfrm.h>
#include <linux/highmem.h>
#include <linux/init.h>
#include <linux/module.h>
#include <linux/netpoll.h>
#include <linux/rcupdate.h>
#include <linux/delay.h>
#include <net/iw_handler.h>
#include <asm/current.h>
#include <linux/audit.h>
#include <linux/dmaengine.h>
#include <linux/err.h>
#include <linux/ctype.h>
#include <linux/if_arp.h>
#include <linux/if_vlan.h>
#include <linux/ip.h>
#include <net/ip.h>
#include <net/mpls.h>
#include <linux/ipv6.h>
#include <linux/in.h>
#include <linux/jhash.h>
#include <linux/random.h>
#include <trace/events/napi.h>
#include <trace/events/net.h>
#include <trace/events/skb.h>
#include <linux/pci.h>
#include <linux/inetdevice.h>
#include <linux/cpu_rmap.h>
#include <linux/static_key.h>
#include <linux/hashtable.h>
#include <linux/vmalloc.h>
#include <linux/if_macvlan.h>
#include <linux/errqueue.h>
#include <linux/hrtimer.h>
#include <linux/netfilter_ingress.h>
#include <linux/crash_dump.h>
#include <linux/sctp.h>
#include <net/udp_tunnel.h>
#include <linux/net_namespace.h>

#include "net-sysfs.h"

/* Instead of increasing this, you should create a hash table. */
#define MAX_GRO_SKBS 8

/* This should be increased if a protocol with a bigger head is added. */
#define GRO_MAX_HEAD (MAX_HEADER + 128)

static DEFINE_SPINLOCK(ptype_lock);
static DEFINE_SPINLOCK(offload_lock);
struct list_head ptype_base[PTYPE_HASH_SIZE] __read_mostly;
struct list_head ptype_all __read_mostly;	/* Taps */
static struct list_head offload_base __read_mostly;

static int netif_rx_internal(struct sk_buff *skb);
static int call_netdevice_notifiers_info(unsigned long val,
					 struct netdev_notifier_info *info);
static struct napi_struct *napi_by_id(unsigned int napi_id);

/*
 * The @dev_base_head list is protected by @dev_base_lock and the rtnl
 * semaphore.
 *
 * Pure readers hold dev_base_lock for reading, or rcu_read_lock()
 *
 * Writers must hold the rtnl semaphore while they loop through the
 * dev_base_head list, and hold dev_base_lock for writing when they do the
 * actual updates.  This allows pure readers to access the list even
 * while a writer is preparing to update it.
 *
 * To put it another way, dev_base_lock is held for writing only to
 * protect against pure readers; the rtnl semaphore provides the
 * protection against other writers.
 *
 * See, for example usages, register_netdevice() and
 * unregister_netdevice(), which must be called with the rtnl
 * semaphore held.
 */
DEFINE_RWLOCK(dev_base_lock);
EXPORT_SYMBOL(dev_base_lock);

static DEFINE_MUTEX(ifalias_mutex);

/* protects napi_hash addition/deletion and napi_gen_id */
static DEFINE_SPINLOCK(napi_hash_lock);

static unsigned int napi_gen_id = NR_CPUS;
static DEFINE_READ_MOSTLY_HASHTABLE(napi_hash, 8);

static seqcount_t devnet_rename_seq;

static inline void dev_base_seq_inc(struct net *net)
{
	while (++net->dev_base_seq == 0)
		;
}

static inline struct hlist_head *dev_name_hash(struct net *net, const char *name)
{
	unsigned int hash = full_name_hash(net, name, strnlen(name, IFNAMSIZ));

	return &net->dev_name_head[hash_32(hash, NETDEV_HASHBITS)];
}

static inline struct hlist_head *dev_index_hash(struct net *net, int ifindex)
{
	return &net->dev_index_head[ifindex & (NETDEV_HASHENTRIES - 1)];
}

static inline void rps_lock(struct softnet_data *sd)
{
#ifdef CONFIG_RPS
	spin_lock(&sd->input_pkt_queue.lock);
#endif
}

static inline void rps_unlock(struct softnet_data *sd)
{
#ifdef CONFIG_RPS
	spin_unlock(&sd->input_pkt_queue.lock);
#endif
}

/* Device list insertion */
static void list_netdevice(struct net_device *dev)
{
	struct net *net = dev_net(dev);

	ASSERT_RTNL();

	write_lock_bh(&dev_base_lock);
	list_add_tail_rcu(&dev->dev_list, &net->dev_base_head);
	hlist_add_head_rcu(&dev->name_hlist, dev_name_hash(net, dev->name));
	hlist_add_head_rcu(&dev->index_hlist,
			   dev_index_hash(net, dev->ifindex));
	write_unlock_bh(&dev_base_lock);

	dev_base_seq_inc(net);
}

/* Device list removal
 * caller must respect a RCU grace period before freeing/reusing dev
 */
static void unlist_netdevice(struct net_device *dev)
{
	ASSERT_RTNL();

	/* Unlink dev from the device chain */
	write_lock_bh(&dev_base_lock);
	list_del_rcu(&dev->dev_list);
	hlist_del_rcu(&dev->name_hlist);
	hlist_del_rcu(&dev->index_hlist);
	write_unlock_bh(&dev_base_lock);

	dev_base_seq_inc(dev_net(dev));
}

/*
 *	Our notifier list
 */

static RAW_NOTIFIER_HEAD(netdev_chain);

/*
 *	Device drivers call our routines to queue packets here. We empty the
 *	queue in the local softnet handler.
 */

DEFINE_PER_CPU_ALIGNED(struct softnet_data, softnet_data);
EXPORT_PER_CPU_SYMBOL(softnet_data);

#ifdef CONFIG_LOCKDEP
/*
 * register_netdevice() inits txq->_xmit_lock and sets lockdep class
 * according to dev->type
 */
static const unsigned short netdev_lock_type[] = {
	 ARPHRD_NETROM, ARPHRD_ETHER, ARPHRD_EETHER, ARPHRD_AX25,
	 ARPHRD_PRONET, ARPHRD_CHAOS, ARPHRD_IEEE802, ARPHRD_ARCNET,
	 ARPHRD_APPLETLK, ARPHRD_DLCI, ARPHRD_ATM, ARPHRD_METRICOM,
	 ARPHRD_IEEE1394, ARPHRD_EUI64, ARPHRD_INFINIBAND, ARPHRD_SLIP,
	 ARPHRD_CSLIP, ARPHRD_SLIP6, ARPHRD_CSLIP6, ARPHRD_RSRVD,
	 ARPHRD_ADAPT, ARPHRD_ROSE, ARPHRD_X25, ARPHRD_HWX25,
	 ARPHRD_PPP, ARPHRD_CISCO, ARPHRD_LAPB, ARPHRD_DDCMP,
	 ARPHRD_RAWHDLC, ARPHRD_TUNNEL, ARPHRD_TUNNEL6, ARPHRD_FRAD,
	 ARPHRD_SKIP, ARPHRD_LOOPBACK, ARPHRD_LOCALTLK, ARPHRD_FDDI,
	 ARPHRD_BIF, ARPHRD_SIT, ARPHRD_IPDDP, ARPHRD_IPGRE,
	 ARPHRD_PIMREG, ARPHRD_HIPPI, ARPHRD_ASH, ARPHRD_ECONET,
	 ARPHRD_IRDA, ARPHRD_FCPP, ARPHRD_FCAL, ARPHRD_FCPL,
	 ARPHRD_FCFABRIC, ARPHRD_IEEE80211, ARPHRD_IEEE80211_PRISM,
	 ARPHRD_IEEE80211_RADIOTAP, ARPHRD_PHONET, ARPHRD_PHONET_PIPE,
	 ARPHRD_IEEE802154, ARPHRD_VOID, ARPHRD_NONE};

static const char *const netdev_lock_name[] = {
	"_xmit_NETROM", "_xmit_ETHER", "_xmit_EETHER", "_xmit_AX25",
	"_xmit_PRONET", "_xmit_CHAOS", "_xmit_IEEE802", "_xmit_ARCNET",
	"_xmit_APPLETLK", "_xmit_DLCI", "_xmit_ATM", "_xmit_METRICOM",
	"_xmit_IEEE1394", "_xmit_EUI64", "_xmit_INFINIBAND", "_xmit_SLIP",
	"_xmit_CSLIP", "_xmit_SLIP6", "_xmit_CSLIP6", "_xmit_RSRVD",
	"_xmit_ADAPT", "_xmit_ROSE", "_xmit_X25", "_xmit_HWX25",
	"_xmit_PPP", "_xmit_CISCO", "_xmit_LAPB", "_xmit_DDCMP",
	"_xmit_RAWHDLC", "_xmit_TUNNEL", "_xmit_TUNNEL6", "_xmit_FRAD",
	"_xmit_SKIP", "_xmit_LOOPBACK", "_xmit_LOCALTLK", "_xmit_FDDI",
	"_xmit_BIF", "_xmit_SIT", "_xmit_IPDDP", "_xmit_IPGRE",
	"_xmit_PIMREG", "_xmit_HIPPI", "_xmit_ASH", "_xmit_ECONET",
	"_xmit_IRDA", "_xmit_FCPP", "_xmit_FCAL", "_xmit_FCPL",
	"_xmit_FCFABRIC", "_xmit_IEEE80211", "_xmit_IEEE80211_PRISM",
	"_xmit_IEEE80211_RADIOTAP", "_xmit_PHONET", "_xmit_PHONET_PIPE",
	"_xmit_IEEE802154", "_xmit_VOID", "_xmit_NONE"};

static struct lock_class_key netdev_xmit_lock_key[ARRAY_SIZE(netdev_lock_type)];
static struct lock_class_key netdev_addr_lock_key[ARRAY_SIZE(netdev_lock_type)];

static inline unsigned short netdev_lock_pos(unsigned short dev_type)
{
	int i;

	for (i = 0; i < ARRAY_SIZE(netdev_lock_type); i++)
		if (netdev_lock_type[i] == dev_type)
			return i;
	/* the last key is used by default */
	return ARRAY_SIZE(netdev_lock_type) - 1;
}

static inline void netdev_set_xmit_lockdep_class(spinlock_t *lock,
						 unsigned short dev_type)
{
	int i;

	i = netdev_lock_pos(dev_type);
	lockdep_set_class_and_name(lock, &netdev_xmit_lock_key[i],
				   netdev_lock_name[i]);
}

static inline void netdev_set_addr_lockdep_class(struct net_device *dev)
{
	int i;

	i = netdev_lock_pos(dev->type);
	lockdep_set_class_and_name(&dev->addr_list_lock,
				   &netdev_addr_lock_key[i],
				   netdev_lock_name[i]);
}
#else
static inline void netdev_set_xmit_lockdep_class(spinlock_t *lock,
						 unsigned short dev_type)
{
}
static inline void netdev_set_addr_lockdep_class(struct net_device *dev)
{
}
#endif

/*******************************************************************************
 *
 *		Protocol management and registration routines
 *
 *******************************************************************************/


/*
 *	Add a protocol ID to the list. Now that the input handler is
 *	smarter we can dispense with all the messy stuff that used to be
 *	here.
 *
 *	BEWARE!!! Protocol handlers, mangling input packets,
 *	MUST BE last in hash buckets and checking protocol handlers
 *	MUST start from promiscuous ptype_all chain in net_bh.
 *	It is true now, do not change it.
 *	Explanation follows: if protocol handler, mangling packet, will
 *	be the first on list, it is not able to sense, that packet
 *	is cloned and should be copied-on-write, so that it will
 *	change it and subsequent readers will get broken packet.
 *							--ANK (980803)
 */

static inline struct list_head *ptype_head(const struct packet_type *pt)
{
	if (pt->type == htons(ETH_P_ALL))
		return pt->dev ? &pt->dev->ptype_all : &ptype_all;
	else
		return pt->dev ? &pt->dev->ptype_specific :
				 &ptype_base[ntohs(pt->type) & PTYPE_HASH_MASK];
}

/**
 *	dev_add_pack - add packet handler
 *	@pt: packet type declaration
 *
 *	Add a protocol handler to the networking stack. The passed &packet_type
 *	is linked into kernel lists and may not be freed until it has been
 *	removed from the kernel lists.
 *
 *	This call does not sleep therefore it can not
 *	guarantee all CPU's that are in middle of receiving packets
 *	will see the new packet type (until the next received packet).
 */

void dev_add_pack(struct packet_type *pt)
{
	struct list_head *head = ptype_head(pt);

	spin_lock(&ptype_lock);
	list_add_rcu(&pt->list, head);
	spin_unlock(&ptype_lock);
}
EXPORT_SYMBOL(dev_add_pack);

/**
 *	__dev_remove_pack	 - remove packet handler
 *	@pt: packet type declaration
 *
 *	Remove a protocol handler that was previously added to the kernel
 *	protocol handlers by dev_add_pack(). The passed &packet_type is removed
 *	from the kernel lists and can be freed or reused once this function
 *	returns.
 *
 *      The packet type might still be in use by receivers
 *	and must not be freed until after all the CPU's have gone
 *	through a quiescent state.
 */
void __dev_remove_pack(struct packet_type *pt)
{
	struct list_head *head = ptype_head(pt);
	struct packet_type *pt1;

	spin_lock(&ptype_lock);

	list_for_each_entry(pt1, head, list) {
		if (pt == pt1) {
			list_del_rcu(&pt->list);
			goto out;
		}
	}

	pr_warn("dev_remove_pack: %p not found\n", pt);
out:
	spin_unlock(&ptype_lock);
}
EXPORT_SYMBOL(__dev_remove_pack);

/**
 *	dev_remove_pack	 - remove packet handler
 *	@pt: packet type declaration
 *
 *	Remove a protocol handler that was previously added to the kernel
 *	protocol handlers by dev_add_pack(). The passed &packet_type is removed
 *	from the kernel lists and can be freed or reused once this function
 *	returns.
 *
 *	This call sleeps to guarantee that no CPU is looking at the packet
 *	type after return.
 */
void dev_remove_pack(struct packet_type *pt)
{
	__dev_remove_pack(pt);

	synchronize_net();
}
EXPORT_SYMBOL(dev_remove_pack);


/**
 *	dev_add_offload - register offload handlers
 *	@po: protocol offload declaration
 *
 *	Add protocol offload handlers to the networking stack. The passed
 *	&proto_offload is linked into kernel lists and may not be freed until
 *	it has been removed from the kernel lists.
 *
 *	This call does not sleep therefore it can not
 *	guarantee all CPU's that are in middle of receiving packets
 *	will see the new offload handlers (until the next received packet).
 */
void dev_add_offload(struct packet_offload *po)
{
	struct packet_offload *elem;

	spin_lock(&offload_lock);
	list_for_each_entry(elem, &offload_base, list) {
		if (po->priority < elem->priority)
			break;
	}
	list_add_rcu(&po->list, elem->list.prev);
	spin_unlock(&offload_lock);
}
EXPORT_SYMBOL(dev_add_offload);

/**
 *	__dev_remove_offload	 - remove offload handler
 *	@po: packet offload declaration
 *
 *	Remove a protocol offload handler that was previously added to the
 *	kernel offload handlers by dev_add_offload(). The passed &offload_type
 *	is removed from the kernel lists and can be freed or reused once this
 *	function returns.
 *
 *      The packet type might still be in use by receivers
 *	and must not be freed until after all the CPU's have gone
 *	through a quiescent state.
 */
static void __dev_remove_offload(struct packet_offload *po)
{
	struct list_head *head = &offload_base;
	struct packet_offload *po1;

	spin_lock(&offload_lock);

	list_for_each_entry(po1, head, list) {
		if (po == po1) {
			list_del_rcu(&po->list);
			goto out;
		}
	}

	pr_warn("dev_remove_offload: %p not found\n", po);
out:
	spin_unlock(&offload_lock);
}

/**
 *	dev_remove_offload	 - remove packet offload handler
 *	@po: packet offload declaration
 *
 *	Remove a packet offload handler that was previously added to the kernel
 *	offload handlers by dev_add_offload(). The passed &offload_type is
 *	removed from the kernel lists and can be freed or reused once this
 *	function returns.
 *
 *	This call sleeps to guarantee that no CPU is looking at the packet
 *	type after return.
 */
void dev_remove_offload(struct packet_offload *po)
{
	__dev_remove_offload(po);

	synchronize_net();
}
EXPORT_SYMBOL(dev_remove_offload);

/******************************************************************************
 *
 *		      Device Boot-time Settings Routines
 *
 ******************************************************************************/

/* Boot time configuration table */
static struct netdev_boot_setup dev_boot_setup[NETDEV_BOOT_SETUP_MAX];

/**
 *	netdev_boot_setup_add	- add new setup entry
 *	@name: name of the device
 *	@map: configured settings for the device
 *
 *	Adds new setup entry to the dev_boot_setup list.  The function
 *	returns 0 on error and 1 on success.  This is a generic routine to
 *	all netdevices.
 */
static int netdev_boot_setup_add(char *name, struct ifmap *map)
{
	struct netdev_boot_setup *s;
	int i;

	s = dev_boot_setup;
	for (i = 0; i < NETDEV_BOOT_SETUP_MAX; i++) {
		if (s[i].name[0] == '\0' || s[i].name[0] == ' ') {
			memset(s[i].name, 0, sizeof(s[i].name));
			strlcpy(s[i].name, name, IFNAMSIZ);
			memcpy(&s[i].map, map, sizeof(s[i].map));
			break;
		}
	}

	return i >= NETDEV_BOOT_SETUP_MAX ? 0 : 1;
}

/**
 * netdev_boot_setup_check	- check boot time settings
 * @dev: the netdevice
 *
 * Check boot time settings for the device.
 * The found settings are set for the device to be used
 * later in the device probing.
 * Returns 0 if no settings found, 1 if they are.
 */
int netdev_boot_setup_check(struct net_device *dev)
{
	struct netdev_boot_setup *s = dev_boot_setup;
	int i;

	for (i = 0; i < NETDEV_BOOT_SETUP_MAX; i++) {
		if (s[i].name[0] != '\0' && s[i].name[0] != ' ' &&
		    !strcmp(dev->name, s[i].name)) {
			dev->irq = s[i].map.irq;
			dev->base_addr = s[i].map.base_addr;
			dev->mem_start = s[i].map.mem_start;
			dev->mem_end = s[i].map.mem_end;
			return 1;
		}
	}
	return 0;
}
EXPORT_SYMBOL(netdev_boot_setup_check);


/**
 * netdev_boot_base	- get address from boot time settings
 * @prefix: prefix for network device
 * @unit: id for network device
 *
 * Check boot time settings for the base address of device.
 * The found settings are set for the device to be used
 * later in the device probing.
 * Returns 0 if no settings found.
 */
unsigned long netdev_boot_base(const char *prefix, int unit)
{
	const struct netdev_boot_setup *s = dev_boot_setup;
	char name[IFNAMSIZ];
	int i;

	sprintf(name, "%s%d", prefix, unit);

	/*
	 * If device already registered then return base of 1
	 * to indicate not to probe for this interface
	 */
	if (__dev_get_by_name(&init_net, name))
		return 1;

	for (i = 0; i < NETDEV_BOOT_SETUP_MAX; i++)
		if (!strcmp(name, s[i].name))
			return s[i].map.base_addr;
	return 0;
}

/*
 * Saves at boot time configured settings for any netdevice.
 */
int __init netdev_boot_setup(char *str)
{
	int ints[5];
	struct ifmap map;

	str = get_options(str, ARRAY_SIZE(ints), ints);
	if (!str || !*str)
		return 0;

	/* Save settings */
	memset(&map, 0, sizeof(map));
	if (ints[0] > 0)
		map.irq = ints[1];
	if (ints[0] > 1)
		map.base_addr = ints[2];
	if (ints[0] > 2)
		map.mem_start = ints[3];
	if (ints[0] > 3)
		map.mem_end = ints[4];

	/* Add new entry to the list */
	return netdev_boot_setup_add(str, &map);
}

__setup("netdev=", netdev_boot_setup);

/*******************************************************************************
 *
 *			    Device Interface Subroutines
 *
 *******************************************************************************/

/**
 *	dev_get_iflink	- get 'iflink' value of a interface
 *	@dev: targeted interface
 *
 *	Indicates the ifindex the interface is linked to.
 *	Physical interfaces have the same 'ifindex' and 'iflink' values.
 */

int dev_get_iflink(const struct net_device *dev)
{
	if (dev->netdev_ops && dev->netdev_ops->ndo_get_iflink)
		return dev->netdev_ops->ndo_get_iflink(dev);

	return dev->ifindex;
}
EXPORT_SYMBOL(dev_get_iflink);

/**
 *	dev_fill_metadata_dst - Retrieve tunnel egress information.
 *	@dev: targeted interface
 *	@skb: The packet.
 *
 *	For better visibility of tunnel traffic OVS needs to retrieve
 *	egress tunnel information for a packet. Following API allows
 *	user to get this info.
 */
int dev_fill_metadata_dst(struct net_device *dev, struct sk_buff *skb)
{
	struct ip_tunnel_info *info;

	if (!dev->netdev_ops  || !dev->netdev_ops->ndo_fill_metadata_dst)
		return -EINVAL;

	info = skb_tunnel_info_unclone(skb);
	if (!info)
		return -ENOMEM;
	if (unlikely(!(info->mode & IP_TUNNEL_INFO_TX)))
		return -EINVAL;

	return dev->netdev_ops->ndo_fill_metadata_dst(dev, skb);
}
EXPORT_SYMBOL_GPL(dev_fill_metadata_dst);

/**
 *	__dev_get_by_name	- find a device by its name
 *	@net: the applicable net namespace
 *	@name: name to find
 *
 *	Find an interface by name. Must be called under RTNL semaphore
 *	or @dev_base_lock. If the name is found a pointer to the device
 *	is returned. If the name is not found then %NULL is returned. The
 *	reference counters are not incremented so the caller must be
 *	careful with locks.
 */

struct net_device *__dev_get_by_name(struct net *net, const char *name)
{
	struct net_device *dev;
	struct hlist_head *head = dev_name_hash(net, name);

	hlist_for_each_entry(dev, head, name_hlist)
		if (!strncmp(dev->name, name, IFNAMSIZ))
			return dev;

	return NULL;
}
EXPORT_SYMBOL(__dev_get_by_name);

/**
 * dev_get_by_name_rcu	- find a device by its name
 * @net: the applicable net namespace
 * @name: name to find
 *
 * Find an interface by name.
 * If the name is found a pointer to the device is returned.
 * If the name is not found then %NULL is returned.
 * The reference counters are not incremented so the caller must be
 * careful with locks. The caller must hold RCU lock.
 */

struct net_device *dev_get_by_name_rcu(struct net *net, const char *name)
{
	struct net_device *dev;
	struct hlist_head *head = dev_name_hash(net, name);

	hlist_for_each_entry_rcu(dev, head, name_hlist)
		if (!strncmp(dev->name, name, IFNAMSIZ))
			return dev;

	return NULL;
}
EXPORT_SYMBOL(dev_get_by_name_rcu);

/**
 *	dev_get_by_name		- find a device by its name
 *	@net: the applicable net namespace
 *	@name: name to find
 *
 *	Find an interface by name. This can be called from any
 *	context and does its own locking. The returned handle has
 *	the usage count incremented and the caller must use dev_put() to
 *	release it when it is no longer needed. %NULL is returned if no
 *	matching device is found.
 */

struct net_device *dev_get_by_name(struct net *net, const char *name)
{
	struct net_device *dev;

	rcu_read_lock();
	dev = dev_get_by_name_rcu(net, name);
	if (dev)
		dev_hold(dev);
	rcu_read_unlock();
	return dev;
}
EXPORT_SYMBOL(dev_get_by_name);

/**
 *	__dev_get_by_index - find a device by its ifindex
 *	@net: the applicable net namespace
 *	@ifindex: index of device
 *
 *	Search for an interface by index. Returns %NULL if the device
 *	is not found or a pointer to the device. The device has not
 *	had its reference counter increased so the caller must be careful
 *	about locking. The caller must hold either the RTNL semaphore
 *	or @dev_base_lock.
 */

struct net_device *__dev_get_by_index(struct net *net, int ifindex)
{
	struct net_device *dev;
	struct hlist_head *head = dev_index_hash(net, ifindex);

	hlist_for_each_entry(dev, head, index_hlist)
		if (dev->ifindex == ifindex)
			return dev;

	return NULL;
}
EXPORT_SYMBOL(__dev_get_by_index);

/**
 *	dev_get_by_index_rcu - find a device by its ifindex
 *	@net: the applicable net namespace
 *	@ifindex: index of device
 *
 *	Search for an interface by index. Returns %NULL if the device
 *	is not found or a pointer to the device. The device has not
 *	had its reference counter increased so the caller must be careful
 *	about locking. The caller must hold RCU lock.
 */

struct net_device *dev_get_by_index_rcu(struct net *net, int ifindex)
{
	struct net_device *dev;
	struct hlist_head *head = dev_index_hash(net, ifindex);

	hlist_for_each_entry_rcu(dev, head, index_hlist)
		if (dev->ifindex == ifindex)
			return dev;

	return NULL;
}
EXPORT_SYMBOL(dev_get_by_index_rcu);


/**
 *	dev_get_by_index - find a device by its ifindex
 *	@net: the applicable net namespace
 *	@ifindex: index of device
 *
 *	Search for an interface by index. Returns NULL if the device
 *	is not found or a pointer to the device. The device returned has
 *	had a reference added and the pointer is safe until the user calls
 *	dev_put to indicate they have finished with it.
 */

struct net_device *dev_get_by_index(struct net *net, int ifindex)
{
	struct net_device *dev;

	rcu_read_lock();
	dev = dev_get_by_index_rcu(net, ifindex);
	if (dev)
		dev_hold(dev);
	rcu_read_unlock();
	return dev;
}
EXPORT_SYMBOL(dev_get_by_index);

/**
 *	dev_get_by_napi_id - find a device by napi_id
 *	@napi_id: ID of the NAPI struct
 *
 *	Search for an interface by NAPI ID. Returns %NULL if the device
 *	is not found or a pointer to the device. The device has not had
 *	its reference counter increased so the caller must be careful
 *	about locking. The caller must hold RCU lock.
 */

struct net_device *dev_get_by_napi_id(unsigned int napi_id)
{
	struct napi_struct *napi;

	WARN_ON_ONCE(!rcu_read_lock_held());

	if (napi_id < MIN_NAPI_ID)
		return NULL;

	napi = napi_by_id(napi_id);

	return napi ? napi->dev : NULL;
}
EXPORT_SYMBOL(dev_get_by_napi_id);

/**
 *	netdev_get_name - get a netdevice name, knowing its ifindex.
 *	@net: network namespace
 *	@name: a pointer to the buffer where the name will be stored.
 *	@ifindex: the ifindex of the interface to get the name from.
 *
 *	The use of raw_seqcount_begin() and cond_resched() before
 *	retrying is required as we want to give the writers a chance
 *	to complete when CONFIG_PREEMPT is not set.
 */
int netdev_get_name(struct net *net, char *name, int ifindex)
{
	struct net_device *dev;
	unsigned int seq;

retry:
	seq = raw_seqcount_begin(&devnet_rename_seq);
	rcu_read_lock();
	dev = dev_get_by_index_rcu(net, ifindex);
	if (!dev) {
		rcu_read_unlock();
		return -ENODEV;
	}

	strcpy(name, dev->name);
	rcu_read_unlock();
	if (read_seqcount_retry(&devnet_rename_seq, seq)) {
		cond_resched();
		goto retry;
	}

	return 0;
}

/**
 *	dev_getbyhwaddr_rcu - find a device by its hardware address
 *	@net: the applicable net namespace
 *	@type: media type of device
 *	@ha: hardware address
 *
 *	Search for an interface by MAC address. Returns NULL if the device
 *	is not found or a pointer to the device.
 *	The caller must hold RCU or RTNL.
 *	The returned device has not had its ref count increased
 *	and the caller must therefore be careful about locking
 *
 */

struct net_device *dev_getbyhwaddr_rcu(struct net *net, unsigned short type,
				       const char *ha)
{
	struct net_device *dev;

	for_each_netdev_rcu(net, dev)
		if (dev->type == type &&
		    !memcmp(dev->dev_addr, ha, dev->addr_len))
			return dev;

	return NULL;
}
EXPORT_SYMBOL(dev_getbyhwaddr_rcu);

struct net_device *__dev_getfirstbyhwtype(struct net *net, unsigned short type)
{
	struct net_device *dev;

	ASSERT_RTNL();
	for_each_netdev(net, dev)
		if (dev->type == type)
			return dev;

	return NULL;
}
EXPORT_SYMBOL(__dev_getfirstbyhwtype);

struct net_device *dev_getfirstbyhwtype(struct net *net, unsigned short type)
{
	struct net_device *dev, *ret = NULL;

	rcu_read_lock();
	for_each_netdev_rcu(net, dev)
		if (dev->type == type) {
			dev_hold(dev);
			ret = dev;
			break;
		}
	rcu_read_unlock();
	return ret;
}
EXPORT_SYMBOL(dev_getfirstbyhwtype);

/**
 *	__dev_get_by_flags - find any device with given flags
 *	@net: the applicable net namespace
 *	@if_flags: IFF_* values
 *	@mask: bitmask of bits in if_flags to check
 *
 *	Search for any interface with the given flags. Returns NULL if a device
 *	is not found or a pointer to the device. Must be called inside
 *	rtnl_lock(), and result refcount is unchanged.
 */

struct net_device *__dev_get_by_flags(struct net *net, unsigned short if_flags,
				      unsigned short mask)
{
	struct net_device *dev, *ret;

	ASSERT_RTNL();

	ret = NULL;
	for_each_netdev(net, dev) {
		if (((dev->flags ^ if_flags) & mask) == 0) {
			ret = dev;
			break;
		}
	}
	return ret;
}
EXPORT_SYMBOL(__dev_get_by_flags);

/**
 *	dev_valid_name - check if name is okay for network device
 *	@name: name string
 *
 *	Network device names need to be valid file names to
 *	to allow sysfs to work.  We also disallow any kind of
 *	whitespace.
 */
bool dev_valid_name(const char *name)
{
	if (*name == '\0')
		return false;
	if (strlen(name) >= IFNAMSIZ)
		return false;
	if (!strcmp(name, ".") || !strcmp(name, ".."))
		return false;

	while (*name) {
		if (*name == '/' || *name == ':' || isspace(*name))
			return false;
		name++;
	}
	return true;
}
EXPORT_SYMBOL(dev_valid_name);

/**
 *	__dev_alloc_name - allocate a name for a device
 *	@net: network namespace to allocate the device name in
 *	@name: name format string
 *	@buf:  scratch buffer and result name string
 *
 *	Passed a format string - eg "lt%d" it will try and find a suitable
 *	id. It scans list of devices to build up a free map, then chooses
 *	the first empty slot. The caller must hold the dev_base or rtnl lock
 *	while allocating the name and adding the device in order to avoid
 *	duplicates.
 *	Limited to bits_per_byte * page size devices (ie 32K on most platforms).
 *	Returns the number of the unit assigned or a negative errno code.
 */

static int __dev_alloc_name(struct net *net, const char *name, char *buf)
{
	int i = 0;
	const char *p;
	const int max_netdevices = 8*PAGE_SIZE;
	unsigned long *inuse;
	struct net_device *d;

	if (!dev_valid_name(name))
		return -EINVAL;

	p = strchr(name, '%');
	if (p) {
		/*
		 * Verify the string as this thing may have come from
		 * the user.  There must be either one "%d" and no other "%"
		 * characters.
		 */
		if (p[1] != 'd' || strchr(p + 2, '%'))
			return -EINVAL;

		/* Use one page as a bit array of possible slots */
		inuse = (unsigned long *) get_zeroed_page(GFP_ATOMIC);
		if (!inuse)
			return -ENOMEM;

		for_each_netdev(net, d) {
			if (!sscanf(d->name, name, &i))
				continue;
			if (i < 0 || i >= max_netdevices)
				continue;

			/*  avoid cases where sscanf is not exact inverse of printf */
			snprintf(buf, IFNAMSIZ, name, i);
			if (!strncmp(buf, d->name, IFNAMSIZ))
				set_bit(i, inuse);
		}

		i = find_first_zero_bit(inuse, max_netdevices);
		free_page((unsigned long) inuse);
	}

	snprintf(buf, IFNAMSIZ, name, i);
	if (!__dev_get_by_name(net, buf))
		return i;

	/* It is possible to run out of possible slots
	 * when the name is long and there isn't enough space left
	 * for the digits, or if all bits are used.
	 */
	return -ENFILE;
}

static int dev_alloc_name_ns(struct net *net,
			     struct net_device *dev,
			     const char *name)
{
	char buf[IFNAMSIZ];
	int ret;

	BUG_ON(!net);
	ret = __dev_alloc_name(net, name, buf);
	if (ret >= 0)
		strlcpy(dev->name, buf, IFNAMSIZ);
	return ret;
}

/**
 *	dev_alloc_name - allocate a name for a device
 *	@dev: device
 *	@name: name format string
 *
 *	Passed a format string - eg "lt%d" it will try and find a suitable
 *	id. It scans list of devices to build up a free map, then chooses
 *	the first empty slot. The caller must hold the dev_base or rtnl lock
 *	while allocating the name and adding the device in order to avoid
 *	duplicates.
 *	Limited to bits_per_byte * page size devices (ie 32K on most platforms).
 *	Returns the number of the unit assigned or a negative errno code.
 */

int dev_alloc_name(struct net_device *dev, const char *name)
{
	return dev_alloc_name_ns(dev_net(dev), dev, name);
}
EXPORT_SYMBOL(dev_alloc_name);

int dev_get_valid_name(struct net *net, struct net_device *dev,
		       const char *name)
{
	BUG_ON(!net);

	if (!dev_valid_name(name))
		return -EINVAL;

	if (strchr(name, '%'))
		return dev_alloc_name_ns(net, dev, name);
	else if (__dev_get_by_name(net, name))
		return -EEXIST;
	else if (dev->name != name)
		strlcpy(dev->name, name, IFNAMSIZ);

	return 0;
}
EXPORT_SYMBOL(dev_get_valid_name);

/**
 *	dev_change_name - change name of a device
 *	@dev: device
 *	@newname: name (or format string) must be at least IFNAMSIZ
 *
 *	Change name of a device, can pass format strings "eth%d".
 *	for wildcarding.
 */
int dev_change_name(struct net_device *dev, const char *newname)
{
	unsigned char old_assign_type;
	char oldname[IFNAMSIZ];
	int err = 0;
	int ret;
	struct net *net;

	ASSERT_RTNL();
	BUG_ON(!dev_net(dev));

	net = dev_net(dev);
	if (dev->flags & IFF_UP)
		return -EBUSY;

	write_seqcount_begin(&devnet_rename_seq);

	if (strncmp(newname, dev->name, IFNAMSIZ) == 0) {
		write_seqcount_end(&devnet_rename_seq);
		return 0;
	}

	memcpy(oldname, dev->name, IFNAMSIZ);

	err = dev_get_valid_name(net, dev, newname);
	if (err < 0) {
		write_seqcount_end(&devnet_rename_seq);
		return err;
	}

	if (oldname[0] && !strchr(oldname, '%'))
		netdev_info(dev, "renamed from %s\n", oldname);

	old_assign_type = dev->name_assign_type;
	dev->name_assign_type = NET_NAME_RENAMED;

rollback:
	ret = device_rename(&dev->dev, dev->name);
	if (ret) {
		memcpy(dev->name, oldname, IFNAMSIZ);
		dev->name_assign_type = old_assign_type;
		write_seqcount_end(&devnet_rename_seq);
		return ret;
	}

	write_seqcount_end(&devnet_rename_seq);

	netdev_adjacent_rename_links(dev, oldname);

	write_lock_bh(&dev_base_lock);
	hlist_del_rcu(&dev->name_hlist);
	write_unlock_bh(&dev_base_lock);

	synchronize_rcu();

	write_lock_bh(&dev_base_lock);
	hlist_add_head_rcu(&dev->name_hlist, dev_name_hash(net, dev->name));
	write_unlock_bh(&dev_base_lock);

	ret = call_netdevice_notifiers(NETDEV_CHANGENAME, dev);
	ret = notifier_to_errno(ret);

	if (ret) {
		/* err >= 0 after dev_alloc_name() or stores the first errno */
		if (err >= 0) {
			err = ret;
			write_seqcount_begin(&devnet_rename_seq);
			memcpy(dev->name, oldname, IFNAMSIZ);
			memcpy(oldname, newname, IFNAMSIZ);
			dev->name_assign_type = old_assign_type;
			old_assign_type = NET_NAME_RENAMED;
			goto rollback;
		} else {
			pr_err("%s: name change rollback failed: %d\n",
			       dev->name, ret);
		}
	}

	return err;
}

/**
 *	dev_set_alias - change ifalias of a device
 *	@dev: device
 *	@alias: name up to IFALIASZ
 *	@len: limit of bytes to copy from info
 *
 *	Set ifalias for a device,
 */
int dev_set_alias(struct net_device *dev, const char *alias, size_t len)
{
	struct dev_ifalias *new_alias = NULL;

	if (len >= IFALIASZ)
		return -EINVAL;

	if (len) {
		new_alias = kmalloc(sizeof(*new_alias) + len + 1, GFP_KERNEL);
		if (!new_alias)
			return -ENOMEM;

		memcpy(new_alias->ifalias, alias, len);
		new_alias->ifalias[len] = 0;
	}

	mutex_lock(&ifalias_mutex);
	rcu_swap_protected(dev->ifalias, new_alias,
			   mutex_is_locked(&ifalias_mutex));
	mutex_unlock(&ifalias_mutex);

	if (new_alias)
		kfree_rcu(new_alias, rcuhead);

	return len;
}

/**
 *	dev_get_alias - get ifalias of a device
 *	@dev: device
 *	@name: buffer to store name of ifalias
 *	@len: size of buffer
 *
 *	get ifalias for a device.  Caller must make sure dev cannot go
 *	away,  e.g. rcu read lock or own a reference count to device.
 */
int dev_get_alias(const struct net_device *dev, char *name, size_t len)
{
	const struct dev_ifalias *alias;
	int ret = 0;

	rcu_read_lock();
	alias = rcu_dereference(dev->ifalias);
	if (alias)
		ret = snprintf(name, len, "%s", alias->ifalias);
	rcu_read_unlock();

	return ret;
}

/**
 *	netdev_features_change - device changes features
 *	@dev: device to cause notification
 *
 *	Called to indicate a device has changed features.
 */
void netdev_features_change(struct net_device *dev)
{
	call_netdevice_notifiers(NETDEV_FEAT_CHANGE, dev);
}
EXPORT_SYMBOL(netdev_features_change);

/**
 *	netdev_state_change - device changes state
 *	@dev: device to cause notification
 *
 *	Called to indicate a device has changed state. This function calls
 *	the notifier chains for netdev_chain and sends a NEWLINK message
 *	to the routing socket.
 */
void netdev_state_change(struct net_device *dev)
{
	if (dev->flags & IFF_UP) {
		struct netdev_notifier_change_info change_info = {
			.info.dev = dev,
		};

		call_netdevice_notifiers_info(NETDEV_CHANGE,
					      &change_info.info);
		rtmsg_ifinfo(RTM_NEWLINK, dev, 0, GFP_KERNEL);
	}
}
EXPORT_SYMBOL(netdev_state_change);

/**
 * netdev_notify_peers - notify network peers about existence of @dev
 * @dev: network device
 *
 * Generate traffic such that interested network peers are aware of
 * @dev, such as by generating a gratuitous ARP. This may be used when
 * a device wants to inform the rest of the network about some sort of
 * reconfiguration such as a failover event or virtual machine
 * migration.
 */
void netdev_notify_peers(struct net_device *dev)
{
	rtnl_lock();
	call_netdevice_notifiers(NETDEV_NOTIFY_PEERS, dev);
	call_netdevice_notifiers(NETDEV_RESEND_IGMP, dev);
	rtnl_unlock();
}
EXPORT_SYMBOL(netdev_notify_peers);

static int __dev_open(struct net_device *dev)
{
	const struct net_device_ops *ops = dev->netdev_ops;
	int ret;

	ASSERT_RTNL();

	if (!netif_device_present(dev))
		return -ENODEV;

	/* Block netpoll from trying to do any rx path servicing.
	 * If we don't do this there is a chance ndo_poll_controller
	 * or ndo_poll may be running while we open the device
	 */
	netpoll_poll_disable(dev);

	ret = call_netdevice_notifiers(NETDEV_PRE_UP, dev);
	ret = notifier_to_errno(ret);
	if (ret)
		return ret;

	set_bit(__LINK_STATE_START, &dev->state);

	if (ops->ndo_validate_addr)
		ret = ops->ndo_validate_addr(dev);

	if (!ret && ops->ndo_open)
		ret = ops->ndo_open(dev);

	netpoll_poll_enable(dev);

	if (ret)
		clear_bit(__LINK_STATE_START, &dev->state);
	else {
		dev->flags |= IFF_UP;
		dev_set_rx_mode(dev);
		dev_activate(dev);
		add_device_randomness(dev->dev_addr, dev->addr_len);
	}

	return ret;
}

/**
 *	dev_open	- prepare an interface for use.
 *	@dev:	device to open
 *
 *	Takes a device from down to up state. The device's private open
 *	function is invoked and then the multicast lists are loaded. Finally
 *	the device is moved into the up state and a %NETDEV_UP message is
 *	sent to the netdev notifier chain.
 *
 *	Calling this function on an active interface is a nop. On a failure
 *	a negative errno code is returned.
 */
int dev_open(struct net_device *dev)
{
	int ret;

	if (dev->flags & IFF_UP)
		return 0;

	ret = __dev_open(dev);
	if (ret < 0)
		return ret;

	rtmsg_ifinfo(RTM_NEWLINK, dev, IFF_UP|IFF_RUNNING, GFP_KERNEL);
	call_netdevice_notifiers(NETDEV_UP, dev);

	return ret;
}
EXPORT_SYMBOL(dev_open);

static void __dev_close_many(struct list_head *head)
{
	struct net_device *dev;

	ASSERT_RTNL();
	might_sleep();

	list_for_each_entry(dev, head, close_list) {
		/* Temporarily disable netpoll until the interface is down */
		netpoll_poll_disable(dev);

		call_netdevice_notifiers(NETDEV_GOING_DOWN, dev);

		clear_bit(__LINK_STATE_START, &dev->state);

		/* Synchronize to scheduled poll. We cannot touch poll list, it
		 * can be even on different cpu. So just clear netif_running().
		 *
		 * dev->stop() will invoke napi_disable() on all of it's
		 * napi_struct instances on this device.
		 */
		smp_mb__after_atomic(); /* Commit netif_running(). */
	}

	dev_deactivate_many(head);

	list_for_each_entry(dev, head, close_list) {
		const struct net_device_ops *ops = dev->netdev_ops;

		/*
		 *	Call the device specific close. This cannot fail.
		 *	Only if device is UP
		 *
		 *	We allow it to be called even after a DETACH hot-plug
		 *	event.
		 */
		if (ops->ndo_stop)
			ops->ndo_stop(dev);

		dev->flags &= ~IFF_UP;
		netpoll_poll_enable(dev);
	}
}

static void __dev_close(struct net_device *dev)
{
	LIST_HEAD(single);

	list_add(&dev->close_list, &single);
	__dev_close_many(&single);
	list_del(&single);
}

void dev_close_many(struct list_head *head, bool unlink)
{
	struct net_device *dev, *tmp;

	/* Remove the devices that don't need to be closed */
	list_for_each_entry_safe(dev, tmp, head, close_list)
		if (!(dev->flags & IFF_UP))
			list_del_init(&dev->close_list);

	__dev_close_many(head);

	list_for_each_entry_safe(dev, tmp, head, close_list) {
		rtmsg_ifinfo(RTM_NEWLINK, dev, IFF_UP|IFF_RUNNING, GFP_KERNEL);
		call_netdevice_notifiers(NETDEV_DOWN, dev);
		if (unlink)
			list_del_init(&dev->close_list);
	}
}
EXPORT_SYMBOL(dev_close_many);

/**
 *	dev_close - shutdown an interface.
 *	@dev: device to shutdown
 *
 *	This function moves an active device into down state. A
 *	%NETDEV_GOING_DOWN is sent to the netdev notifier chain. The device
 *	is then deactivated and finally a %NETDEV_DOWN is sent to the notifier
 *	chain.
 */
void dev_close(struct net_device *dev)
{
	if (dev->flags & IFF_UP) {
		LIST_HEAD(single);

		list_add(&dev->close_list, &single);
		dev_close_many(&single, true);
		list_del(&single);
	}
}
EXPORT_SYMBOL(dev_close);


/**
 *	dev_disable_lro - disable Large Receive Offload on a device
 *	@dev: device
 *
 *	Disable Large Receive Offload (LRO) on a net device.  Must be
 *	called under RTNL.  This is needed if received packets may be
 *	forwarded to another interface.
 */
void dev_disable_lro(struct net_device *dev)
{
	struct net_device *lower_dev;
	struct list_head *iter;

	dev->wanted_features &= ~NETIF_F_LRO;
	netdev_update_features(dev);

	if (unlikely(dev->features & NETIF_F_LRO))
		netdev_WARN(dev, "failed to disable LRO!\n");

	netdev_for_each_lower_dev(dev, lower_dev, iter)
		dev_disable_lro(lower_dev);
}
EXPORT_SYMBOL(dev_disable_lro);

/**
 *	dev_disable_gro_hw - disable HW Generic Receive Offload on a device
 *	@dev: device
 *
 *	Disable HW Generic Receive Offload (GRO_HW) on a net device.  Must be
 *	called under RTNL.  This is needed if Generic XDP is installed on
 *	the device.
 */
static void dev_disable_gro_hw(struct net_device *dev)
{
	dev->wanted_features &= ~NETIF_F_GRO_HW;
	netdev_update_features(dev);

	if (unlikely(dev->features & NETIF_F_GRO_HW))
		netdev_WARN(dev, "failed to disable GRO_HW!\n");
}

static int call_netdevice_notifier(struct notifier_block *nb, unsigned long val,
				   struct net_device *dev)
{
	struct netdev_notifier_info info = {
		.dev = dev,
	};

	return nb->notifier_call(nb, val, &info);
}

static int dev_boot_phase = 1;

/**
 * register_netdevice_notifier - register a network notifier block
 * @nb: notifier
 *
 * Register a notifier to be called when network device events occur.
 * The notifier passed is linked into the kernel structures and must
 * not be reused until it has been unregistered. A negative errno code
 * is returned on a failure.
 *
 * When registered all registration and up events are replayed
 * to the new notifier to allow device to have a race free
 * view of the network device list.
 */

int register_netdevice_notifier(struct notifier_block *nb)
{
	struct net_device *dev;
	struct net_device *last;
	struct net *net;
	int err;

	rtnl_lock();
	err = raw_notifier_chain_register(&netdev_chain, nb);
	if (err)
		goto unlock;
	if (dev_boot_phase)
		goto unlock;
	for_each_net(net) {
		for_each_netdev(net, dev) {
			err = call_netdevice_notifier(nb, NETDEV_REGISTER, dev);
			err = notifier_to_errno(err);
			if (err)
				goto rollback;

			if (!(dev->flags & IFF_UP))
				continue;

			call_netdevice_notifier(nb, NETDEV_UP, dev);
		}
	}

unlock:
	rtnl_unlock();
	return err;

rollback:
	last = dev;
	for_each_net(net) {
		for_each_netdev(net, dev) {
			if (dev == last)
				goto outroll;

			if (dev->flags & IFF_UP) {
				call_netdevice_notifier(nb, NETDEV_GOING_DOWN,
							dev);
				call_netdevice_notifier(nb, NETDEV_DOWN, dev);
			}
			call_netdevice_notifier(nb, NETDEV_UNREGISTER, dev);
		}
	}

outroll:
	raw_notifier_chain_unregister(&netdev_chain, nb);
	goto unlock;
}
EXPORT_SYMBOL(register_netdevice_notifier);

/**
 * unregister_netdevice_notifier - unregister a network notifier block
 * @nb: notifier
 *
 * Unregister a notifier previously registered by
 * register_netdevice_notifier(). The notifier is unlinked into the
 * kernel structures and may then be reused. A negative errno code
 * is returned on a failure.
 *
 * After unregistering unregister and down device events are synthesized
 * for all devices on the device list to the removed notifier to remove
 * the need for special case cleanup code.
 */

int unregister_netdevice_notifier(struct notifier_block *nb)
{
	struct net_device *dev;
	struct net *net;
	int err;

	rtnl_lock();
	err = raw_notifier_chain_unregister(&netdev_chain, nb);
	if (err)
		goto unlock;

	for_each_net(net) {
		for_each_netdev(net, dev) {
			if (dev->flags & IFF_UP) {
				call_netdevice_notifier(nb, NETDEV_GOING_DOWN,
							dev);
				call_netdevice_notifier(nb, NETDEV_DOWN, dev);
			}
			call_netdevice_notifier(nb, NETDEV_UNREGISTER, dev);
		}
	}
unlock:
	rtnl_unlock();
	return err;
}
EXPORT_SYMBOL(unregister_netdevice_notifier);

/**
 *	call_netdevice_notifiers_info - call all network notifier blocks
 *	@val: value passed unmodified to notifier function
 *	@info: notifier information data
 *
 *	Call all network notifier blocks.  Parameters and return value
 *	are as for raw_notifier_call_chain().
 */

static int call_netdevice_notifiers_info(unsigned long val,
					 struct netdev_notifier_info *info)
{
	ASSERT_RTNL();
	return raw_notifier_call_chain(&netdev_chain, val, info);
}

/**
 *	call_netdevice_notifiers - call all network notifier blocks
 *      @val: value passed unmodified to notifier function
 *      @dev: net_device pointer passed unmodified to notifier function
 *
 *	Call all network notifier blocks.  Parameters and return value
 *	are as for raw_notifier_call_chain().
 */

int call_netdevice_notifiers(unsigned long val, struct net_device *dev)
{
	struct netdev_notifier_info info = {
		.dev = dev,
	};

	return call_netdevice_notifiers_info(val, &info);
}
EXPORT_SYMBOL(call_netdevice_notifiers);

#ifdef CONFIG_NET_INGRESS
static struct static_key ingress_needed __read_mostly;

void net_inc_ingress_queue(void)
{
	static_key_slow_inc(&ingress_needed);
}
EXPORT_SYMBOL_GPL(net_inc_ingress_queue);

void net_dec_ingress_queue(void)
{
	static_key_slow_dec(&ingress_needed);
}
EXPORT_SYMBOL_GPL(net_dec_ingress_queue);
#endif

#ifdef CONFIG_NET_EGRESS
static struct static_key egress_needed __read_mostly;

void net_inc_egress_queue(void)
{
	static_key_slow_inc(&egress_needed);
}
EXPORT_SYMBOL_GPL(net_inc_egress_queue);

void net_dec_egress_queue(void)
{
	static_key_slow_dec(&egress_needed);
}
EXPORT_SYMBOL_GPL(net_dec_egress_queue);
#endif

static struct static_key netstamp_needed __read_mostly;
#ifdef HAVE_JUMP_LABEL
static atomic_t netstamp_needed_deferred;
static atomic_t netstamp_wanted;
static void netstamp_clear(struct work_struct *work)
{
	int deferred = atomic_xchg(&netstamp_needed_deferred, 0);
	int wanted;

	wanted = atomic_add_return(deferred, &netstamp_wanted);
	if (wanted > 0)
		static_key_enable(&netstamp_needed);
	else
		static_key_disable(&netstamp_needed);
}
static DECLARE_WORK(netstamp_work, netstamp_clear);
#endif

void net_enable_timestamp(void)
{
#ifdef HAVE_JUMP_LABEL
	int wanted;

	while (1) {
		wanted = atomic_read(&netstamp_wanted);
		if (wanted <= 0)
			break;
		if (atomic_cmpxchg(&netstamp_wanted, wanted, wanted + 1) == wanted)
			return;
	}
	atomic_inc(&netstamp_needed_deferred);
	schedule_work(&netstamp_work);
#else
	static_key_slow_inc(&netstamp_needed);
#endif
}
EXPORT_SYMBOL(net_enable_timestamp);

void net_disable_timestamp(void)
{
#ifdef HAVE_JUMP_LABEL
	int wanted;

	while (1) {
		wanted = atomic_read(&netstamp_wanted);
		if (wanted <= 1)
			break;
		if (atomic_cmpxchg(&netstamp_wanted, wanted, wanted - 1) == wanted)
			return;
	}
	atomic_dec(&netstamp_needed_deferred);
	schedule_work(&netstamp_work);
#else
	static_key_slow_dec(&netstamp_needed);
#endif
}
EXPORT_SYMBOL(net_disable_timestamp);

static inline void net_timestamp_set(struct sk_buff *skb)
{
	skb->tstamp = 0;
	if (static_key_false(&netstamp_needed))
		__net_timestamp(skb);
}

#define net_timestamp_check(COND, SKB)			\
	if (static_key_false(&netstamp_needed)) {		\
		if ((COND) && !(SKB)->tstamp)	\
			__net_timestamp(SKB);		\
	}						\

bool is_skb_forwardable(const struct net_device *dev, const struct sk_buff *skb)
{
	unsigned int len;

	if (!(dev->flags & IFF_UP))
		return false;

	len = dev->mtu + dev->hard_header_len + VLAN_HLEN;
	if (skb->len <= len)
		return true;

	/* if TSO is enabled, we don't care about the length as the packet
	 * could be forwarded without being segmented before
	 */
	if (skb_is_gso(skb))
		return true;

	return false;
}
EXPORT_SYMBOL_GPL(is_skb_forwardable);

int __dev_forward_skb(struct net_device *dev, struct sk_buff *skb)
{
	int ret = ____dev_forward_skb(dev, skb);

	if (likely(!ret)) {
		skb->protocol = eth_type_trans(skb, dev);
		skb_postpull_rcsum(skb, eth_hdr(skb), ETH_HLEN);
	}

	return ret;
}
EXPORT_SYMBOL_GPL(__dev_forward_skb);

/**
 * dev_forward_skb - loopback an skb to another netif
 *
 * @dev: destination network device
 * @skb: buffer to forward
 *
 * return values:
 *	NET_RX_SUCCESS	(no congestion)
 *	NET_RX_DROP     (packet was dropped, but freed)
 *
 * dev_forward_skb can be used for injecting an skb from the
 * start_xmit function of one device into the receive queue
 * of another device.
 *
 * The receiving device may be in another namespace, so
 * we have to clear all information in the skb that could
 * impact namespace isolation.
 */
int dev_forward_skb(struct net_device *dev, struct sk_buff *skb)
{
	return __dev_forward_skb(dev, skb) ?: netif_rx_internal(skb);
}
EXPORT_SYMBOL_GPL(dev_forward_skb);

static inline int deliver_skb(struct sk_buff *skb,
			      struct packet_type *pt_prev,
			      struct net_device *orig_dev)
{
	if (unlikely(skb_orphan_frags_rx(skb, GFP_ATOMIC)))
		return -ENOMEM;
	refcount_inc(&skb->users);
	return pt_prev->func(skb, skb->dev, pt_prev, orig_dev);
}

static inline void deliver_ptype_list_skb(struct sk_buff *skb,
					  struct packet_type **pt,
					  struct net_device *orig_dev,
					  __be16 type,
					  struct list_head *ptype_list)
{
	struct packet_type *ptype, *pt_prev = *pt;

	list_for_each_entry_rcu(ptype, ptype_list, list) {
		if (ptype->type != type)
			continue;
		if (pt_prev)
			deliver_skb(skb, pt_prev, orig_dev);
		pt_prev = ptype;
	}
	*pt = pt_prev;
}

static inline bool skb_loop_sk(struct packet_type *ptype, struct sk_buff *skb)
{
	if (!ptype->af_packet_priv || !skb->sk)
		return false;

	if (ptype->id_match)
		return ptype->id_match(ptype, skb->sk);
	else if ((struct sock *)ptype->af_packet_priv == skb->sk)
		return true;

	return false;
}

/*
 *	Support routine. Sends outgoing frames to any network
 *	taps currently in use.
 */

void dev_queue_xmit_nit(struct sk_buff *skb, struct net_device *dev)
{
	struct packet_type *ptype;
	struct sk_buff *skb2 = NULL;
	struct packet_type *pt_prev = NULL;
	struct list_head *ptype_list = &ptype_all;

	rcu_read_lock();
again:
	list_for_each_entry_rcu(ptype, ptype_list, list) {
		/* Never send packets back to the socket
		 * they originated from - MvS (miquels@drinkel.ow.org)
		 */
		if (skb_loop_sk(ptype, skb))
			continue;

		if (pt_prev) {
			deliver_skb(skb2, pt_prev, skb->dev);
			pt_prev = ptype;
			continue;
		}

		/* need to clone skb, done only once */
		skb2 = skb_clone(skb, GFP_ATOMIC);
		if (!skb2)
			goto out_unlock;

		net_timestamp_set(skb2);

		/* skb->nh should be correctly
		 * set by sender, so that the second statement is
		 * just protection against buggy protocols.
		 */
		skb_reset_mac_header(skb2);

		if (skb_network_header(skb2) < skb2->data ||
		    skb_network_header(skb2) > skb_tail_pointer(skb2)) {
			net_crit_ratelimited("protocol %04x is buggy, dev %s\n",
					     ntohs(skb2->protocol),
					     dev->name);
			skb_reset_network_header(skb2);
		}

		skb2->transport_header = skb2->network_header;
		skb2->pkt_type = PACKET_OUTGOING;
		pt_prev = ptype;
	}

	if (ptype_list == &ptype_all) {
		ptype_list = &dev->ptype_all;
		goto again;
	}
out_unlock:
	if (pt_prev) {
		if (!skb_orphan_frags_rx(skb2, GFP_ATOMIC))
			pt_prev->func(skb2, skb->dev, pt_prev, skb->dev);
		else
			kfree_skb(skb2);
	}
	rcu_read_unlock();
}
EXPORT_SYMBOL_GPL(dev_queue_xmit_nit);

/**
 * netif_setup_tc - Handle tc mappings on real_num_tx_queues change
 * @dev: Network device
 * @txq: number of queues available
 *
 * If real_num_tx_queues is changed the tc mappings may no longer be
 * valid. To resolve this verify the tc mapping remains valid and if
 * not NULL the mapping. With no priorities mapping to this
 * offset/count pair it will no longer be used. In the worst case TC0
 * is invalid nothing can be done so disable priority mappings. If is
 * expected that drivers will fix this mapping if they can before
 * calling netif_set_real_num_tx_queues.
 */
static void netif_setup_tc(struct net_device *dev, unsigned int txq)
{
	int i;
	struct netdev_tc_txq *tc = &dev->tc_to_txq[0];

	/* If TC0 is invalidated disable TC mapping */
	if (tc->offset + tc->count > txq) {
		pr_warn("Number of in use tx queues changed invalidating tc mappings. Priority traffic classification disabled!\n");
		dev->num_tc = 0;
		return;
	}

	/* Invalidated prio to tc mappings set to TC0 */
	for (i = 1; i < TC_BITMASK + 1; i++) {
		int q = netdev_get_prio_tc_map(dev, i);

		tc = &dev->tc_to_txq[q];
		if (tc->offset + tc->count > txq) {
			pr_warn("Number of in use tx queues changed. Priority %i to tc mapping %i is no longer valid. Setting map to 0\n",
				i, q);
			netdev_set_prio_tc_map(dev, i, 0);
		}
	}
}

int netdev_txq_to_tc(struct net_device *dev, unsigned int txq)
{
	if (dev->num_tc) {
		struct netdev_tc_txq *tc = &dev->tc_to_txq[0];
		int i;

		for (i = 0; i < TC_MAX_QUEUE; i++, tc++) {
			if ((txq - tc->offset) < tc->count)
				return i;
		}

		return -1;
	}

	return 0;
}
EXPORT_SYMBOL(netdev_txq_to_tc);

#ifdef CONFIG_XPS
static DEFINE_MUTEX(xps_map_mutex);
#define xmap_dereference(P)		\
	rcu_dereference_protected((P), lockdep_is_held(&xps_map_mutex))

static bool remove_xps_queue(struct xps_dev_maps *dev_maps,
			     int tci, u16 index)
{
	struct xps_map *map = NULL;
	int pos;

	if (dev_maps)
		map = xmap_dereference(dev_maps->cpu_map[tci]);
	if (!map)
		return false;

	for (pos = map->len; pos--;) {
		if (map->queues[pos] != index)
			continue;

		if (map->len > 1) {
			map->queues[pos] = map->queues[--map->len];
			break;
		}

		RCU_INIT_POINTER(dev_maps->cpu_map[tci], NULL);
		kfree_rcu(map, rcu);
		return false;
	}

	return true;
}

static bool remove_xps_queue_cpu(struct net_device *dev,
				 struct xps_dev_maps *dev_maps,
				 int cpu, u16 offset, u16 count)
{
	int num_tc = dev->num_tc ? : 1;
	bool active = false;
	int tci;

	for (tci = cpu * num_tc; num_tc--; tci++) {
		int i, j;

		for (i = count, j = offset; i--; j++) {
			if (!remove_xps_queue(dev_maps, cpu, j))
				break;
		}

		active |= i < 0;
	}

	return active;
}

static void netif_reset_xps_queues(struct net_device *dev, u16 offset,
				   u16 count)
{
	struct xps_dev_maps *dev_maps;
	int cpu, i;
	bool active = false;

	mutex_lock(&xps_map_mutex);
	dev_maps = xmap_dereference(dev->xps_maps);

	if (!dev_maps)
		goto out_no_maps;

	for_each_possible_cpu(cpu)
		active |= remove_xps_queue_cpu(dev, dev_maps, cpu,
					       offset, count);

	if (!active) {
		RCU_INIT_POINTER(dev->xps_maps, NULL);
		kfree_rcu(dev_maps, rcu);
	}

	for (i = offset + (count - 1); count--; i--)
		netdev_queue_numa_node_write(netdev_get_tx_queue(dev, i),
					     NUMA_NO_NODE);

out_no_maps:
	mutex_unlock(&xps_map_mutex);
}

static void netif_reset_xps_queues_gt(struct net_device *dev, u16 index)
{
	netif_reset_xps_queues(dev, index, dev->num_tx_queues - index);
}

static struct xps_map *expand_xps_map(struct xps_map *map,
				      int cpu, u16 index)
{
	struct xps_map *new_map;
	int alloc_len = XPS_MIN_MAP_ALLOC;
	int i, pos;

	for (pos = 0; map && pos < map->len; pos++) {
		if (map->queues[pos] != index)
			continue;
		return map;
	}

	/* Need to add queue to this CPU's existing map */
	if (map) {
		if (pos < map->alloc_len)
			return map;

		alloc_len = map->alloc_len * 2;
	}

	/* Need to allocate new map to store queue on this CPU's map */
	new_map = kzalloc_node(XPS_MAP_SIZE(alloc_len), GFP_KERNEL,
			       cpu_to_node(cpu));
	if (!new_map)
		return NULL;

	for (i = 0; i < pos; i++)
		new_map->queues[i] = map->queues[i];
	new_map->alloc_len = alloc_len;
	new_map->len = pos;

	return new_map;
}

int netif_set_xps_queue(struct net_device *dev, const struct cpumask *mask,
			u16 index)
{
	struct xps_dev_maps *dev_maps, *new_dev_maps = NULL;
	int i, cpu, tci, numa_node_id = -2;
	int maps_sz, num_tc = 1, tc = 0;
	struct xps_map *map, *new_map;
	bool active = false;

	if (dev->num_tc) {
		num_tc = dev->num_tc;
		tc = netdev_txq_to_tc(dev, index);
		if (tc < 0)
			return -EINVAL;
	}

	maps_sz = XPS_DEV_MAPS_SIZE(num_tc);
	if (maps_sz < L1_CACHE_BYTES)
		maps_sz = L1_CACHE_BYTES;

	mutex_lock(&xps_map_mutex);

	dev_maps = xmap_dereference(dev->xps_maps);

	/* allocate memory for queue storage */
	for_each_cpu_and(cpu, cpu_online_mask, mask) {
		if (!new_dev_maps)
			new_dev_maps = kzalloc(maps_sz, GFP_KERNEL);
		if (!new_dev_maps) {
			mutex_unlock(&xps_map_mutex);
			return -ENOMEM;
		}

		tci = cpu * num_tc + tc;
		map = dev_maps ? xmap_dereference(dev_maps->cpu_map[tci]) :
				 NULL;

		map = expand_xps_map(map, cpu, index);
		if (!map)
			goto error;

		RCU_INIT_POINTER(new_dev_maps->cpu_map[tci], map);
	}

	if (!new_dev_maps)
		goto out_no_new_maps;

	for_each_possible_cpu(cpu) {
		/* copy maps belonging to foreign traffic classes */
		for (i = tc, tci = cpu * num_tc; dev_maps && i--; tci++) {
			/* fill in the new device map from the old device map */
			map = xmap_dereference(dev_maps->cpu_map[tci]);
			RCU_INIT_POINTER(new_dev_maps->cpu_map[tci], map);
		}

		/* We need to explicitly update tci as prevous loop
		 * could break out early if dev_maps is NULL.
		 */
		tci = cpu * num_tc + tc;

		if (cpumask_test_cpu(cpu, mask) && cpu_online(cpu)) {
			/* add queue to CPU maps */
			int pos = 0;

			map = xmap_dereference(new_dev_maps->cpu_map[tci]);
			while ((pos < map->len) && (map->queues[pos] != index))
				pos++;

			if (pos == map->len)
				map->queues[map->len++] = index;
#ifdef CONFIG_NUMA
			if (numa_node_id == -2)
				numa_node_id = cpu_to_node(cpu);
			else if (numa_node_id != cpu_to_node(cpu))
				numa_node_id = -1;
#endif
		} else if (dev_maps) {
			/* fill in the new device map from the old device map */
			map = xmap_dereference(dev_maps->cpu_map[tci]);
			RCU_INIT_POINTER(new_dev_maps->cpu_map[tci], map);
		}

		/* copy maps belonging to foreign traffic classes */
		for (i = num_tc - tc, tci++; dev_maps && --i; tci++) {
			/* fill in the new device map from the old device map */
			map = xmap_dereference(dev_maps->cpu_map[tci]);
			RCU_INIT_POINTER(new_dev_maps->cpu_map[tci], map);
		}
	}

	rcu_assign_pointer(dev->xps_maps, new_dev_maps);

	/* Cleanup old maps */
	if (!dev_maps)
		goto out_no_old_maps;

	for_each_possible_cpu(cpu) {
		for (i = num_tc, tci = cpu * num_tc; i--; tci++) {
			new_map = xmap_dereference(new_dev_maps->cpu_map[tci]);
			map = xmap_dereference(dev_maps->cpu_map[tci]);
			if (map && map != new_map)
				kfree_rcu(map, rcu);
		}
	}

	kfree_rcu(dev_maps, rcu);

out_no_old_maps:
	dev_maps = new_dev_maps;
	active = true;

out_no_new_maps:
	/* update Tx queue numa node */
	netdev_queue_numa_node_write(netdev_get_tx_queue(dev, index),
				     (numa_node_id >= 0) ? numa_node_id :
				     NUMA_NO_NODE);

	if (!dev_maps)
		goto out_no_maps;

	/* removes queue from unused CPUs */
	for_each_possible_cpu(cpu) {
		for (i = tc, tci = cpu * num_tc; i--; tci++)
			active |= remove_xps_queue(dev_maps, tci, index);
		if (!cpumask_test_cpu(cpu, mask) || !cpu_online(cpu))
			active |= remove_xps_queue(dev_maps, tci, index);
		for (i = num_tc - tc, tci++; --i; tci++)
			active |= remove_xps_queue(dev_maps, tci, index);
	}

	/* free map if not active */
	if (!active) {
		RCU_INIT_POINTER(dev->xps_maps, NULL);
		kfree_rcu(dev_maps, rcu);
	}

out_no_maps:
	mutex_unlock(&xps_map_mutex);

	return 0;
error:
	/* remove any maps that we added */
	for_each_possible_cpu(cpu) {
		for (i = num_tc, tci = cpu * num_tc; i--; tci++) {
			new_map = xmap_dereference(new_dev_maps->cpu_map[tci]);
			map = dev_maps ?
			      xmap_dereference(dev_maps->cpu_map[tci]) :
			      NULL;
			if (new_map && new_map != map)
				kfree(new_map);
		}
	}

	mutex_unlock(&xps_map_mutex);

	kfree(new_dev_maps);
	return -ENOMEM;
}
EXPORT_SYMBOL(netif_set_xps_queue);

#endif
void netdev_reset_tc(struct net_device *dev)
{
#ifdef CONFIG_XPS
	netif_reset_xps_queues_gt(dev, 0);
#endif
	dev->num_tc = 0;
	memset(dev->tc_to_txq, 0, sizeof(dev->tc_to_txq));
	memset(dev->prio_tc_map, 0, sizeof(dev->prio_tc_map));
}
EXPORT_SYMBOL(netdev_reset_tc);

int netdev_set_tc_queue(struct net_device *dev, u8 tc, u16 count, u16 offset)
{
	if (tc >= dev->num_tc)
		return -EINVAL;

#ifdef CONFIG_XPS
	netif_reset_xps_queues(dev, offset, count);
#endif
	dev->tc_to_txq[tc].count = count;
	dev->tc_to_txq[tc].offset = offset;
	return 0;
}
EXPORT_SYMBOL(netdev_set_tc_queue);

int netdev_set_num_tc(struct net_device *dev, u8 num_tc)
{
	if (num_tc > TC_MAX_QUEUE)
		return -EINVAL;

#ifdef CONFIG_XPS
	netif_reset_xps_queues_gt(dev, 0);
#endif
	dev->num_tc = num_tc;
	return 0;
}
EXPORT_SYMBOL(netdev_set_num_tc);

/*
 * Routine to help set real_num_tx_queues. To avoid skbs mapped to queues
 * greater then real_num_tx_queues stale skbs on the qdisc must be flushed.
 */
int netif_set_real_num_tx_queues(struct net_device *dev, unsigned int txq)
{
	bool disabling;
	int rc;

	disabling = txq < dev->real_num_tx_queues;

	if (txq < 1 || txq > dev->num_tx_queues)
		return -EINVAL;

	if (dev->reg_state == NETREG_REGISTERED ||
	    dev->reg_state == NETREG_UNREGISTERING) {
		ASSERT_RTNL();

		rc = netdev_queue_update_kobjects(dev, dev->real_num_tx_queues,
						  txq);
		if (rc)
			return rc;

		if (dev->num_tc)
			netif_setup_tc(dev, txq);

		dev->real_num_tx_queues = txq;

		if (disabling) {
			synchronize_net();
			qdisc_reset_all_tx_gt(dev, txq);
#ifdef CONFIG_XPS
			netif_reset_xps_queues_gt(dev, txq);
#endif
		}
	} else {
		dev->real_num_tx_queues = txq;
	}

	return 0;
}
EXPORT_SYMBOL(netif_set_real_num_tx_queues);

#ifdef CONFIG_SYSFS
/**
 *	netif_set_real_num_rx_queues - set actual number of RX queues used
 *	@dev: Network device
 *	@rxq: Actual number of RX queues
 *
 *	This must be called either with the rtnl_lock held or before
 *	registration of the net device.  Returns 0 on success, or a
 *	negative error code.  If called before registration, it always
 *	succeeds.
 */
int netif_set_real_num_rx_queues(struct net_device *dev, unsigned int rxq)
{
	int rc;

	if (rxq < 1 || rxq > dev->num_rx_queues)
		return -EINVAL;

	if (dev->reg_state == NETREG_REGISTERED) {
		ASSERT_RTNL();

		rc = net_rx_queue_update_kobjects(dev, dev->real_num_rx_queues,
						  rxq);
		if (rc)
			return rc;
	}

	dev->real_num_rx_queues = rxq;
	return 0;
}
EXPORT_SYMBOL(netif_set_real_num_rx_queues);
#endif

/**
 * netif_get_num_default_rss_queues - default number of RSS queues
 *
 * This routine should set an upper limit on the number of RSS queues
 * used by default by multiqueue devices.
 */
int netif_get_num_default_rss_queues(void)
{
	return is_kdump_kernel() ?
		1 : min_t(int, DEFAULT_MAX_NUM_RSS_QUEUES, num_online_cpus());
}
EXPORT_SYMBOL(netif_get_num_default_rss_queues);

static void __netif_reschedule(struct Qdisc *q)
{
	struct softnet_data *sd;
	unsigned long flags;

	local_irq_save(flags);
	sd = this_cpu_ptr(&softnet_data);
	q->next_sched = NULL;
	*sd->output_queue_tailp = q;
	sd->output_queue_tailp = &q->next_sched;
	raise_softirq_irqoff(NET_TX_SOFTIRQ);
	local_irq_restore(flags);
}

void __netif_schedule(struct Qdisc *q)
{
	if (!test_and_set_bit(__QDISC_STATE_SCHED, &q->state))
		__netif_reschedule(q);
}
EXPORT_SYMBOL(__netif_schedule);

struct dev_kfree_skb_cb {
	enum skb_free_reason reason;
};

static struct dev_kfree_skb_cb *get_kfree_skb_cb(const struct sk_buff *skb)
{
	return (struct dev_kfree_skb_cb *)skb->cb;
}

void netif_schedule_queue(struct netdev_queue *txq)
{
	rcu_read_lock();
	if (!(txq->state & QUEUE_STATE_ANY_XOFF)) {
		struct Qdisc *q = rcu_dereference(txq->qdisc);

		__netif_schedule(q);
	}
	rcu_read_unlock();
}
EXPORT_SYMBOL(netif_schedule_queue);

void netif_tx_wake_queue(struct netdev_queue *dev_queue)
{
	if (test_and_clear_bit(__QUEUE_STATE_DRV_XOFF, &dev_queue->state)) {
		struct Qdisc *q;

		rcu_read_lock();
		q = rcu_dereference(dev_queue->qdisc);
		__netif_schedule(q);
		rcu_read_unlock();
	}
}
EXPORT_SYMBOL(netif_tx_wake_queue);

void __dev_kfree_skb_irq(struct sk_buff *skb, enum skb_free_reason reason)
{
	unsigned long flags;

	if (unlikely(!skb))
		return;

	if (likely(refcount_read(&skb->users) == 1)) {
		smp_rmb();
		refcount_set(&skb->users, 0);
	} else if (likely(!refcount_dec_and_test(&skb->users))) {
		return;
	}
	get_kfree_skb_cb(skb)->reason = reason;
	local_irq_save(flags);
	skb->next = __this_cpu_read(softnet_data.completion_queue);
	__this_cpu_write(softnet_data.completion_queue, skb);
	raise_softirq_irqoff(NET_TX_SOFTIRQ);
	local_irq_restore(flags);
}
EXPORT_SYMBOL(__dev_kfree_skb_irq);

void __dev_kfree_skb_any(struct sk_buff *skb, enum skb_free_reason reason)
{
	if (in_irq() || irqs_disabled())
		__dev_kfree_skb_irq(skb, reason);
	else
		dev_kfree_skb(skb);
}
EXPORT_SYMBOL(__dev_kfree_skb_any);


/**
 * netif_device_detach - mark device as removed
 * @dev: network device
 *
 * Mark device as removed from system and therefore no longer available.
 */
void netif_device_detach(struct net_device *dev)
{
	if (test_and_clear_bit(__LINK_STATE_PRESENT, &dev->state) &&
	    netif_running(dev)) {
		netif_tx_stop_all_queues(dev);
	}
}
EXPORT_SYMBOL(netif_device_detach);

/**
 * netif_device_attach - mark device as attached
 * @dev: network device
 *
 * Mark device as attached from system and restart if needed.
 */
void netif_device_attach(struct net_device *dev)
{
	if (!test_and_set_bit(__LINK_STATE_PRESENT, &dev->state) &&
	    netif_running(dev)) {
		netif_tx_wake_all_queues(dev);
		__netdev_watchdog_up(dev);
	}
}
EXPORT_SYMBOL(netif_device_attach);

/*
 * Returns a Tx hash based on the given packet descriptor a Tx queues' number
 * to be used as a distribution range.
 */
u16 __skb_tx_hash(const struct net_device *dev, struct sk_buff *skb,
		  unsigned int num_tx_queues)
{
	u32 hash;
	u16 qoffset = 0;
	u16 qcount = num_tx_queues;

	if (skb_rx_queue_recorded(skb)) {
		hash = skb_get_rx_queue(skb);
		while (unlikely(hash >= num_tx_queues))
			hash -= num_tx_queues;
		return hash;
	}

	if (dev->num_tc) {
		u8 tc = netdev_get_prio_tc_map(dev, skb->priority);

		qoffset = dev->tc_to_txq[tc].offset;
		qcount = dev->tc_to_txq[tc].count;
	}

	return (u16) reciprocal_scale(skb_get_hash(skb), qcount) + qoffset;
}
EXPORT_SYMBOL(__skb_tx_hash);

static void skb_warn_bad_offload(const struct sk_buff *skb)
{
	static const netdev_features_t null_features;
	struct net_device *dev = skb->dev;
	const char *name = "";

	if (!net_ratelimit())
		return;

	if (dev) {
		if (dev->dev.parent)
			name = dev_driver_string(dev->dev.parent);
		else
			name = netdev_name(dev);
	}
	WARN(1, "%s: caps=(%pNF, %pNF) len=%d data_len=%d gso_size=%d "
	     "gso_type=%d ip_summed=%d\n",
	     name, dev ? &dev->features : &null_features,
	     skb->sk ? &skb->sk->sk_route_caps : &null_features,
	     skb->len, skb->data_len, skb_shinfo(skb)->gso_size,
	     skb_shinfo(skb)->gso_type, skb->ip_summed);
}

/*
 * Invalidate hardware checksum when packet is to be mangled, and
 * complete checksum manually on outgoing path.
 */
int skb_checksum_help(struct sk_buff *skb)
{
	__wsum csum;
	int ret = 0, offset;

	if (skb->ip_summed == CHECKSUM_COMPLETE)
		goto out_set_summed;

	if (unlikely(skb_shinfo(skb)->gso_size)) {
		skb_warn_bad_offload(skb);
		return -EINVAL;
	}

	/* Before computing a checksum, we should make sure no frag could
	 * be modified by an external entity : checksum could be wrong.
	 */
	if (skb_has_shared_frag(skb)) {
		ret = __skb_linearize(skb);
		if (ret)
			goto out;
	}

	offset = skb_checksum_start_offset(skb);
	BUG_ON(offset >= skb_headlen(skb));
	csum = skb_checksum(skb, offset, skb->len - offset, 0);

	offset += skb->csum_offset;
	BUG_ON(offset + sizeof(__sum16) > skb_headlen(skb));

	if (skb_cloned(skb) &&
	    !skb_clone_writable(skb, offset + sizeof(__sum16))) {
		ret = pskb_expand_head(skb, 0, 0, GFP_ATOMIC);
		if (ret)
			goto out;
	}

	*(__sum16 *)(skb->data + offset) = csum_fold(csum) ?: CSUM_MANGLED_0;
out_set_summed:
	skb->ip_summed = CHECKSUM_NONE;
out:
	return ret;
}
EXPORT_SYMBOL(skb_checksum_help);

int skb_crc32c_csum_help(struct sk_buff *skb)
{
	__le32 crc32c_csum;
	int ret = 0, offset, start;

	if (skb->ip_summed != CHECKSUM_PARTIAL)
		goto out;

	if (unlikely(skb_is_gso(skb)))
		goto out;

	/* Before computing a checksum, we should make sure no frag could
	 * be modified by an external entity : checksum could be wrong.
	 */
	if (unlikely(skb_has_shared_frag(skb))) {
		ret = __skb_linearize(skb);
		if (ret)
			goto out;
	}
	start = skb_checksum_start_offset(skb);
	offset = start + offsetof(struct sctphdr, checksum);
	if (WARN_ON_ONCE(offset >= skb_headlen(skb))) {
		ret = -EINVAL;
		goto out;
	}
	if (skb_cloned(skb) &&
	    !skb_clone_writable(skb, offset + sizeof(__le32))) {
		ret = pskb_expand_head(skb, 0, 0, GFP_ATOMIC);
		if (ret)
			goto out;
	}
	crc32c_csum = cpu_to_le32(~__skb_checksum(skb, start,
						  skb->len - start, ~(__u32)0,
						  crc32c_csum_stub));
	*(__le32 *)(skb->data + offset) = crc32c_csum;
	skb->ip_summed = CHECKSUM_NONE;
	skb->csum_not_inet = 0;
out:
	return ret;
}

__be16 skb_network_protocol(struct sk_buff *skb, int *depth)
{
	__be16 type = skb->protocol;

	/* Tunnel gso handlers can set protocol to ethernet. */
	if (type == htons(ETH_P_TEB)) {
		struct ethhdr *eth;

		if (unlikely(!pskb_may_pull(skb, sizeof(struct ethhdr))))
			return 0;

		eth = (struct ethhdr *)skb_mac_header(skb);
		type = eth->h_proto;
	}

	return __vlan_get_protocol(skb, type, depth);
}

/**
 *	skb_mac_gso_segment - mac layer segmentation handler.
 *	@skb: buffer to segment
 *	@features: features for the output path (see dev->features)
 */
struct sk_buff *skb_mac_gso_segment(struct sk_buff *skb,
				    netdev_features_t features)
{
	struct sk_buff *segs = ERR_PTR(-EPROTONOSUPPORT);
	struct packet_offload *ptype;
	int vlan_depth = skb->mac_len;
	__be16 type = skb_network_protocol(skb, &vlan_depth);

	if (unlikely(!type))
		return ERR_PTR(-EINVAL);

	__skb_pull(skb, vlan_depth);

	rcu_read_lock();
	list_for_each_entry_rcu(ptype, &offload_base, list) {
		if (ptype->type == type && ptype->callbacks.gso_segment) {
			segs = ptype->callbacks.gso_segment(skb, features);
			break;
		}
	}
	rcu_read_unlock();

	__skb_push(skb, skb->data - skb_mac_header(skb));

	return segs;
}
EXPORT_SYMBOL(skb_mac_gso_segment);


/* openvswitch calls this on rx path, so we need a different check.
 */
static inline bool skb_needs_check(struct sk_buff *skb, bool tx_path)
{
	if (tx_path)
		return skb->ip_summed != CHECKSUM_PARTIAL &&
		       skb->ip_summed != CHECKSUM_UNNECESSARY;

	return skb->ip_summed == CHECKSUM_NONE;
}

/**
 *	__skb_gso_segment - Perform segmentation on skb.
 *	@skb: buffer to segment
 *	@features: features for the output path (see dev->features)
 *	@tx_path: whether it is called in TX path
 *
 *	This function segments the given skb and returns a list of segments.
 *
 *	It may return NULL if the skb requires no segmentation.  This is
 *	only possible when GSO is used for verifying header integrity.
 *
 *	Segmentation preserves SKB_SGO_CB_OFFSET bytes of previous skb cb.
 */
struct sk_buff *__skb_gso_segment(struct sk_buff *skb,
				  netdev_features_t features, bool tx_path)
{
	struct sk_buff *segs;

	if (unlikely(skb_needs_check(skb, tx_path))) {
		int err;

		/* We're going to init ->check field in TCP or UDP header */
		err = skb_cow_head(skb, 0);
		if (err < 0)
			return ERR_PTR(err);
	}

	/* Only report GSO partial support if it will enable us to
	 * support segmentation on this frame without needing additional
	 * work.
	 */
	if (features & NETIF_F_GSO_PARTIAL) {
		netdev_features_t partial_features = NETIF_F_GSO_ROBUST;
		struct net_device *dev = skb->dev;

		partial_features |= dev->features & dev->gso_partial_features;
		if (!skb_gso_ok(skb, features | partial_features))
			features &= ~NETIF_F_GSO_PARTIAL;
	}

	BUILD_BUG_ON(SKB_SGO_CB_OFFSET +
		     sizeof(*SKB_GSO_CB(skb)) > sizeof(skb->cb));

	SKB_GSO_CB(skb)->mac_offset = skb_headroom(skb);
	SKB_GSO_CB(skb)->encap_level = 0;

	skb_reset_mac_header(skb);
	skb_reset_mac_len(skb);

	segs = skb_mac_gso_segment(skb, features);

	if (unlikely(skb_needs_check(skb, tx_path) && !IS_ERR(segs)))
		skb_warn_bad_offload(skb);

	return segs;
}
EXPORT_SYMBOL(__skb_gso_segment);

/* Take action when hardware reception checksum errors are detected. */
#ifdef CONFIG_BUG
void netdev_rx_csum_fault(struct net_device *dev)
{
	if (net_ratelimit()) {
		pr_err("%s: hw csum failure\n", dev ? dev->name : "<unknown>");
		dump_stack();
	}
}
EXPORT_SYMBOL(netdev_rx_csum_fault);
#endif

/* Actually, we should eliminate this check as soon as we know, that:
 * 1. IOMMU is present and allows to map all the memory.
 * 2. No high memory really exists on this machine.
 */

static int illegal_highdma(struct net_device *dev, struct sk_buff *skb)
{
#ifdef CONFIG_HIGHMEM
	int i;

	if (!(dev->features & NETIF_F_HIGHDMA)) {
		for (i = 0; i < skb_shinfo(skb)->nr_frags; i++) {
			skb_frag_t *frag = &skb_shinfo(skb)->frags[i];

			if (PageHighMem(skb_frag_page(frag)))
				return 1;
		}
	}

	if (PCI_DMA_BUS_IS_PHYS) {
		struct device *pdev = dev->dev.parent;

		if (!pdev)
			return 0;
		for (i = 0; i < skb_shinfo(skb)->nr_frags; i++) {
			skb_frag_t *frag = &skb_shinfo(skb)->frags[i];
			dma_addr_t addr = page_to_phys(skb_frag_page(frag));

			if (!pdev->dma_mask || addr + PAGE_SIZE - 1 > *pdev->dma_mask)
				return 1;
		}
	}
#endif
	return 0;
}

/* If MPLS offload request, verify we are testing hardware MPLS features
 * instead of standard features for the netdev.
 */
#if IS_ENABLED(CONFIG_NET_MPLS_GSO)
static netdev_features_t net_mpls_features(struct sk_buff *skb,
					   netdev_features_t features,
					   __be16 type)
{
	if (eth_p_mpls(type))
		features &= skb->dev->mpls_features;

	return features;
}
#else
static netdev_features_t net_mpls_features(struct sk_buff *skb,
					   netdev_features_t features,
					   __be16 type)
{
	return features;
}
#endif

static netdev_features_t harmonize_features(struct sk_buff *skb,
	netdev_features_t features)
{
	int tmp;
	__be16 type;

	type = skb_network_protocol(skb, &tmp);
	features = net_mpls_features(skb, features, type);

	if (skb->ip_summed != CHECKSUM_NONE &&
	    !can_checksum_protocol(features, type)) {
		features &= ~(NETIF_F_CSUM_MASK | NETIF_F_GSO_MASK);
	}
	if (illegal_highdma(skb->dev, skb))
		features &= ~NETIF_F_SG;

	return features;
}

netdev_features_t passthru_features_check(struct sk_buff *skb,
					  struct net_device *dev,
					  netdev_features_t features)
{
	return features;
}
EXPORT_SYMBOL(passthru_features_check);

static netdev_features_t dflt_features_check(const struct sk_buff *skb,
					     struct net_device *dev,
					     netdev_features_t features)
{
	return vlan_features_check(skb, features);
}

static netdev_features_t gso_features_check(const struct sk_buff *skb,
					    struct net_device *dev,
					    netdev_features_t features)
{
	u16 gso_segs = skb_shinfo(skb)->gso_segs;

	if (gso_segs > dev->gso_max_segs)
		return features & ~NETIF_F_GSO_MASK;

	/* Support for GSO partial features requires software
	 * intervention before we can actually process the packets
	 * so we need to strip support for any partial features now
	 * and we can pull them back in after we have partially
	 * segmented the frame.
	 */
	if (!(skb_shinfo(skb)->gso_type & SKB_GSO_PARTIAL))
		features &= ~dev->gso_partial_features;

	/* Make sure to clear the IPv4 ID mangling feature if the
	 * IPv4 header has the potential to be fragmented.
	 */
	if (skb_shinfo(skb)->gso_type & SKB_GSO_TCPV4) {
		struct iphdr *iph = skb->encapsulation ?
				    inner_ip_hdr(skb) : ip_hdr(skb);

		if (!(iph->frag_off & htons(IP_DF)))
			features &= ~NETIF_F_TSO_MANGLEID;
	}

	return features;
}

netdev_features_t netif_skb_features(struct sk_buff *skb)
{
	struct net_device *dev = skb->dev;
	netdev_features_t features = dev->features;

	if (skb_is_gso(skb))
		features = gso_features_check(skb, dev, features);

	/* If encapsulation offload request, verify we are testing
	 * hardware encapsulation features instead of standard
	 * features for the netdev
	 */
	if (skb->encapsulation)
		features &= dev->hw_enc_features;

	if (skb_vlan_tagged(skb))
		features = netdev_intersect_features(features,
						     dev->vlan_features |
						     NETIF_F_HW_VLAN_CTAG_TX |
						     NETIF_F_HW_VLAN_STAG_TX);

	if (dev->netdev_ops->ndo_features_check)
		features &= dev->netdev_ops->ndo_features_check(skb, dev,
								features);
	else
		features &= dflt_features_check(skb, dev, features);

	return harmonize_features(skb, features);
}
EXPORT_SYMBOL(netif_skb_features);

static int xmit_one(struct sk_buff *skb, struct net_device *dev,
		    struct netdev_queue *txq, bool more)
{
	unsigned int len;
	int rc;

	if (!list_empty(&ptype_all) || !list_empty(&dev->ptype_all))
		dev_queue_xmit_nit(skb, dev);

	len = skb->len;
	trace_net_dev_start_xmit(skb, dev);
	rc = netdev_start_xmit(skb, dev, txq, more);
	trace_net_dev_xmit(skb, rc, dev, len);

	return rc;
}

struct sk_buff *dev_hard_start_xmit(struct sk_buff *first, struct net_device *dev,
				    struct netdev_queue *txq, int *ret)
{
	struct sk_buff *skb = first;
	int rc = NETDEV_TX_OK;

	while (skb) {
		struct sk_buff *next = skb->next;

		skb->next = NULL;
		rc = xmit_one(skb, dev, txq, next != NULL);
		if (unlikely(!dev_xmit_complete(rc))) {
			skb->next = next;
			goto out;
		}

		skb = next;
		if (netif_xmit_stopped(txq) && skb) {
			rc = NETDEV_TX_BUSY;
			break;
		}
	}

out:
	*ret = rc;
	return skb;
}

static struct sk_buff *validate_xmit_vlan(struct sk_buff *skb,
					  netdev_features_t features)
{
	if (skb_vlan_tag_present(skb) &&
	    !vlan_hw_offload_capable(features, skb->vlan_proto))
		skb = __vlan_hwaccel_push_inside(skb);
	return skb;
}

int skb_csum_hwoffload_help(struct sk_buff *skb,
			    const netdev_features_t features)
{
	if (unlikely(skb->csum_not_inet))
		return !!(features & NETIF_F_SCTP_CRC) ? 0 :
			skb_crc32c_csum_help(skb);

	return !!(features & NETIF_F_CSUM_MASK) ? 0 : skb_checksum_help(skb);
}
EXPORT_SYMBOL(skb_csum_hwoffload_help);

static struct sk_buff *validate_xmit_skb(struct sk_buff *skb, struct net_device *dev, bool *again)
{
	netdev_features_t features;

	features = netif_skb_features(skb);
	skb = validate_xmit_vlan(skb, features);
	if (unlikely(!skb))
		goto out_null;

	if (netif_needs_gso(skb, features)) {
		struct sk_buff *segs;

		segs = skb_gso_segment(skb, features);
		if (IS_ERR(segs)) {
			goto out_kfree_skb;
		} else if (segs) {
			consume_skb(skb);
			skb = segs;
		}
	} else {
		if (skb_needs_linearize(skb, features) &&
		    __skb_linearize(skb))
			goto out_kfree_skb;

		/* If packet is not checksummed and device does not
		 * support checksumming for this protocol, complete
		 * checksumming here.
		 */
		if (skb->ip_summed == CHECKSUM_PARTIAL) {
			if (skb->encapsulation)
				skb_set_inner_transport_header(skb,
							       skb_checksum_start_offset(skb));
			else
				skb_set_transport_header(skb,
							 skb_checksum_start_offset(skb));
			if (skb_csum_hwoffload_help(skb, features))
				goto out_kfree_skb;
		}
	}

	skb = validate_xmit_xfrm(skb, features, again);

	return skb;

out_kfree_skb:
	kfree_skb(skb);
out_null:
	atomic_long_inc(&dev->tx_dropped);
	return NULL;
}

struct sk_buff *validate_xmit_skb_list(struct sk_buff *skb, struct net_device *dev, bool *again)
{
	struct sk_buff *next, *head = NULL, *tail;

	for (; skb != NULL; skb = next) {
		next = skb->next;
		skb->next = NULL;

		/* in case skb wont be segmented, point to itself */
		skb->prev = skb;

		skb = validate_xmit_skb(skb, dev, again);
		if (!skb)
			continue;

		if (!head)
			head = skb;
		else
			tail->next = skb;
		/* If skb was segmented, skb->prev points to
		 * the last segment. If not, it still contains skb.
		 */
		tail = skb->prev;
	}
	return head;
}
EXPORT_SYMBOL_GPL(validate_xmit_skb_list);

static void qdisc_pkt_len_init(struct sk_buff *skb)
{
	const struct skb_shared_info *shinfo = skb_shinfo(skb);

	qdisc_skb_cb(skb)->pkt_len = skb->len;

	/* To get more precise estimation of bytes sent on wire,
	 * we add to pkt_len the headers size of all segments
	 */
	if (shinfo->gso_size)  {
		unsigned int hdr_len;
		u16 gso_segs = shinfo->gso_segs;

		/* mac layer + network layer */
		hdr_len = skb_transport_header(skb) - skb_mac_header(skb);

		/* + transport layer */
		if (likely(shinfo->gso_type & (SKB_GSO_TCPV4 | SKB_GSO_TCPV6))) {
			const struct tcphdr *th;
			struct tcphdr _tcphdr;

			th = skb_header_pointer(skb, skb_transport_offset(skb),
						sizeof(_tcphdr), &_tcphdr);
			if (likely(th))
				hdr_len += __tcp_hdrlen(th);
		} else {
			struct udphdr _udphdr;

			if (skb_header_pointer(skb, skb_transport_offset(skb),
					       sizeof(_udphdr), &_udphdr))
				hdr_len += sizeof(struct udphdr);
		}

		if (shinfo->gso_type & SKB_GSO_DODGY)
			gso_segs = DIV_ROUND_UP(skb->len - hdr_len,
						shinfo->gso_size);

		qdisc_skb_cb(skb)->pkt_len += (gso_segs - 1) * hdr_len;
	}
}

static inline int __dev_xmit_skb(struct sk_buff *skb, struct Qdisc *q,
				 struct net_device *dev,
				 struct netdev_queue *txq)
{
	spinlock_t *root_lock = qdisc_lock(q);
	struct sk_buff *to_free = NULL;
	bool contended;
	int rc;

	qdisc_calculate_pkt_len(skb, q);

	if (q->flags & TCQ_F_NOLOCK) {
		if (unlikely(test_bit(__QDISC_STATE_DEACTIVATED, &q->state))) {
			__qdisc_drop(skb, &to_free);
			rc = NET_XMIT_DROP;
		} else {
			rc = q->enqueue(skb, q, &to_free) & NET_XMIT_MASK;
			__qdisc_run(q);
		}

		if (unlikely(to_free))
			kfree_skb_list(to_free);
		return rc;
	}

	/*
	 * Heuristic to force contended enqueues to serialize on a
	 * separate lock before trying to get qdisc main lock.
	 * This permits qdisc->running owner to get the lock more
	 * often and dequeue packets faster.
	 */
	contended = qdisc_is_running(q);
	if (unlikely(contended))
		spin_lock(&q->busylock);

	spin_lock(root_lock);
	if (unlikely(test_bit(__QDISC_STATE_DEACTIVATED, &q->state))) {
		__qdisc_drop(skb, &to_free);
		rc = NET_XMIT_DROP;
	} else if ((q->flags & TCQ_F_CAN_BYPASS) && !qdisc_qlen(q) &&
		   qdisc_run_begin(q)) {
		/*
		 * This is a work-conserving queue; there are no old skbs
		 * waiting to be sent out; and the qdisc is not running -
		 * xmit the skb directly.
		 */

		qdisc_bstats_update(q, skb);

		if (sch_direct_xmit(skb, q, dev, txq, root_lock, true)) {
			if (unlikely(contended)) {
				spin_unlock(&q->busylock);
				contended = false;
			}
			__qdisc_run(q);
		}

		qdisc_run_end(q);
		rc = NET_XMIT_SUCCESS;
	} else {
		rc = q->enqueue(skb, q, &to_free) & NET_XMIT_MASK;
		if (qdisc_run_begin(q)) {
			if (unlikely(contended)) {
				spin_unlock(&q->busylock);
				contended = false;
			}
			__qdisc_run(q);
			qdisc_run_end(q);
		}
	}
	spin_unlock(root_lock);
	if (unlikely(to_free))
		kfree_skb_list(to_free);
	if (unlikely(contended))
		spin_unlock(&q->busylock);
	return rc;
}

#if IS_ENABLED(CONFIG_CGROUP_NET_PRIO)
static void skb_update_prio(struct sk_buff *skb)
{
	struct netprio_map *map = rcu_dereference_bh(skb->dev->priomap);

	if (!skb->priority && skb->sk && map) {
		unsigned int prioidx =
			sock_cgroup_prioidx(&skb->sk->sk_cgrp_data);

		if (prioidx < map->priomap_len)
			skb->priority = map->priomap[prioidx];
	}
}
#else
#define skb_update_prio(skb)
#endif

DEFINE_PER_CPU(int, xmit_recursion);
EXPORT_SYMBOL(xmit_recursion);

/**
 *	dev_loopback_xmit - loop back @skb
 *	@net: network namespace this loopback is happening in
 *	@sk:  sk needed to be a netfilter okfn
 *	@skb: buffer to transmit
 */
int dev_loopback_xmit(struct net *net, struct sock *sk, struct sk_buff *skb)
{
	skb_reset_mac_header(skb);
	__skb_pull(skb, skb_network_offset(skb));
	skb->pkt_type = PACKET_LOOPBACK;
	skb->ip_summed = CHECKSUM_UNNECESSARY;
	WARN_ON(!skb_dst(skb));
	skb_dst_force(skb);
	netif_rx_ni(skb);
	return 0;
}
EXPORT_SYMBOL(dev_loopback_xmit);

#ifdef CONFIG_NET_EGRESS
static struct sk_buff *
sch_handle_egress(struct sk_buff *skb, int *ret, struct net_device *dev)
{
	struct mini_Qdisc *miniq = rcu_dereference_bh(dev->miniq_egress);
	struct tcf_result cl_res;

	if (!miniq)
		return skb;

	/* qdisc_skb_cb(skb)->pkt_len was already set by the caller. */
	mini_qdisc_bstats_cpu_update(miniq, skb);

	switch (tcf_classify(skb, miniq->filter_list, &cl_res, false)) {
	case TC_ACT_OK:
	case TC_ACT_RECLASSIFY:
		skb->tc_index = TC_H_MIN(cl_res.classid);
		break;
	case TC_ACT_SHOT:
		mini_qdisc_qstats_cpu_drop(miniq);
		*ret = NET_XMIT_DROP;
		kfree_skb(skb);
		return NULL;
	case TC_ACT_STOLEN:
	case TC_ACT_QUEUED:
	case TC_ACT_TRAP:
		*ret = NET_XMIT_SUCCESS;
		consume_skb(skb);
		return NULL;
	case TC_ACT_REDIRECT:
		/* No need to push/pop skb's mac_header here on egress! */
		skb_do_redirect(skb);
		*ret = NET_XMIT_SUCCESS;
		return NULL;
	default:
		break;
	}

	return skb;
}
#endif /* CONFIG_NET_EGRESS */

static inline int get_xps_queue(struct net_device *dev, struct sk_buff *skb)
{
#ifdef CONFIG_XPS
	struct xps_dev_maps *dev_maps;
	struct xps_map *map;
	int queue_index = -1;

	rcu_read_lock();
	dev_maps = rcu_dereference(dev->xps_maps);
	if (dev_maps) {
		unsigned int tci = skb->sender_cpu - 1;

		if (dev->num_tc) {
			tci *= dev->num_tc;
			tci += netdev_get_prio_tc_map(dev, skb->priority);
		}

		map = rcu_dereference(dev_maps->cpu_map[tci]);
		if (map) {
			if (map->len == 1)
				queue_index = map->queues[0];
			else
				queue_index = map->queues[reciprocal_scale(skb_get_hash(skb),
									   map->len)];
			if (unlikely(queue_index >= dev->real_num_tx_queues))
				queue_index = -1;
		}
	}
	rcu_read_unlock();

	return queue_index;
#else
	return -1;
#endif
}

static u16 __netdev_pick_tx(struct net_device *dev, struct sk_buff *skb)
{
	struct sock *sk = skb->sk;
	int queue_index = sk_tx_queue_get(sk);

	if (queue_index < 0 || skb->ooo_okay ||
	    queue_index >= dev->real_num_tx_queues) {
		int new_index = get_xps_queue(dev, skb);

		if (new_index < 0)
			new_index = skb_tx_hash(dev, skb);

		if (queue_index != new_index && sk &&
		    sk_fullsock(sk) &&
		    rcu_access_pointer(sk->sk_dst_cache))
			sk_tx_queue_set(sk, new_index);

		queue_index = new_index;
	}

	return queue_index;
}

struct netdev_queue *netdev_pick_tx(struct net_device *dev,
				    struct sk_buff *skb,
				    void *accel_priv)
{
	int queue_index = 0;

#ifdef CONFIG_XPS
	u32 sender_cpu = skb->sender_cpu - 1;

	if (sender_cpu >= (u32)NR_CPUS)
		skb->sender_cpu = raw_smp_processor_id() + 1;
#endif

	if (dev->real_num_tx_queues != 1) {
		const struct net_device_ops *ops = dev->netdev_ops;

		if (ops->ndo_select_queue)
			queue_index = ops->ndo_select_queue(dev, skb, accel_priv,
							    __netdev_pick_tx);
		else
			queue_index = __netdev_pick_tx(dev, skb);

		queue_index = netdev_cap_txqueue(dev, queue_index);
	}

	skb_set_queue_mapping(skb, queue_index);
	return netdev_get_tx_queue(dev, queue_index);
}

/**
 *	__dev_queue_xmit - transmit a buffer
 *	@skb: buffer to transmit
 *	@accel_priv: private data used for L2 forwarding offload
 *
 *	Queue a buffer for transmission to a network device. The caller must
 *	have set the device and priority and built the buffer before calling
 *	this function. The function can be called from an interrupt.
 *
 *	A negative errno code is returned on a failure. A success does not
 *	guarantee the frame will be transmitted as it may be dropped due
 *	to congestion or traffic shaping.
 *
 * -----------------------------------------------------------------------------------
 *      I notice this method can also return errors from the queue disciplines,
 *      including NET_XMIT_DROP, which is a positive value.  So, errors can also
 *      be positive.
 *
 *      Regardless of the return value, the skb is consumed, so it is currently
 *      difficult to retry a send to this method.  (You can bump the ref count
 *      before sending to hold a reference for retry if you are careful.)
 *
 *      When calling this method, interrupts MUST be enabled.  This is because
 *      the BH enable code must have IRQs enabled so that it will not deadlock.
 *          --BLG
 */
static int __dev_queue_xmit(struct sk_buff *skb, void *accel_priv)
{
	struct net_device *dev = skb->dev;
	struct netdev_queue *txq;
	struct Qdisc *q;
	int rc = -ENOMEM;
	bool again = false;

	skb_reset_mac_header(skb);

	if (unlikely(skb_shinfo(skb)->tx_flags & SKBTX_SCHED_TSTAMP))
		__skb_tstamp_tx(skb, NULL, skb->sk, SCM_TSTAMP_SCHED);

	/* Disable soft irqs for various locks below. Also
	 * stops preemption for RCU.
	 */
	rcu_read_lock_bh();

	skb_update_prio(skb);

	qdisc_pkt_len_init(skb);
#ifdef CONFIG_NET_CLS_ACT
	skb->tc_at_ingress = 0;
# ifdef CONFIG_NET_EGRESS
	if (static_key_false(&egress_needed)) {
		skb = sch_handle_egress(skb, &rc, dev);
		if (!skb)
			goto out;
	}
# endif
#endif
	/* If device/qdisc don't need skb->dst, release it right now while
	 * its hot in this cpu cache.
	 */
	if (dev->priv_flags & IFF_XMIT_DST_RELEASE)
		skb_dst_drop(skb);
	else
		skb_dst_force(skb);

	txq = netdev_pick_tx(dev, skb, accel_priv);
	q = rcu_dereference_bh(txq->qdisc);

	trace_net_dev_queue(skb);
	if (q->enqueue) {
		rc = __dev_xmit_skb(skb, q, dev, txq);
		goto out;
	}

	/* The device has no queue. Common case for software devices:
	 * loopback, all the sorts of tunnels...

	 * Really, it is unlikely that netif_tx_lock protection is necessary
	 * here.  (f.e. loopback and IP tunnels are clean ignoring statistics
	 * counters.)
	 * However, it is possible, that they rely on protection
	 * made by us here.

	 * Check this and shot the lock. It is not prone from deadlocks.
	 *Either shot noqueue qdisc, it is even simpler 8)
	 */
	if (dev->flags & IFF_UP) {
		int cpu = smp_processor_id(); /* ok because BHs are off */

		if (txq->xmit_lock_owner != cpu) {
			if (unlikely(__this_cpu_read(xmit_recursion) >
				     XMIT_RECURSION_LIMIT))
				goto recursion_alert;

			skb = validate_xmit_skb(skb, dev, &again);
			if (!skb)
				goto out;

			HARD_TX_LOCK(dev, txq, cpu);

			if (!netif_xmit_stopped(txq)) {
				__this_cpu_inc(xmit_recursion);
				skb = dev_hard_start_xmit(skb, dev, txq, &rc);
				__this_cpu_dec(xmit_recursion);
				if (dev_xmit_complete(rc)) {
					HARD_TX_UNLOCK(dev, txq);
					goto out;
				}
			}
			HARD_TX_UNLOCK(dev, txq);
			net_crit_ratelimited("Virtual device %s asks to queue packet!\n",
					     dev->name);
		} else {
			/* Recursion is detected! It is possible,
			 * unfortunately
			 */
recursion_alert:
			net_crit_ratelimited("Dead loop on virtual device %s, fix it urgently!\n",
					     dev->name);
		}
	}

	rc = -ENETDOWN;
	rcu_read_unlock_bh();

	atomic_long_inc(&dev->tx_dropped);
	kfree_skb_list(skb);
	return rc;
out:
	rcu_read_unlock_bh();
	return rc;
}

int dev_queue_xmit(struct sk_buff *skb)
{
	return __dev_queue_xmit(skb, NULL);
}
EXPORT_SYMBOL(dev_queue_xmit);

int dev_queue_xmit_accel(struct sk_buff *skb, void *accel_priv)
{
	return __dev_queue_xmit(skb, accel_priv);
}
EXPORT_SYMBOL(dev_queue_xmit_accel);


/*************************************************************************
 *			Receiver routines
 *************************************************************************/

int netdev_max_backlog __read_mostly = 1000;
EXPORT_SYMBOL(netdev_max_backlog);

int netdev_tstamp_prequeue __read_mostly = 1;
int netdev_budget __read_mostly = 300;
unsigned int __read_mostly netdev_budget_usecs = 2000;
int weight_p __read_mostly = 64;           /* old backlog weight */
int dev_weight_rx_bias __read_mostly = 1;  /* bias for backlog weight */
int dev_weight_tx_bias __read_mostly = 1;  /* bias for output_queue quota */
int dev_rx_weight __read_mostly = 64;
int dev_tx_weight __read_mostly = 64;

/* Called with irq disabled */
static inline void ____napi_schedule(struct softnet_data *sd,
				     struct napi_struct *napi)
{
	list_add_tail(&napi->poll_list, &sd->poll_list);
	__raise_softirq_irqoff(NET_RX_SOFTIRQ);
}

#ifdef CONFIG_RPS

/* One global table that all flow-based protocols share. */
struct rps_sock_flow_table __rcu *rps_sock_flow_table __read_mostly;
EXPORT_SYMBOL(rps_sock_flow_table);
u32 rps_cpu_mask __read_mostly;
EXPORT_SYMBOL(rps_cpu_mask);

struct static_key rps_needed __read_mostly;
EXPORT_SYMBOL(rps_needed);
struct static_key rfs_needed __read_mostly;
EXPORT_SYMBOL(rfs_needed);

static struct rps_dev_flow *
set_rps_cpu(struct net_device *dev, struct sk_buff *skb,
	    struct rps_dev_flow *rflow, u16 next_cpu)
{
	if (next_cpu < nr_cpu_ids) {
#ifdef CONFIG_RFS_ACCEL
		struct netdev_rx_queue *rxqueue;
		struct rps_dev_flow_table *flow_table;
		struct rps_dev_flow *old_rflow;
		u32 flow_id;
		u16 rxq_index;
		int rc;

		/* Should we steer this flow to a different hardware queue? */
		if (!skb_rx_queue_recorded(skb) || !dev->rx_cpu_rmap ||
		    !(dev->features & NETIF_F_NTUPLE))
			goto out;
		rxq_index = cpu_rmap_lookup_index(dev->rx_cpu_rmap, next_cpu);
		if (rxq_index == skb_get_rx_queue(skb))
			goto out;

		rxqueue = dev->_rx + rxq_index;
		flow_table = rcu_dereference(rxqueue->rps_flow_table);
		if (!flow_table)
			goto out;
		flow_id = skb_get_hash(skb) & flow_table->mask;
		rc = dev->netdev_ops->ndo_rx_flow_steer(dev, skb,
							rxq_index, flow_id);
		if (rc < 0)
			goto out;
		old_rflow = rflow;
		rflow = &flow_table->flows[flow_id];
		rflow->filter = rc;
		if (old_rflow->filter == rflow->filter)
			old_rflow->filter = RPS_NO_FILTER;
	out:
#endif
		rflow->last_qtail =
			per_cpu(softnet_data, next_cpu).input_queue_head;
	}

	rflow->cpu = next_cpu;
	return rflow;
}

/*
 * get_rps_cpu is called from netif_receive_skb and returns the target
 * CPU from the RPS map of the receiving queue for a given skb.
 * rcu_read_lock must be held on entry.
 */
static int get_rps_cpu(struct net_device *dev, struct sk_buff *skb,
		       struct rps_dev_flow **rflowp)
{
	const struct rps_sock_flow_table *sock_flow_table;
	struct netdev_rx_queue *rxqueue = dev->_rx;
	struct rps_dev_flow_table *flow_table;
	struct rps_map *map;
	int cpu = -1;
	u32 tcpu;
	u32 hash;

	if (skb_rx_queue_recorded(skb)) {
		u16 index = skb_get_rx_queue(skb);

		if (unlikely(index >= dev->real_num_rx_queues)) {
			WARN_ONCE(dev->real_num_rx_queues > 1,
				  "%s received packet on queue %u, but number "
				  "of RX queues is %u\n",
				  dev->name, index, dev->real_num_rx_queues);
			goto done;
		}
		rxqueue += index;
	}

	/* Avoid computing hash if RFS/RPS is not active for this rxqueue */

	flow_table = rcu_dereference(rxqueue->rps_flow_table);
	map = rcu_dereference(rxqueue->rps_map);
	if (!flow_table && !map)
		goto done;

	skb_reset_network_header(skb);
	hash = skb_get_hash(skb);
	if (!hash)
		goto done;

	sock_flow_table = rcu_dereference(rps_sock_flow_table);
	if (flow_table && sock_flow_table) {
		struct rps_dev_flow *rflow;
		u32 next_cpu;
		u32 ident;

		/* First check into global flow table if there is a match */
		ident = sock_flow_table->ents[hash & sock_flow_table->mask];
		if ((ident ^ hash) & ~rps_cpu_mask)
			goto try_rps;

		next_cpu = ident & rps_cpu_mask;

		/* OK, now we know there is a match,
		 * we can look at the local (per receive queue) flow table
		 */
		rflow = &flow_table->flows[hash & flow_table->mask];
		tcpu = rflow->cpu;

		/*
		 * If the desired CPU (where last recvmsg was done) is
		 * different from current CPU (one in the rx-queue flow
		 * table entry), switch if one of the following holds:
		 *   - Current CPU is unset (>= nr_cpu_ids).
		 *   - Current CPU is offline.
		 *   - The current CPU's queue tail has advanced beyond the
		 *     last packet that was enqueued using this table entry.
		 *     This guarantees that all previous packets for the flow
		 *     have been dequeued, thus preserving in order delivery.
		 */
		if (unlikely(tcpu != next_cpu) &&
		    (tcpu >= nr_cpu_ids || !cpu_online(tcpu) ||
		     ((int)(per_cpu(softnet_data, tcpu).input_queue_head -
		      rflow->last_qtail)) >= 0)) {
			tcpu = next_cpu;
			rflow = set_rps_cpu(dev, skb, rflow, next_cpu);
		}

		if (tcpu < nr_cpu_ids && cpu_online(tcpu)) {
			*rflowp = rflow;
			cpu = tcpu;
			goto done;
		}
	}

try_rps:

	if (map) {
		tcpu = map->cpus[reciprocal_scale(hash, map->len)];
		if (cpu_online(tcpu)) {
			cpu = tcpu;
			goto done;
		}
	}

done:
	return cpu;
}

#ifdef CONFIG_RFS_ACCEL

/**
 * rps_may_expire_flow - check whether an RFS hardware filter may be removed
 * @dev: Device on which the filter was set
 * @rxq_index: RX queue index
 * @flow_id: Flow ID passed to ndo_rx_flow_steer()
 * @filter_id: Filter ID returned by ndo_rx_flow_steer()
 *
 * Drivers that implement ndo_rx_flow_steer() should periodically call
 * this function for each installed filter and remove the filters for
 * which it returns %true.
 */
bool rps_may_expire_flow(struct net_device *dev, u16 rxq_index,
			 u32 flow_id, u16 filter_id)
{
	struct netdev_rx_queue *rxqueue = dev->_rx + rxq_index;
	struct rps_dev_flow_table *flow_table;
	struct rps_dev_flow *rflow;
	bool expire = true;
	unsigned int cpu;

	rcu_read_lock();
	flow_table = rcu_dereference(rxqueue->rps_flow_table);
	if (flow_table && flow_id <= flow_table->mask) {
		rflow = &flow_table->flows[flow_id];
		cpu = READ_ONCE(rflow->cpu);
		if (rflow->filter == filter_id && cpu < nr_cpu_ids &&
		    ((int)(per_cpu(softnet_data, cpu).input_queue_head -
			   rflow->last_qtail) <
		     (int)(10 * flow_table->mask)))
			expire = false;
	}
	rcu_read_unlock();
	return expire;
}
EXPORT_SYMBOL(rps_may_expire_flow);

#endif /* CONFIG_RFS_ACCEL */

/* Called from hardirq (IPI) context */
static void rps_trigger_softirq(void *data)
{
	struct softnet_data *sd = data;

	____napi_schedule(sd, &sd->backlog);
	sd->received_rps++;
}

#endif /* CONFIG_RPS */

/*
 * Check if this softnet_data structure is another cpu one
 * If yes, queue it to our IPI list and return 1
 * If no, return 0
 */
static int rps_ipi_queued(struct softnet_data *sd)
{
#ifdef CONFIG_RPS
	struct softnet_data *mysd = this_cpu_ptr(&softnet_data);

	if (sd != mysd) {
		sd->rps_ipi_next = mysd->rps_ipi_list;
		mysd->rps_ipi_list = sd;

		__raise_softirq_irqoff(NET_RX_SOFTIRQ);
		return 1;
	}
#endif /* CONFIG_RPS */
	return 0;
}

#ifdef CONFIG_NET_FLOW_LIMIT
int netdev_flow_limit_table_len __read_mostly = (1 << 12);
#endif

static bool skb_flow_limit(struct sk_buff *skb, unsigned int qlen)
{
#ifdef CONFIG_NET_FLOW_LIMIT
	struct sd_flow_limit *fl;
	struct softnet_data *sd;
	unsigned int old_flow, new_flow;

	if (qlen < (netdev_max_backlog >> 1))
		return false;

	sd = this_cpu_ptr(&softnet_data);

	rcu_read_lock();
	fl = rcu_dereference(sd->flow_limit);
	if (fl) {
		new_flow = skb_get_hash(skb) & (fl->num_buckets - 1);
		old_flow = fl->history[fl->history_head];
		fl->history[fl->history_head] = new_flow;

		fl->history_head++;
		fl->history_head &= FLOW_LIMIT_HISTORY - 1;

		if (likely(fl->buckets[old_flow]))
			fl->buckets[old_flow]--;

		if (++fl->buckets[new_flow] > (FLOW_LIMIT_HISTORY >> 1)) {
			fl->count++;
			rcu_read_unlock();
			return true;
		}
	}
	rcu_read_unlock();
#endif
	return false;
}

/*
 * enqueue_to_backlog is called to queue an skb to a per CPU backlog
 * queue (may be a remote CPU queue).
 */
static int enqueue_to_backlog(struct sk_buff *skb, int cpu,
			      unsigned int *qtail)
{
	struct softnet_data *sd;
	unsigned long flags;
	unsigned int qlen;

	sd = &per_cpu(softnet_data, cpu);

	local_irq_save(flags);

	rps_lock(sd);
	if (!netif_running(skb->dev))
		goto drop;
	qlen = skb_queue_len(&sd->input_pkt_queue);
	if (qlen <= netdev_max_backlog && !skb_flow_limit(skb, qlen)) {
		if (qlen) {
enqueue:
			__skb_queue_tail(&sd->input_pkt_queue, skb);
			input_queue_tail_incr_save(sd, qtail);
			rps_unlock(sd);
			local_irq_restore(flags);
			return NET_RX_SUCCESS;
		}

		/* Schedule NAPI for backlog device
		 * We can use non atomic operation since we own the queue lock
		 */
		if (!__test_and_set_bit(NAPI_STATE_SCHED, &sd->backlog.state)) {
			if (!rps_ipi_queued(sd))
				____napi_schedule(sd, &sd->backlog);
		}
		goto enqueue;
	}

drop:
	sd->dropped++;
	rps_unlock(sd);

	local_irq_restore(flags);

	atomic_long_inc(&skb->dev->rx_dropped);
	kfree_skb(skb);
	return NET_RX_DROP;
}

static struct netdev_rx_queue *netif_get_rxqueue(struct sk_buff *skb)
{
	struct net_device *dev = skb->dev;
	struct netdev_rx_queue *rxqueue;

	rxqueue = dev->_rx;

	if (skb_rx_queue_recorded(skb)) {
		u16 index = skb_get_rx_queue(skb);

		if (unlikely(index >= dev->real_num_rx_queues)) {
			WARN_ONCE(dev->real_num_rx_queues > 1,
				  "%s received packet on queue %u, but number "
				  "of RX queues is %u\n",
				  dev->name, index, dev->real_num_rx_queues);

			return rxqueue; /* Return first rxqueue */
		}
		rxqueue += index;
	}
	return rxqueue;
}

static u32 netif_receive_generic_xdp(struct sk_buff *skb,
				     struct bpf_prog *xdp_prog)
{
<<<<<<< HEAD
=======
	struct netdev_rx_queue *rxqueue;
>>>>>>> 661e50bc
	u32 metalen, act = XDP_DROP;
	struct xdp_buff xdp;
	void *orig_data;
	int hlen, off;
	u32 mac_len;

	/* Reinjected packets coming from act_mirred or similar should
	 * not get XDP generic processing.
	 */
	if (skb_cloned(skb))
		return XDP_PASS;

	/* XDP packets must be linear and must have sufficient headroom
	 * of XDP_PACKET_HEADROOM bytes. This is the guarantee that also
	 * native XDP provides, thus we need to do it here as well.
	 */
	if (skb_is_nonlinear(skb) ||
	    skb_headroom(skb) < XDP_PACKET_HEADROOM) {
		int hroom = XDP_PACKET_HEADROOM - skb_headroom(skb);
		int troom = skb->tail + skb->data_len - skb->end;

		/* In case we have to go down the path and also linearize,
		 * then lets do the pskb_expand_head() work just once here.
		 */
		if (pskb_expand_head(skb,
				     hroom > 0 ? ALIGN(hroom, NET_SKB_PAD) : 0,
				     troom > 0 ? troom + 128 : 0, GFP_ATOMIC))
			goto do_drop;
		if (skb_linearize(skb))
			goto do_drop;
	}

	/* The XDP program wants to see the packet starting at the MAC
	 * header.
	 */
	mac_len = skb->data - skb_mac_header(skb);
	hlen = skb_headlen(skb) + mac_len;
	xdp.data = skb->data - mac_len;
	xdp.data_meta = xdp.data;
	xdp.data_end = xdp.data + hlen;
	xdp.data_hard_start = skb->data - skb_headroom(skb);
	orig_data = xdp.data;

	rxqueue = netif_get_rxqueue(skb);
	xdp.rxq = &rxqueue->xdp_rxq;

	act = bpf_prog_run_xdp(xdp_prog, &xdp);

	off = xdp.data - orig_data;
	if (off > 0)
		__skb_pull(skb, off);
	else if (off < 0)
		__skb_push(skb, -off);
	skb->mac_header += off;

	switch (act) {
	case XDP_REDIRECT:
	case XDP_TX:
		__skb_push(skb, mac_len);
		break;
	case XDP_PASS:
		metalen = xdp.data - xdp.data_meta;
		if (metalen)
			skb_metadata_set(skb, metalen);
		break;
	default:
		bpf_warn_invalid_xdp_action(act);
		/* fall through */
	case XDP_ABORTED:
		trace_xdp_exception(skb->dev, xdp_prog, act);
		/* fall through */
	case XDP_DROP:
	do_drop:
		kfree_skb(skb);
		break;
	}

	return act;
}

/* When doing generic XDP we have to bypass the qdisc layer and the
 * network taps in order to match in-driver-XDP behavior.
 */
void generic_xdp_tx(struct sk_buff *skb, struct bpf_prog *xdp_prog)
{
	struct net_device *dev = skb->dev;
	struct netdev_queue *txq;
	bool free_skb = true;
	int cpu, rc;

	txq = netdev_pick_tx(dev, skb, NULL);
	cpu = smp_processor_id();
	HARD_TX_LOCK(dev, txq, cpu);
	if (!netif_xmit_stopped(txq)) {
		rc = netdev_start_xmit(skb, dev, txq, 0);
		if (dev_xmit_complete(rc))
			free_skb = false;
	}
	HARD_TX_UNLOCK(dev, txq);
	if (free_skb) {
		trace_xdp_exception(dev, xdp_prog, XDP_TX);
		kfree_skb(skb);
	}
}
EXPORT_SYMBOL_GPL(generic_xdp_tx);

static struct static_key generic_xdp_needed __read_mostly;

int do_xdp_generic(struct bpf_prog *xdp_prog, struct sk_buff *skb)
{
	if (xdp_prog) {
		u32 act = netif_receive_generic_xdp(skb, xdp_prog);
		int err;

		if (act != XDP_PASS) {
			switch (act) {
			case XDP_REDIRECT:
				err = xdp_do_generic_redirect(skb->dev, skb,
							      xdp_prog);
				if (err)
					goto out_redir;
			/* fallthru to submit skb */
			case XDP_TX:
				generic_xdp_tx(skb, xdp_prog);
				break;
			}
			return XDP_DROP;
		}
	}
	return XDP_PASS;
out_redir:
	kfree_skb(skb);
	return XDP_DROP;
}
EXPORT_SYMBOL_GPL(do_xdp_generic);

static int netif_rx_internal(struct sk_buff *skb)
{
	int ret;

	net_timestamp_check(netdev_tstamp_prequeue, skb);

	trace_netif_rx(skb);

	if (static_key_false(&generic_xdp_needed)) {
		int ret;

		preempt_disable();
		rcu_read_lock();
		ret = do_xdp_generic(rcu_dereference(skb->dev->xdp_prog), skb);
		rcu_read_unlock();
		preempt_enable();

		/* Consider XDP consuming the packet a success from
		 * the netdev point of view we do not want to count
		 * this as an error.
		 */
		if (ret != XDP_PASS)
			return NET_RX_SUCCESS;
	}

#ifdef CONFIG_RPS
	if (static_key_false(&rps_needed)) {
		struct rps_dev_flow voidflow, *rflow = &voidflow;
		int cpu;

		preempt_disable();
		rcu_read_lock();

		cpu = get_rps_cpu(skb->dev, skb, &rflow);
		if (cpu < 0)
			cpu = smp_processor_id();

		ret = enqueue_to_backlog(skb, cpu, &rflow->last_qtail);

		rcu_read_unlock();
		preempt_enable();
	} else
#endif
	{
		unsigned int qtail;

		ret = enqueue_to_backlog(skb, get_cpu(), &qtail);
		put_cpu();
	}
	return ret;
}

/**
 *	netif_rx	-	post buffer to the network code
 *	@skb: buffer to post
 *
 *	This function receives a packet from a device driver and queues it for
 *	the upper (protocol) levels to process.  It always succeeds. The buffer
 *	may be dropped during processing for congestion control or by the
 *	protocol layers.
 *
 *	return values:
 *	NET_RX_SUCCESS	(no congestion)
 *	NET_RX_DROP     (packet was dropped)
 *
 */

int netif_rx(struct sk_buff *skb)
{
	trace_netif_rx_entry(skb);

	return netif_rx_internal(skb);
}
EXPORT_SYMBOL(netif_rx);

int netif_rx_ni(struct sk_buff *skb)
{
	int err;

	trace_netif_rx_ni_entry(skb);

	preempt_disable();
	err = netif_rx_internal(skb);
	if (local_softirq_pending())
		do_softirq();
	preempt_enable();

	return err;
}
EXPORT_SYMBOL(netif_rx_ni);

static __latent_entropy void net_tx_action(struct softirq_action *h)
{
	struct softnet_data *sd = this_cpu_ptr(&softnet_data);

	if (sd->completion_queue) {
		struct sk_buff *clist;

		local_irq_disable();
		clist = sd->completion_queue;
		sd->completion_queue = NULL;
		local_irq_enable();

		while (clist) {
			struct sk_buff *skb = clist;

			clist = clist->next;

			WARN_ON(refcount_read(&skb->users));
			if (likely(get_kfree_skb_cb(skb)->reason == SKB_REASON_CONSUMED))
				trace_consume_skb(skb);
			else
				trace_kfree_skb(skb, net_tx_action);

			if (skb->fclone != SKB_FCLONE_UNAVAILABLE)
				__kfree_skb(skb);
			else
				__kfree_skb_defer(skb);
		}

		__kfree_skb_flush();
	}

	if (sd->output_queue) {
		struct Qdisc *head;

		local_irq_disable();
		head = sd->output_queue;
		sd->output_queue = NULL;
		sd->output_queue_tailp = &sd->output_queue;
		local_irq_enable();

		while (head) {
			struct Qdisc *q = head;
			spinlock_t *root_lock = NULL;

			head = head->next_sched;

			if (!(q->flags & TCQ_F_NOLOCK)) {
				root_lock = qdisc_lock(q);
				spin_lock(root_lock);
			}
			/* We need to make sure head->next_sched is read
			 * before clearing __QDISC_STATE_SCHED
			 */
			smp_mb__before_atomic();
			clear_bit(__QDISC_STATE_SCHED, &q->state);
			qdisc_run(q);
			if (root_lock)
				spin_unlock(root_lock);
		}
	}

	xfrm_dev_backlog(sd);
}

#if IS_ENABLED(CONFIG_BRIDGE) && IS_ENABLED(CONFIG_ATM_LANE)
/* This hook is defined here for ATM LANE */
int (*br_fdb_test_addr_hook)(struct net_device *dev,
			     unsigned char *addr) __read_mostly;
EXPORT_SYMBOL_GPL(br_fdb_test_addr_hook);
#endif

static inline struct sk_buff *
sch_handle_ingress(struct sk_buff *skb, struct packet_type **pt_prev, int *ret,
		   struct net_device *orig_dev)
{
#ifdef CONFIG_NET_CLS_ACT
	struct mini_Qdisc *miniq = rcu_dereference_bh(skb->dev->miniq_ingress);
	struct tcf_result cl_res;

	/* If there's at least one ingress present somewhere (so
	 * we get here via enabled static key), remaining devices
	 * that are not configured with an ingress qdisc will bail
	 * out here.
	 */
	if (!miniq)
		return skb;

	if (*pt_prev) {
		*ret = deliver_skb(skb, *pt_prev, orig_dev);
		*pt_prev = NULL;
	}

	qdisc_skb_cb(skb)->pkt_len = skb->len;
	skb->tc_at_ingress = 1;
	mini_qdisc_bstats_cpu_update(miniq, skb);

	switch (tcf_classify(skb, miniq->filter_list, &cl_res, false)) {
	case TC_ACT_OK:
	case TC_ACT_RECLASSIFY:
		skb->tc_index = TC_H_MIN(cl_res.classid);
		break;
	case TC_ACT_SHOT:
		mini_qdisc_qstats_cpu_drop(miniq);
		kfree_skb(skb);
		return NULL;
	case TC_ACT_STOLEN:
	case TC_ACT_QUEUED:
	case TC_ACT_TRAP:
		consume_skb(skb);
		return NULL;
	case TC_ACT_REDIRECT:
		/* skb_mac_header check was done by cls/act_bpf, so
		 * we can safely push the L2 header back before
		 * redirecting to another netdev
		 */
		__skb_push(skb, skb->mac_len);
		skb_do_redirect(skb);
		return NULL;
	default:
		break;
	}
#endif /* CONFIG_NET_CLS_ACT */
	return skb;
}

/**
 *	netdev_is_rx_handler_busy - check if receive handler is registered
 *	@dev: device to check
 *
 *	Check if a receive handler is already registered for a given device.
 *	Return true if there one.
 *
 *	The caller must hold the rtnl_mutex.
 */
bool netdev_is_rx_handler_busy(struct net_device *dev)
{
	ASSERT_RTNL();
	return dev && rtnl_dereference(dev->rx_handler);
}
EXPORT_SYMBOL_GPL(netdev_is_rx_handler_busy);

/**
 *	netdev_rx_handler_register - register receive handler
 *	@dev: device to register a handler for
 *	@rx_handler: receive handler to register
 *	@rx_handler_data: data pointer that is used by rx handler
 *
 *	Register a receive handler for a device. This handler will then be
 *	called from __netif_receive_skb. A negative errno code is returned
 *	on a failure.
 *
 *	The caller must hold the rtnl_mutex.
 *
 *	For a general description of rx_handler, see enum rx_handler_result.
 */
int netdev_rx_handler_register(struct net_device *dev,
			       rx_handler_func_t *rx_handler,
			       void *rx_handler_data)
{
	if (netdev_is_rx_handler_busy(dev))
		return -EBUSY;

	/* Note: rx_handler_data must be set before rx_handler */
	rcu_assign_pointer(dev->rx_handler_data, rx_handler_data);
	rcu_assign_pointer(dev->rx_handler, rx_handler);

	return 0;
}
EXPORT_SYMBOL_GPL(netdev_rx_handler_register);

/**
 *	netdev_rx_handler_unregister - unregister receive handler
 *	@dev: device to unregister a handler from
 *
 *	Unregister a receive handler from a device.
 *
 *	The caller must hold the rtnl_mutex.
 */
void netdev_rx_handler_unregister(struct net_device *dev)
{

	ASSERT_RTNL();
	RCU_INIT_POINTER(dev->rx_handler, NULL);
	/* a reader seeing a non NULL rx_handler in a rcu_read_lock()
	 * section has a guarantee to see a non NULL rx_handler_data
	 * as well.
	 */
	synchronize_net();
	RCU_INIT_POINTER(dev->rx_handler_data, NULL);
}
EXPORT_SYMBOL_GPL(netdev_rx_handler_unregister);

/*
 * Limit the use of PFMEMALLOC reserves to those protocols that implement
 * the special handling of PFMEMALLOC skbs.
 */
static bool skb_pfmemalloc_protocol(struct sk_buff *skb)
{
	switch (skb->protocol) {
	case htons(ETH_P_ARP):
	case htons(ETH_P_IP):
	case htons(ETH_P_IPV6):
	case htons(ETH_P_8021Q):
	case htons(ETH_P_8021AD):
		return true;
	default:
		return false;
	}
}

static inline int nf_ingress(struct sk_buff *skb, struct packet_type **pt_prev,
			     int *ret, struct net_device *orig_dev)
{
#ifdef CONFIG_NETFILTER_INGRESS
	if (nf_hook_ingress_active(skb)) {
		int ingress_retval;

		if (*pt_prev) {
			*ret = deliver_skb(skb, *pt_prev, orig_dev);
			*pt_prev = NULL;
		}

		rcu_read_lock();
		ingress_retval = nf_hook_ingress(skb);
		rcu_read_unlock();
		return ingress_retval;
	}
#endif /* CONFIG_NETFILTER_INGRESS */
	return 0;
}

static int __netif_receive_skb_core(struct sk_buff *skb, bool pfmemalloc)
{
	struct packet_type *ptype, *pt_prev;
	rx_handler_func_t *rx_handler;
	struct net_device *orig_dev;
	bool deliver_exact = false;
	int ret = NET_RX_DROP;
	__be16 type;

	net_timestamp_check(!netdev_tstamp_prequeue, skb);

	trace_netif_receive_skb(skb);

	orig_dev = skb->dev;

	skb_reset_network_header(skb);
	if (!skb_transport_header_was_set(skb))
		skb_reset_transport_header(skb);
	skb_reset_mac_len(skb);

	pt_prev = NULL;

another_round:
	skb->skb_iif = skb->dev->ifindex;

	__this_cpu_inc(softnet_data.processed);

	if (skb->protocol == cpu_to_be16(ETH_P_8021Q) ||
	    skb->protocol == cpu_to_be16(ETH_P_8021AD)) {
		skb = skb_vlan_untag(skb);
		if (unlikely(!skb))
			goto out;
	}

	if (skb_skip_tc_classify(skb))
		goto skip_classify;

	if (pfmemalloc)
		goto skip_taps;

	list_for_each_entry_rcu(ptype, &ptype_all, list) {
		if (pt_prev)
			ret = deliver_skb(skb, pt_prev, orig_dev);
		pt_prev = ptype;
	}

	list_for_each_entry_rcu(ptype, &skb->dev->ptype_all, list) {
		if (pt_prev)
			ret = deliver_skb(skb, pt_prev, orig_dev);
		pt_prev = ptype;
	}

skip_taps:
#ifdef CONFIG_NET_INGRESS
	if (static_key_false(&ingress_needed)) {
		skb = sch_handle_ingress(skb, &pt_prev, &ret, orig_dev);
		if (!skb)
			goto out;

		if (nf_ingress(skb, &pt_prev, &ret, orig_dev) < 0)
			goto out;
	}
#endif
	skb_reset_tc(skb);
skip_classify:
	if (pfmemalloc && !skb_pfmemalloc_protocol(skb))
		goto drop;

	if (skb_vlan_tag_present(skb)) {
		if (pt_prev) {
			ret = deliver_skb(skb, pt_prev, orig_dev);
			pt_prev = NULL;
		}
		if (vlan_do_receive(&skb))
			goto another_round;
		else if (unlikely(!skb))
			goto out;
	}

	rx_handler = rcu_dereference(skb->dev->rx_handler);
	if (rx_handler) {
		if (pt_prev) {
			ret = deliver_skb(skb, pt_prev, orig_dev);
			pt_prev = NULL;
		}
		switch (rx_handler(&skb)) {
		case RX_HANDLER_CONSUMED:
			ret = NET_RX_SUCCESS;
			goto out;
		case RX_HANDLER_ANOTHER:
			goto another_round;
		case RX_HANDLER_EXACT:
			deliver_exact = true;
		case RX_HANDLER_PASS:
			break;
		default:
			BUG();
		}
	}

	if (unlikely(skb_vlan_tag_present(skb))) {
		if (skb_vlan_tag_get_id(skb))
			skb->pkt_type = PACKET_OTHERHOST;
		/* Note: we might in the future use prio bits
		 * and set skb->priority like in vlan_do_receive()
		 * For the time being, just ignore Priority Code Point
		 */
		skb->vlan_tci = 0;
	}

	type = skb->protocol;

	/* deliver only exact match when indicated */
	if (likely(!deliver_exact)) {
		deliver_ptype_list_skb(skb, &pt_prev, orig_dev, type,
				       &ptype_base[ntohs(type) &
						   PTYPE_HASH_MASK]);
	}

	deliver_ptype_list_skb(skb, &pt_prev, orig_dev, type,
			       &orig_dev->ptype_specific);

	if (unlikely(skb->dev != orig_dev)) {
		deliver_ptype_list_skb(skb, &pt_prev, orig_dev, type,
				       &skb->dev->ptype_specific);
	}

	if (pt_prev) {
		if (unlikely(skb_orphan_frags_rx(skb, GFP_ATOMIC)))
			goto drop;
		else
			ret = pt_prev->func(skb, skb->dev, pt_prev, orig_dev);
	} else {
drop:
		if (!deliver_exact)
			atomic_long_inc(&skb->dev->rx_dropped);
		else
			atomic_long_inc(&skb->dev->rx_nohandler);
		kfree_skb(skb);
		/* Jamal, now you will not able to escape explaining
		 * me how you were going to use this. :-)
		 */
		ret = NET_RX_DROP;
	}

out:
	return ret;
}

/**
 *	netif_receive_skb_core - special purpose version of netif_receive_skb
 *	@skb: buffer to process
 *
 *	More direct receive version of netif_receive_skb().  It should
 *	only be used by callers that have a need to skip RPS and Generic XDP.
 *	Caller must also take care of handling if (page_is_)pfmemalloc.
 *
 *	This function may only be called from softirq context and interrupts
 *	should be enabled.
 *
 *	Return values (usually ignored):
 *	NET_RX_SUCCESS: no congestion
 *	NET_RX_DROP: packet was dropped
 */
int netif_receive_skb_core(struct sk_buff *skb)
{
	int ret;

	rcu_read_lock();
	ret = __netif_receive_skb_core(skb, false);
	rcu_read_unlock();

	return ret;
}
EXPORT_SYMBOL(netif_receive_skb_core);

static int __netif_receive_skb(struct sk_buff *skb)
{
	int ret;

	if (sk_memalloc_socks() && skb_pfmemalloc(skb)) {
		unsigned int noreclaim_flag;

		/*
		 * PFMEMALLOC skbs are special, they should
		 * - be delivered to SOCK_MEMALLOC sockets only
		 * - stay away from userspace
		 * - have bounded memory usage
		 *
		 * Use PF_MEMALLOC as this saves us from propagating the allocation
		 * context down to all allocation sites.
		 */
		noreclaim_flag = memalloc_noreclaim_save();
		ret = __netif_receive_skb_core(skb, true);
		memalloc_noreclaim_restore(noreclaim_flag);
	} else
		ret = __netif_receive_skb_core(skb, false);

	return ret;
}

static int generic_xdp_install(struct net_device *dev, struct netdev_bpf *xdp)
{
	struct bpf_prog *old = rtnl_dereference(dev->xdp_prog);
	struct bpf_prog *new = xdp->prog;
	int ret = 0;

	switch (xdp->command) {
	case XDP_SETUP_PROG:
		rcu_assign_pointer(dev->xdp_prog, new);
		if (old)
			bpf_prog_put(old);

		if (old && !new) {
			static_key_slow_dec(&generic_xdp_needed);
		} else if (new && !old) {
			static_key_slow_inc(&generic_xdp_needed);
			dev_disable_lro(dev);
			dev_disable_gro_hw(dev);
		}
		break;

	case XDP_QUERY_PROG:
		xdp->prog_attached = !!old;
		xdp->prog_id = old ? old->aux->id : 0;
		break;

	default:
		ret = -EINVAL;
		break;
	}

	return ret;
}

static int netif_receive_skb_internal(struct sk_buff *skb)
{
	int ret;

	net_timestamp_check(netdev_tstamp_prequeue, skb);

	if (skb_defer_rx_timestamp(skb))
		return NET_RX_SUCCESS;

	if (static_key_false(&generic_xdp_needed)) {
		int ret;

		preempt_disable();
		rcu_read_lock();
		ret = do_xdp_generic(rcu_dereference(skb->dev->xdp_prog), skb);
		rcu_read_unlock();
		preempt_enable();

		if (ret != XDP_PASS)
			return NET_RX_DROP;
	}

	rcu_read_lock();
#ifdef CONFIG_RPS
	if (static_key_false(&rps_needed)) {
		struct rps_dev_flow voidflow, *rflow = &voidflow;
		int cpu = get_rps_cpu(skb->dev, skb, &rflow);

		if (cpu >= 0) {
			ret = enqueue_to_backlog(skb, cpu, &rflow->last_qtail);
			rcu_read_unlock();
			return ret;
		}
	}
#endif
	ret = __netif_receive_skb(skb);
	rcu_read_unlock();
	return ret;
}

/**
 *	netif_receive_skb - process receive buffer from network
 *	@skb: buffer to process
 *
 *	netif_receive_skb() is the main receive data processing function.
 *	It always succeeds. The buffer may be dropped during processing
 *	for congestion control or by the protocol layers.
 *
 *	This function may only be called from softirq context and interrupts
 *	should be enabled.
 *
 *	Return values (usually ignored):
 *	NET_RX_SUCCESS: no congestion
 *	NET_RX_DROP: packet was dropped
 */
int netif_receive_skb(struct sk_buff *skb)
{
	trace_netif_receive_skb_entry(skb);

	return netif_receive_skb_internal(skb);
}
EXPORT_SYMBOL(netif_receive_skb);

DEFINE_PER_CPU(struct work_struct, flush_works);

/* Network device is going away, flush any packets still pending */
static void flush_backlog(struct work_struct *work)
{
	struct sk_buff *skb, *tmp;
	struct softnet_data *sd;

	local_bh_disable();
	sd = this_cpu_ptr(&softnet_data);

	local_irq_disable();
	rps_lock(sd);
	skb_queue_walk_safe(&sd->input_pkt_queue, skb, tmp) {
		if (skb->dev->reg_state == NETREG_UNREGISTERING) {
			__skb_unlink(skb, &sd->input_pkt_queue);
			kfree_skb(skb);
			input_queue_head_incr(sd);
		}
	}
	rps_unlock(sd);
	local_irq_enable();

	skb_queue_walk_safe(&sd->process_queue, skb, tmp) {
		if (skb->dev->reg_state == NETREG_UNREGISTERING) {
			__skb_unlink(skb, &sd->process_queue);
			kfree_skb(skb);
			input_queue_head_incr(sd);
		}
	}
	local_bh_enable();
}

static void flush_all_backlogs(void)
{
	unsigned int cpu;

	get_online_cpus();

	for_each_online_cpu(cpu)
		queue_work_on(cpu, system_highpri_wq,
			      per_cpu_ptr(&flush_works, cpu));

	for_each_online_cpu(cpu)
		flush_work(per_cpu_ptr(&flush_works, cpu));

	put_online_cpus();
}

static int napi_gro_complete(struct sk_buff *skb)
{
	struct packet_offload *ptype;
	__be16 type = skb->protocol;
	struct list_head *head = &offload_base;
	int err = -ENOENT;

	BUILD_BUG_ON(sizeof(struct napi_gro_cb) > sizeof(skb->cb));

	if (NAPI_GRO_CB(skb)->count == 1) {
		skb_shinfo(skb)->gso_size = 0;
		goto out;
	}

	rcu_read_lock();
	list_for_each_entry_rcu(ptype, head, list) {
		if (ptype->type != type || !ptype->callbacks.gro_complete)
			continue;

		err = ptype->callbacks.gro_complete(skb, 0);
		break;
	}
	rcu_read_unlock();

	if (err) {
		WARN_ON(&ptype->list == head);
		kfree_skb(skb);
		return NET_RX_SUCCESS;
	}

out:
	return netif_receive_skb_internal(skb);
}

/* napi->gro_list contains packets ordered by age.
 * youngest packets at the head of it.
 * Complete skbs in reverse order to reduce latencies.
 */
void napi_gro_flush(struct napi_struct *napi, bool flush_old)
{
	struct sk_buff *skb, *prev = NULL;

	/* scan list and build reverse chain */
	for (skb = napi->gro_list; skb != NULL; skb = skb->next) {
		skb->prev = prev;
		prev = skb;
	}

	for (skb = prev; skb; skb = prev) {
		skb->next = NULL;

		if (flush_old && NAPI_GRO_CB(skb)->age == jiffies)
			return;

		prev = skb->prev;
		napi_gro_complete(skb);
		napi->gro_count--;
	}

	napi->gro_list = NULL;
}
EXPORT_SYMBOL(napi_gro_flush);

static void gro_list_prepare(struct napi_struct *napi, struct sk_buff *skb)
{
	struct sk_buff *p;
	unsigned int maclen = skb->dev->hard_header_len;
	u32 hash = skb_get_hash_raw(skb);

	for (p = napi->gro_list; p; p = p->next) {
		unsigned long diffs;

		NAPI_GRO_CB(p)->flush = 0;

		if (hash != skb_get_hash_raw(p)) {
			NAPI_GRO_CB(p)->same_flow = 0;
			continue;
		}

		diffs = (unsigned long)p->dev ^ (unsigned long)skb->dev;
		diffs |= p->vlan_tci ^ skb->vlan_tci;
		diffs |= skb_metadata_dst_cmp(p, skb);
		diffs |= skb_metadata_differs(p, skb);
		if (maclen == ETH_HLEN)
			diffs |= compare_ether_header(skb_mac_header(p),
						      skb_mac_header(skb));
		else if (!diffs)
			diffs = memcmp(skb_mac_header(p),
				       skb_mac_header(skb),
				       maclen);
		NAPI_GRO_CB(p)->same_flow = !diffs;
	}
}

static void skb_gro_reset_offset(struct sk_buff *skb)
{
	const struct skb_shared_info *pinfo = skb_shinfo(skb);
	const skb_frag_t *frag0 = &pinfo->frags[0];

	NAPI_GRO_CB(skb)->data_offset = 0;
	NAPI_GRO_CB(skb)->frag0 = NULL;
	NAPI_GRO_CB(skb)->frag0_len = 0;

	if (skb_mac_header(skb) == skb_tail_pointer(skb) &&
	    pinfo->nr_frags &&
	    !PageHighMem(skb_frag_page(frag0))) {
		NAPI_GRO_CB(skb)->frag0 = skb_frag_address(frag0);
		NAPI_GRO_CB(skb)->frag0_len = min_t(unsigned int,
						    skb_frag_size(frag0),
						    skb->end - skb->tail);
	}
}

static void gro_pull_from_frag0(struct sk_buff *skb, int grow)
{
	struct skb_shared_info *pinfo = skb_shinfo(skb);

	BUG_ON(skb->end - skb->tail < grow);

	memcpy(skb_tail_pointer(skb), NAPI_GRO_CB(skb)->frag0, grow);

	skb->data_len -= grow;
	skb->tail += grow;

	pinfo->frags[0].page_offset += grow;
	skb_frag_size_sub(&pinfo->frags[0], grow);

	if (unlikely(!skb_frag_size(&pinfo->frags[0]))) {
		skb_frag_unref(skb, 0);
		memmove(pinfo->frags, pinfo->frags + 1,
			--pinfo->nr_frags * sizeof(pinfo->frags[0]));
	}
}

static enum gro_result dev_gro_receive(struct napi_struct *napi, struct sk_buff *skb)
{
	struct sk_buff **pp = NULL;
	struct packet_offload *ptype;
	__be16 type = skb->protocol;
	struct list_head *head = &offload_base;
	int same_flow;
	enum gro_result ret;
	int grow;

	if (netif_elide_gro(skb->dev))
		goto normal;

	gro_list_prepare(napi, skb);

	rcu_read_lock();
	list_for_each_entry_rcu(ptype, head, list) {
		if (ptype->type != type || !ptype->callbacks.gro_receive)
			continue;

		skb_set_network_header(skb, skb_gro_offset(skb));
		skb_reset_mac_len(skb);
		NAPI_GRO_CB(skb)->same_flow = 0;
		NAPI_GRO_CB(skb)->flush = skb_is_gso(skb) || skb_has_frag_list(skb);
		NAPI_GRO_CB(skb)->free = 0;
		NAPI_GRO_CB(skb)->encap_mark = 0;
		NAPI_GRO_CB(skb)->recursion_counter = 0;
		NAPI_GRO_CB(skb)->is_fou = 0;
		NAPI_GRO_CB(skb)->is_atomic = 1;
		NAPI_GRO_CB(skb)->gro_remcsum_start = 0;

		/* Setup for GRO checksum validation */
		switch (skb->ip_summed) {
		case CHECKSUM_COMPLETE:
			NAPI_GRO_CB(skb)->csum = skb->csum;
			NAPI_GRO_CB(skb)->csum_valid = 1;
			NAPI_GRO_CB(skb)->csum_cnt = 0;
			break;
		case CHECKSUM_UNNECESSARY:
			NAPI_GRO_CB(skb)->csum_cnt = skb->csum_level + 1;
			NAPI_GRO_CB(skb)->csum_valid = 0;
			break;
		default:
			NAPI_GRO_CB(skb)->csum_cnt = 0;
			NAPI_GRO_CB(skb)->csum_valid = 0;
		}

		pp = ptype->callbacks.gro_receive(&napi->gro_list, skb);
		break;
	}
	rcu_read_unlock();

	if (&ptype->list == head)
		goto normal;

	if (IS_ERR(pp) && PTR_ERR(pp) == -EINPROGRESS) {
		ret = GRO_CONSUMED;
		goto ok;
	}

	same_flow = NAPI_GRO_CB(skb)->same_flow;
	ret = NAPI_GRO_CB(skb)->free ? GRO_MERGED_FREE : GRO_MERGED;

	if (pp) {
		struct sk_buff *nskb = *pp;

		*pp = nskb->next;
		nskb->next = NULL;
		napi_gro_complete(nskb);
		napi->gro_count--;
	}

	if (same_flow)
		goto ok;

	if (NAPI_GRO_CB(skb)->flush)
		goto normal;

	if (unlikely(napi->gro_count >= MAX_GRO_SKBS)) {
		struct sk_buff *nskb = napi->gro_list;

		/* locate the end of the list to select the 'oldest' flow */
		while (nskb->next) {
			pp = &nskb->next;
			nskb = *pp;
		}
		*pp = NULL;
		nskb->next = NULL;
		napi_gro_complete(nskb);
	} else {
		napi->gro_count++;
	}
	NAPI_GRO_CB(skb)->count = 1;
	NAPI_GRO_CB(skb)->age = jiffies;
	NAPI_GRO_CB(skb)->last = skb;
	skb_shinfo(skb)->gso_size = skb_gro_len(skb);
	skb->next = napi->gro_list;
	napi->gro_list = skb;
	ret = GRO_HELD;

pull:
	grow = skb_gro_offset(skb) - skb_headlen(skb);
	if (grow > 0)
		gro_pull_from_frag0(skb, grow);
ok:
	return ret;

normal:
	ret = GRO_NORMAL;
	goto pull;
}

struct packet_offload *gro_find_receive_by_type(__be16 type)
{
	struct list_head *offload_head = &offload_base;
	struct packet_offload *ptype;

	list_for_each_entry_rcu(ptype, offload_head, list) {
		if (ptype->type != type || !ptype->callbacks.gro_receive)
			continue;
		return ptype;
	}
	return NULL;
}
EXPORT_SYMBOL(gro_find_receive_by_type);

struct packet_offload *gro_find_complete_by_type(__be16 type)
{
	struct list_head *offload_head = &offload_base;
	struct packet_offload *ptype;

	list_for_each_entry_rcu(ptype, offload_head, list) {
		if (ptype->type != type || !ptype->callbacks.gro_complete)
			continue;
		return ptype;
	}
	return NULL;
}
EXPORT_SYMBOL(gro_find_complete_by_type);

static void napi_skb_free_stolen_head(struct sk_buff *skb)
{
	skb_dst_drop(skb);
	secpath_reset(skb);
	kmem_cache_free(skbuff_head_cache, skb);
}

static gro_result_t napi_skb_finish(gro_result_t ret, struct sk_buff *skb)
{
	switch (ret) {
	case GRO_NORMAL:
		if (netif_receive_skb_internal(skb))
			ret = GRO_DROP;
		break;

	case GRO_DROP:
		kfree_skb(skb);
		break;

	case GRO_MERGED_FREE:
		if (NAPI_GRO_CB(skb)->free == NAPI_GRO_FREE_STOLEN_HEAD)
			napi_skb_free_stolen_head(skb);
		else
			__kfree_skb(skb);
		break;

	case GRO_HELD:
	case GRO_MERGED:
	case GRO_CONSUMED:
		break;
	}

	return ret;
}

gro_result_t napi_gro_receive(struct napi_struct *napi, struct sk_buff *skb)
{
	skb_mark_napi_id(skb, napi);
	trace_napi_gro_receive_entry(skb);

	skb_gro_reset_offset(skb);

	return napi_skb_finish(dev_gro_receive(napi, skb), skb);
}
EXPORT_SYMBOL(napi_gro_receive);

static void napi_reuse_skb(struct napi_struct *napi, struct sk_buff *skb)
{
	if (unlikely(skb->pfmemalloc)) {
		consume_skb(skb);
		return;
	}
	__skb_pull(skb, skb_headlen(skb));
	/* restore the reserve we had after netdev_alloc_skb_ip_align() */
	skb_reserve(skb, NET_SKB_PAD + NET_IP_ALIGN - skb_headroom(skb));
	skb->vlan_tci = 0;
	skb->dev = napi->dev;
	skb->skb_iif = 0;
	skb->encapsulation = 0;
	skb_shinfo(skb)->gso_type = 0;
	skb->truesize = SKB_TRUESIZE(skb_end_offset(skb));
	secpath_reset(skb);

	napi->skb = skb;
}

struct sk_buff *napi_get_frags(struct napi_struct *napi)
{
	struct sk_buff *skb = napi->skb;

	if (!skb) {
		skb = napi_alloc_skb(napi, GRO_MAX_HEAD);
		if (skb) {
			napi->skb = skb;
			skb_mark_napi_id(skb, napi);
		}
	}
	return skb;
}
EXPORT_SYMBOL(napi_get_frags);

static gro_result_t napi_frags_finish(struct napi_struct *napi,
				      struct sk_buff *skb,
				      gro_result_t ret)
{
	switch (ret) {
	case GRO_NORMAL:
	case GRO_HELD:
		__skb_push(skb, ETH_HLEN);
		skb->protocol = eth_type_trans(skb, skb->dev);
		if (ret == GRO_NORMAL && netif_receive_skb_internal(skb))
			ret = GRO_DROP;
		break;

	case GRO_DROP:
		napi_reuse_skb(napi, skb);
		break;

	case GRO_MERGED_FREE:
		if (NAPI_GRO_CB(skb)->free == NAPI_GRO_FREE_STOLEN_HEAD)
			napi_skb_free_stolen_head(skb);
		else
			napi_reuse_skb(napi, skb);
		break;

	case GRO_MERGED:
	case GRO_CONSUMED:
		break;
	}

	return ret;
}

/* Upper GRO stack assumes network header starts at gro_offset=0
 * Drivers could call both napi_gro_frags() and napi_gro_receive()
 * We copy ethernet header into skb->data to have a common layout.
 */
static struct sk_buff *napi_frags_skb(struct napi_struct *napi)
{
	struct sk_buff *skb = napi->skb;
	const struct ethhdr *eth;
	unsigned int hlen = sizeof(*eth);

	napi->skb = NULL;

	skb_reset_mac_header(skb);
	skb_gro_reset_offset(skb);

	eth = skb_gro_header_fast(skb, 0);
	if (unlikely(skb_gro_header_hard(skb, hlen))) {
		eth = skb_gro_header_slow(skb, hlen, 0);
		if (unlikely(!eth)) {
			net_warn_ratelimited("%s: dropping impossible skb from %s\n",
					     __func__, napi->dev->name);
			napi_reuse_skb(napi, skb);
			return NULL;
		}
	} else {
		gro_pull_from_frag0(skb, hlen);
		NAPI_GRO_CB(skb)->frag0 += hlen;
		NAPI_GRO_CB(skb)->frag0_len -= hlen;
	}
	__skb_pull(skb, hlen);

	/*
	 * This works because the only protocols we care about don't require
	 * special handling.
	 * We'll fix it up properly in napi_frags_finish()
	 */
	skb->protocol = eth->h_proto;

	return skb;
}

gro_result_t napi_gro_frags(struct napi_struct *napi)
{
	struct sk_buff *skb = napi_frags_skb(napi);

	if (!skb)
		return GRO_DROP;

	trace_napi_gro_frags_entry(skb);

	return napi_frags_finish(napi, skb, dev_gro_receive(napi, skb));
}
EXPORT_SYMBOL(napi_gro_frags);

/* Compute the checksum from gro_offset and return the folded value
 * after adding in any pseudo checksum.
 */
__sum16 __skb_gro_checksum_complete(struct sk_buff *skb)
{
	__wsum wsum;
	__sum16 sum;

	wsum = skb_checksum(skb, skb_gro_offset(skb), skb_gro_len(skb), 0);

	/* NAPI_GRO_CB(skb)->csum holds pseudo checksum */
	sum = csum_fold(csum_add(NAPI_GRO_CB(skb)->csum, wsum));
	if (likely(!sum)) {
		if (unlikely(skb->ip_summed == CHECKSUM_COMPLETE) &&
		    !skb->csum_complete_sw)
			netdev_rx_csum_fault(skb->dev);
	}

	NAPI_GRO_CB(skb)->csum = wsum;
	NAPI_GRO_CB(skb)->csum_valid = 1;

	return sum;
}
EXPORT_SYMBOL(__skb_gro_checksum_complete);

static void net_rps_send_ipi(struct softnet_data *remsd)
{
#ifdef CONFIG_RPS
	while (remsd) {
		struct softnet_data *next = remsd->rps_ipi_next;

		if (cpu_online(remsd->cpu))
			smp_call_function_single_async(remsd->cpu, &remsd->csd);
		remsd = next;
	}
#endif
}

/*
 * net_rps_action_and_irq_enable sends any pending IPI's for rps.
 * Note: called with local irq disabled, but exits with local irq enabled.
 */
static void net_rps_action_and_irq_enable(struct softnet_data *sd)
{
#ifdef CONFIG_RPS
	struct softnet_data *remsd = sd->rps_ipi_list;

	if (remsd) {
		sd->rps_ipi_list = NULL;

		local_irq_enable();

		/* Send pending IPI's to kick RPS processing on remote cpus. */
		net_rps_send_ipi(remsd);
	} else
#endif
		local_irq_enable();
}

static bool sd_has_rps_ipi_waiting(struct softnet_data *sd)
{
#ifdef CONFIG_RPS
	return sd->rps_ipi_list != NULL;
#else
	return false;
#endif
}

static int process_backlog(struct napi_struct *napi, int quota)
{
	struct softnet_data *sd = container_of(napi, struct softnet_data, backlog);
	bool again = true;
	int work = 0;

	/* Check if we have pending ipi, its better to send them now,
	 * not waiting net_rx_action() end.
	 */
	if (sd_has_rps_ipi_waiting(sd)) {
		local_irq_disable();
		net_rps_action_and_irq_enable(sd);
	}

	napi->weight = dev_rx_weight;
	while (again) {
		struct sk_buff *skb;

		while ((skb = __skb_dequeue(&sd->process_queue))) {
			rcu_read_lock();
			__netif_receive_skb(skb);
			rcu_read_unlock();
			input_queue_head_incr(sd);
			if (++work >= quota)
				return work;

		}

		local_irq_disable();
		rps_lock(sd);
		if (skb_queue_empty(&sd->input_pkt_queue)) {
			/*
			 * Inline a custom version of __napi_complete().
			 * only current cpu owns and manipulates this napi,
			 * and NAPI_STATE_SCHED is the only possible flag set
			 * on backlog.
			 * We can use a plain write instead of clear_bit(),
			 * and we dont need an smp_mb() memory barrier.
			 */
			napi->state = 0;
			again = false;
		} else {
			skb_queue_splice_tail_init(&sd->input_pkt_queue,
						   &sd->process_queue);
		}
		rps_unlock(sd);
		local_irq_enable();
	}

	return work;
}

/**
 * __napi_schedule - schedule for receive
 * @n: entry to schedule
 *
 * The entry's receive function will be scheduled to run.
 * Consider using __napi_schedule_irqoff() if hard irqs are masked.
 */
void __napi_schedule(struct napi_struct *n)
{
	unsigned long flags;

	local_irq_save(flags);
	____napi_schedule(this_cpu_ptr(&softnet_data), n);
	local_irq_restore(flags);
}
EXPORT_SYMBOL(__napi_schedule);

/**
 *	napi_schedule_prep - check if napi can be scheduled
 *	@n: napi context
 *
 * Test if NAPI routine is already running, and if not mark
 * it as running.  This is used as a condition variable
 * insure only one NAPI poll instance runs.  We also make
 * sure there is no pending NAPI disable.
 */
bool napi_schedule_prep(struct napi_struct *n)
{
	unsigned long val, new;

	do {
		val = READ_ONCE(n->state);
		if (unlikely(val & NAPIF_STATE_DISABLE))
			return false;
		new = val | NAPIF_STATE_SCHED;

		/* Sets STATE_MISSED bit if STATE_SCHED was already set
		 * This was suggested by Alexander Duyck, as compiler
		 * emits better code than :
		 * if (val & NAPIF_STATE_SCHED)
		 *     new |= NAPIF_STATE_MISSED;
		 */
		new |= (val & NAPIF_STATE_SCHED) / NAPIF_STATE_SCHED *
						   NAPIF_STATE_MISSED;
	} while (cmpxchg(&n->state, val, new) != val);

	return !(val & NAPIF_STATE_SCHED);
}
EXPORT_SYMBOL(napi_schedule_prep);

/**
 * __napi_schedule_irqoff - schedule for receive
 * @n: entry to schedule
 *
 * Variant of __napi_schedule() assuming hard irqs are masked
 */
void __napi_schedule_irqoff(struct napi_struct *n)
{
	____napi_schedule(this_cpu_ptr(&softnet_data), n);
}
EXPORT_SYMBOL(__napi_schedule_irqoff);

bool napi_complete_done(struct napi_struct *n, int work_done)
{
	unsigned long flags, val, new;

	/*
	 * 1) Don't let napi dequeue from the cpu poll list
	 *    just in case its running on a different cpu.
	 * 2) If we are busy polling, do nothing here, we have
	 *    the guarantee we will be called later.
	 */
	if (unlikely(n->state & (NAPIF_STATE_NPSVC |
				 NAPIF_STATE_IN_BUSY_POLL)))
		return false;

	if (n->gro_list) {
		unsigned long timeout = 0;

		if (work_done)
			timeout = n->dev->gro_flush_timeout;

		if (timeout)
			hrtimer_start(&n->timer, ns_to_ktime(timeout),
				      HRTIMER_MODE_REL_PINNED);
		else
			napi_gro_flush(n, false);
	}
	if (unlikely(!list_empty(&n->poll_list))) {
		/* If n->poll_list is not empty, we need to mask irqs */
		local_irq_save(flags);
		list_del_init(&n->poll_list);
		local_irq_restore(flags);
	}

	do {
		val = READ_ONCE(n->state);

		WARN_ON_ONCE(!(val & NAPIF_STATE_SCHED));

		new = val & ~(NAPIF_STATE_MISSED | NAPIF_STATE_SCHED);

		/* If STATE_MISSED was set, leave STATE_SCHED set,
		 * because we will call napi->poll() one more time.
		 * This C code was suggested by Alexander Duyck to help gcc.
		 */
		new |= (val & NAPIF_STATE_MISSED) / NAPIF_STATE_MISSED *
						    NAPIF_STATE_SCHED;
	} while (cmpxchg(&n->state, val, new) != val);

	if (unlikely(val & NAPIF_STATE_MISSED)) {
		__napi_schedule(n);
		return false;
	}

	return true;
}
EXPORT_SYMBOL(napi_complete_done);

/* must be called under rcu_read_lock(), as we dont take a reference */
static struct napi_struct *napi_by_id(unsigned int napi_id)
{
	unsigned int hash = napi_id % HASH_SIZE(napi_hash);
	struct napi_struct *napi;

	hlist_for_each_entry_rcu(napi, &napi_hash[hash], napi_hash_node)
		if (napi->napi_id == napi_id)
			return napi;

	return NULL;
}

#if defined(CONFIG_NET_RX_BUSY_POLL)

#define BUSY_POLL_BUDGET 8

static void busy_poll_stop(struct napi_struct *napi, void *have_poll_lock)
{
	int rc;

	/* Busy polling means there is a high chance device driver hard irq
	 * could not grab NAPI_STATE_SCHED, and that NAPI_STATE_MISSED was
	 * set in napi_schedule_prep().
	 * Since we are about to call napi->poll() once more, we can safely
	 * clear NAPI_STATE_MISSED.
	 *
	 * Note: x86 could use a single "lock and ..." instruction
	 * to perform these two clear_bit()
	 */
	clear_bit(NAPI_STATE_MISSED, &napi->state);
	clear_bit(NAPI_STATE_IN_BUSY_POLL, &napi->state);

	local_bh_disable();

	/* All we really want here is to re-enable device interrupts.
	 * Ideally, a new ndo_busy_poll_stop() could avoid another round.
	 */
	rc = napi->poll(napi, BUSY_POLL_BUDGET);
	trace_napi_poll(napi, rc, BUSY_POLL_BUDGET);
	netpoll_poll_unlock(have_poll_lock);
	if (rc == BUSY_POLL_BUDGET)
		__napi_schedule(napi);
	local_bh_enable();
}

void napi_busy_loop(unsigned int napi_id,
		    bool (*loop_end)(void *, unsigned long),
		    void *loop_end_arg)
{
	unsigned long start_time = loop_end ? busy_loop_current_time() : 0;
	int (*napi_poll)(struct napi_struct *napi, int budget);
	void *have_poll_lock = NULL;
	struct napi_struct *napi;

restart:
	napi_poll = NULL;

	rcu_read_lock();

	napi = napi_by_id(napi_id);
	if (!napi)
		goto out;

	preempt_disable();
	for (;;) {
		int work = 0;

		local_bh_disable();
		if (!napi_poll) {
			unsigned long val = READ_ONCE(napi->state);

			/* If multiple threads are competing for this napi,
			 * we avoid dirtying napi->state as much as we can.
			 */
			if (val & (NAPIF_STATE_DISABLE | NAPIF_STATE_SCHED |
				   NAPIF_STATE_IN_BUSY_POLL))
				goto count;
			if (cmpxchg(&napi->state, val,
				    val | NAPIF_STATE_IN_BUSY_POLL |
					  NAPIF_STATE_SCHED) != val)
				goto count;
			have_poll_lock = netpoll_poll_lock(napi);
			napi_poll = napi->poll;
		}
		work = napi_poll(napi, BUSY_POLL_BUDGET);
		trace_napi_poll(napi, work, BUSY_POLL_BUDGET);
count:
		if (work > 0)
			__NET_ADD_STATS(dev_net(napi->dev),
					LINUX_MIB_BUSYPOLLRXPACKETS, work);
		local_bh_enable();

		if (!loop_end || loop_end(loop_end_arg, start_time))
			break;

		if (unlikely(need_resched())) {
			if (napi_poll)
				busy_poll_stop(napi, have_poll_lock);
			preempt_enable();
			rcu_read_unlock();
			cond_resched();
			if (loop_end(loop_end_arg, start_time))
				return;
			goto restart;
		}
		cpu_relax();
	}
	if (napi_poll)
		busy_poll_stop(napi, have_poll_lock);
	preempt_enable();
out:
	rcu_read_unlock();
}
EXPORT_SYMBOL(napi_busy_loop);

#endif /* CONFIG_NET_RX_BUSY_POLL */

static void napi_hash_add(struct napi_struct *napi)
{
	if (test_bit(NAPI_STATE_NO_BUSY_POLL, &napi->state) ||
	    test_and_set_bit(NAPI_STATE_HASHED, &napi->state))
		return;

	spin_lock(&napi_hash_lock);

	/* 0..NR_CPUS range is reserved for sender_cpu use */
	do {
		if (unlikely(++napi_gen_id < MIN_NAPI_ID))
			napi_gen_id = MIN_NAPI_ID;
	} while (napi_by_id(napi_gen_id));
	napi->napi_id = napi_gen_id;

	hlist_add_head_rcu(&napi->napi_hash_node,
			   &napi_hash[napi->napi_id % HASH_SIZE(napi_hash)]);

	spin_unlock(&napi_hash_lock);
}

/* Warning : caller is responsible to make sure rcu grace period
 * is respected before freeing memory containing @napi
 */
bool napi_hash_del(struct napi_struct *napi)
{
	bool rcu_sync_needed = false;

	spin_lock(&napi_hash_lock);

	if (test_and_clear_bit(NAPI_STATE_HASHED, &napi->state)) {
		rcu_sync_needed = true;
		hlist_del_rcu(&napi->napi_hash_node);
	}
	spin_unlock(&napi_hash_lock);
	return rcu_sync_needed;
}
EXPORT_SYMBOL_GPL(napi_hash_del);

static enum hrtimer_restart napi_watchdog(struct hrtimer *timer)
{
	struct napi_struct *napi;

	napi = container_of(timer, struct napi_struct, timer);

	/* Note : we use a relaxed variant of napi_schedule_prep() not setting
	 * NAPI_STATE_MISSED, since we do not react to a device IRQ.
	 */
	if (napi->gro_list && !napi_disable_pending(napi) &&
	    !test_and_set_bit(NAPI_STATE_SCHED, &napi->state))
		__napi_schedule_irqoff(napi);

	return HRTIMER_NORESTART;
}

void netif_napi_add(struct net_device *dev, struct napi_struct *napi,
		    int (*poll)(struct napi_struct *, int), int weight)
{
	INIT_LIST_HEAD(&napi->poll_list);
	hrtimer_init(&napi->timer, CLOCK_MONOTONIC, HRTIMER_MODE_REL_PINNED);
	napi->timer.function = napi_watchdog;
	napi->gro_count = 0;
	napi->gro_list = NULL;
	napi->skb = NULL;
	napi->poll = poll;
	if (weight > NAPI_POLL_WEIGHT)
		pr_err_once("netif_napi_add() called with weight %d on device %s\n",
			    weight, dev->name);
	napi->weight = weight;
	list_add(&napi->dev_list, &dev->napi_list);
	napi->dev = dev;
#ifdef CONFIG_NETPOLL
	napi->poll_owner = -1;
#endif
	set_bit(NAPI_STATE_SCHED, &napi->state);
	napi_hash_add(napi);
}
EXPORT_SYMBOL(netif_napi_add);

void napi_disable(struct napi_struct *n)
{
	might_sleep();
	set_bit(NAPI_STATE_DISABLE, &n->state);

	while (test_and_set_bit(NAPI_STATE_SCHED, &n->state))
		msleep(1);
	while (test_and_set_bit(NAPI_STATE_NPSVC, &n->state))
		msleep(1);

	hrtimer_cancel(&n->timer);

	clear_bit(NAPI_STATE_DISABLE, &n->state);
}
EXPORT_SYMBOL(napi_disable);

/* Must be called in process context */
void netif_napi_del(struct napi_struct *napi)
{
	might_sleep();
	if (napi_hash_del(napi))
		synchronize_net();
	list_del_init(&napi->dev_list);
	napi_free_frags(napi);

	kfree_skb_list(napi->gro_list);
	napi->gro_list = NULL;
	napi->gro_count = 0;
}
EXPORT_SYMBOL(netif_napi_del);

static int napi_poll(struct napi_struct *n, struct list_head *repoll)
{
	void *have;
	int work, weight;

	list_del_init(&n->poll_list);

	have = netpoll_poll_lock(n);

	weight = n->weight;

	/* This NAPI_STATE_SCHED test is for avoiding a race
	 * with netpoll's poll_napi().  Only the entity which
	 * obtains the lock and sees NAPI_STATE_SCHED set will
	 * actually make the ->poll() call.  Therefore we avoid
	 * accidentally calling ->poll() when NAPI is not scheduled.
	 */
	work = 0;
	if (test_bit(NAPI_STATE_SCHED, &n->state)) {
		work = n->poll(n, weight);
		trace_napi_poll(n, work, weight);
	}

	WARN_ON_ONCE(work > weight);

	if (likely(work < weight))
		goto out_unlock;

	/* Drivers must not modify the NAPI state if they
	 * consume the entire weight.  In such cases this code
	 * still "owns" the NAPI instance and therefore can
	 * move the instance around on the list at-will.
	 */
	if (unlikely(napi_disable_pending(n))) {
		napi_complete(n);
		goto out_unlock;
	}

	if (n->gro_list) {
		/* flush too old packets
		 * If HZ < 1000, flush all packets.
		 */
		napi_gro_flush(n, HZ >= 1000);
	}

	/* Some drivers may have called napi_schedule
	 * prior to exhausting their budget.
	 */
	if (unlikely(!list_empty(&n->poll_list))) {
		pr_warn_once("%s: Budget exhausted after napi rescheduled\n",
			     n->dev ? n->dev->name : "backlog");
		goto out_unlock;
	}

	list_add_tail(&n->poll_list, repoll);

out_unlock:
	netpoll_poll_unlock(have);

	return work;
}

static __latent_entropy void net_rx_action(struct softirq_action *h)
{
	struct softnet_data *sd = this_cpu_ptr(&softnet_data);
	unsigned long time_limit = jiffies +
		usecs_to_jiffies(netdev_budget_usecs);
	int budget = netdev_budget;
	LIST_HEAD(list);
	LIST_HEAD(repoll);

	local_irq_disable();
	list_splice_init(&sd->poll_list, &list);
	local_irq_enable();

	for (;;) {
		struct napi_struct *n;

		if (list_empty(&list)) {
			if (!sd_has_rps_ipi_waiting(sd) && list_empty(&repoll))
				goto out;
			break;
		}

		n = list_first_entry(&list, struct napi_struct, poll_list);
		budget -= napi_poll(n, &repoll);

		/* If softirq window is exhausted then punt.
		 * Allow this to run for 2 jiffies since which will allow
		 * an average latency of 1.5/HZ.
		 */
		if (unlikely(budget <= 0 ||
			     time_after_eq(jiffies, time_limit))) {
			sd->time_squeeze++;
			break;
		}
	}

	local_irq_disable();

	list_splice_tail_init(&sd->poll_list, &list);
	list_splice_tail(&repoll, &list);
	list_splice(&list, &sd->poll_list);
	if (!list_empty(&sd->poll_list))
		__raise_softirq_irqoff(NET_RX_SOFTIRQ);

	net_rps_action_and_irq_enable(sd);
out:
	__kfree_skb_flush();
}

struct netdev_adjacent {
	struct net_device *dev;

	/* upper master flag, there can only be one master device per list */
	bool master;

	/* counter for the number of times this device was added to us */
	u16 ref_nr;

	/* private field for the users */
	void *private;

	struct list_head list;
	struct rcu_head rcu;
};

static struct netdev_adjacent *__netdev_find_adj(struct net_device *adj_dev,
						 struct list_head *adj_list)
{
	struct netdev_adjacent *adj;

	list_for_each_entry(adj, adj_list, list) {
		if (adj->dev == adj_dev)
			return adj;
	}
	return NULL;
}

static int __netdev_has_upper_dev(struct net_device *upper_dev, void *data)
{
	struct net_device *dev = data;

	return upper_dev == dev;
}

/**
 * netdev_has_upper_dev - Check if device is linked to an upper device
 * @dev: device
 * @upper_dev: upper device to check
 *
 * Find out if a device is linked to specified upper device and return true
 * in case it is. Note that this checks only immediate upper device,
 * not through a complete stack of devices. The caller must hold the RTNL lock.
 */
bool netdev_has_upper_dev(struct net_device *dev,
			  struct net_device *upper_dev)
{
	ASSERT_RTNL();

	return netdev_walk_all_upper_dev_rcu(dev, __netdev_has_upper_dev,
					     upper_dev);
}
EXPORT_SYMBOL(netdev_has_upper_dev);

/**
 * netdev_has_upper_dev_all - Check if device is linked to an upper device
 * @dev: device
 * @upper_dev: upper device to check
 *
 * Find out if a device is linked to specified upper device and return true
 * in case it is. Note that this checks the entire upper device chain.
 * The caller must hold rcu lock.
 */

bool netdev_has_upper_dev_all_rcu(struct net_device *dev,
				  struct net_device *upper_dev)
{
	return !!netdev_walk_all_upper_dev_rcu(dev, __netdev_has_upper_dev,
					       upper_dev);
}
EXPORT_SYMBOL(netdev_has_upper_dev_all_rcu);

/**
 * netdev_has_any_upper_dev - Check if device is linked to some device
 * @dev: device
 *
 * Find out if a device is linked to an upper device and return true in case
 * it is. The caller must hold the RTNL lock.
 */
bool netdev_has_any_upper_dev(struct net_device *dev)
{
	ASSERT_RTNL();

	return !list_empty(&dev->adj_list.upper);
}
EXPORT_SYMBOL(netdev_has_any_upper_dev);

/**
 * netdev_master_upper_dev_get - Get master upper device
 * @dev: device
 *
 * Find a master upper device and return pointer to it or NULL in case
 * it's not there. The caller must hold the RTNL lock.
 */
struct net_device *netdev_master_upper_dev_get(struct net_device *dev)
{
	struct netdev_adjacent *upper;

	ASSERT_RTNL();

	if (list_empty(&dev->adj_list.upper))
		return NULL;

	upper = list_first_entry(&dev->adj_list.upper,
				 struct netdev_adjacent, list);
	if (likely(upper->master))
		return upper->dev;
	return NULL;
}
EXPORT_SYMBOL(netdev_master_upper_dev_get);

/**
 * netdev_has_any_lower_dev - Check if device is linked to some device
 * @dev: device
 *
 * Find out if a device is linked to a lower device and return true in case
 * it is. The caller must hold the RTNL lock.
 */
static bool netdev_has_any_lower_dev(struct net_device *dev)
{
	ASSERT_RTNL();

	return !list_empty(&dev->adj_list.lower);
}

void *netdev_adjacent_get_private(struct list_head *adj_list)
{
	struct netdev_adjacent *adj;

	adj = list_entry(adj_list, struct netdev_adjacent, list);

	return adj->private;
}
EXPORT_SYMBOL(netdev_adjacent_get_private);

/**
 * netdev_upper_get_next_dev_rcu - Get the next dev from upper list
 * @dev: device
 * @iter: list_head ** of the current position
 *
 * Gets the next device from the dev's upper list, starting from iter
 * position. The caller must hold RCU read lock.
 */
struct net_device *netdev_upper_get_next_dev_rcu(struct net_device *dev,
						 struct list_head **iter)
{
	struct netdev_adjacent *upper;

	WARN_ON_ONCE(!rcu_read_lock_held() && !lockdep_rtnl_is_held());

	upper = list_entry_rcu((*iter)->next, struct netdev_adjacent, list);

	if (&upper->list == &dev->adj_list.upper)
		return NULL;

	*iter = &upper->list;

	return upper->dev;
}
EXPORT_SYMBOL(netdev_upper_get_next_dev_rcu);

static struct net_device *netdev_next_upper_dev_rcu(struct net_device *dev,
						    struct list_head **iter)
{
	struct netdev_adjacent *upper;

	WARN_ON_ONCE(!rcu_read_lock_held() && !lockdep_rtnl_is_held());

	upper = list_entry_rcu((*iter)->next, struct netdev_adjacent, list);

	if (&upper->list == &dev->adj_list.upper)
		return NULL;

	*iter = &upper->list;

	return upper->dev;
}

int netdev_walk_all_upper_dev_rcu(struct net_device *dev,
				  int (*fn)(struct net_device *dev,
					    void *data),
				  void *data)
{
	struct net_device *udev;
	struct list_head *iter;
	int ret;

	for (iter = &dev->adj_list.upper,
	     udev = netdev_next_upper_dev_rcu(dev, &iter);
	     udev;
	     udev = netdev_next_upper_dev_rcu(dev, &iter)) {
		/* first is the upper device itself */
		ret = fn(udev, data);
		if (ret)
			return ret;

		/* then look at all of its upper devices */
		ret = netdev_walk_all_upper_dev_rcu(udev, fn, data);
		if (ret)
			return ret;
	}

	return 0;
}
EXPORT_SYMBOL_GPL(netdev_walk_all_upper_dev_rcu);

/**
 * netdev_lower_get_next_private - Get the next ->private from the
 *				   lower neighbour list
 * @dev: device
 * @iter: list_head ** of the current position
 *
 * Gets the next netdev_adjacent->private from the dev's lower neighbour
 * list, starting from iter position. The caller must hold either hold the
 * RTNL lock or its own locking that guarantees that the neighbour lower
 * list will remain unchanged.
 */
void *netdev_lower_get_next_private(struct net_device *dev,
				    struct list_head **iter)
{
	struct netdev_adjacent *lower;

	lower = list_entry(*iter, struct netdev_adjacent, list);

	if (&lower->list == &dev->adj_list.lower)
		return NULL;

	*iter = lower->list.next;

	return lower->private;
}
EXPORT_SYMBOL(netdev_lower_get_next_private);

/**
 * netdev_lower_get_next_private_rcu - Get the next ->private from the
 *				       lower neighbour list, RCU
 *				       variant
 * @dev: device
 * @iter: list_head ** of the current position
 *
 * Gets the next netdev_adjacent->private from the dev's lower neighbour
 * list, starting from iter position. The caller must hold RCU read lock.
 */
void *netdev_lower_get_next_private_rcu(struct net_device *dev,
					struct list_head **iter)
{
	struct netdev_adjacent *lower;

	WARN_ON_ONCE(!rcu_read_lock_held());

	lower = list_entry_rcu((*iter)->next, struct netdev_adjacent, list);

	if (&lower->list == &dev->adj_list.lower)
		return NULL;

	*iter = &lower->list;

	return lower->private;
}
EXPORT_SYMBOL(netdev_lower_get_next_private_rcu);

/**
 * netdev_lower_get_next - Get the next device from the lower neighbour
 *                         list
 * @dev: device
 * @iter: list_head ** of the current position
 *
 * Gets the next netdev_adjacent from the dev's lower neighbour
 * list, starting from iter position. The caller must hold RTNL lock or
 * its own locking that guarantees that the neighbour lower
 * list will remain unchanged.
 */
void *netdev_lower_get_next(struct net_device *dev, struct list_head **iter)
{
	struct netdev_adjacent *lower;

	lower = list_entry(*iter, struct netdev_adjacent, list);

	if (&lower->list == &dev->adj_list.lower)
		return NULL;

	*iter = lower->list.next;

	return lower->dev;
}
EXPORT_SYMBOL(netdev_lower_get_next);

static struct net_device *netdev_next_lower_dev(struct net_device *dev,
						struct list_head **iter)
{
	struct netdev_adjacent *lower;

	lower = list_entry((*iter)->next, struct netdev_adjacent, list);

	if (&lower->list == &dev->adj_list.lower)
		return NULL;

	*iter = &lower->list;

	return lower->dev;
}

int netdev_walk_all_lower_dev(struct net_device *dev,
			      int (*fn)(struct net_device *dev,
					void *data),
			      void *data)
{
	struct net_device *ldev;
	struct list_head *iter;
	int ret;

	for (iter = &dev->adj_list.lower,
	     ldev = netdev_next_lower_dev(dev, &iter);
	     ldev;
	     ldev = netdev_next_lower_dev(dev, &iter)) {
		/* first is the lower device itself */
		ret = fn(ldev, data);
		if (ret)
			return ret;

		/* then look at all of its lower devices */
		ret = netdev_walk_all_lower_dev(ldev, fn, data);
		if (ret)
			return ret;
	}

	return 0;
}
EXPORT_SYMBOL_GPL(netdev_walk_all_lower_dev);

static struct net_device *netdev_next_lower_dev_rcu(struct net_device *dev,
						    struct list_head **iter)
{
	struct netdev_adjacent *lower;

	lower = list_entry_rcu((*iter)->next, struct netdev_adjacent, list);
	if (&lower->list == &dev->adj_list.lower)
		return NULL;

	*iter = &lower->list;

	return lower->dev;
}

int netdev_walk_all_lower_dev_rcu(struct net_device *dev,
				  int (*fn)(struct net_device *dev,
					    void *data),
				  void *data)
{
	struct net_device *ldev;
	struct list_head *iter;
	int ret;

	for (iter = &dev->adj_list.lower,
	     ldev = netdev_next_lower_dev_rcu(dev, &iter);
	     ldev;
	     ldev = netdev_next_lower_dev_rcu(dev, &iter)) {
		/* first is the lower device itself */
		ret = fn(ldev, data);
		if (ret)
			return ret;

		/* then look at all of its lower devices */
		ret = netdev_walk_all_lower_dev_rcu(ldev, fn, data);
		if (ret)
			return ret;
	}

	return 0;
}
EXPORT_SYMBOL_GPL(netdev_walk_all_lower_dev_rcu);

/**
 * netdev_lower_get_first_private_rcu - Get the first ->private from the
 *				       lower neighbour list, RCU
 *				       variant
 * @dev: device
 *
 * Gets the first netdev_adjacent->private from the dev's lower neighbour
 * list. The caller must hold RCU read lock.
 */
void *netdev_lower_get_first_private_rcu(struct net_device *dev)
{
	struct netdev_adjacent *lower;

	lower = list_first_or_null_rcu(&dev->adj_list.lower,
			struct netdev_adjacent, list);
	if (lower)
		return lower->private;
	return NULL;
}
EXPORT_SYMBOL(netdev_lower_get_first_private_rcu);

/**
 * netdev_master_upper_dev_get_rcu - Get master upper device
 * @dev: device
 *
 * Find a master upper device and return pointer to it or NULL in case
 * it's not there. The caller must hold the RCU read lock.
 */
struct net_device *netdev_master_upper_dev_get_rcu(struct net_device *dev)
{
	struct netdev_adjacent *upper;

	upper = list_first_or_null_rcu(&dev->adj_list.upper,
				       struct netdev_adjacent, list);
	if (upper && likely(upper->master))
		return upper->dev;
	return NULL;
}
EXPORT_SYMBOL(netdev_master_upper_dev_get_rcu);

static int netdev_adjacent_sysfs_add(struct net_device *dev,
			      struct net_device *adj_dev,
			      struct list_head *dev_list)
{
	char linkname[IFNAMSIZ+7];

	sprintf(linkname, dev_list == &dev->adj_list.upper ?
		"upper_%s" : "lower_%s", adj_dev->name);
	return sysfs_create_link(&(dev->dev.kobj), &(adj_dev->dev.kobj),
				 linkname);
}
static void netdev_adjacent_sysfs_del(struct net_device *dev,
			       char *name,
			       struct list_head *dev_list)
{
	char linkname[IFNAMSIZ+7];

	sprintf(linkname, dev_list == &dev->adj_list.upper ?
		"upper_%s" : "lower_%s", name);
	sysfs_remove_link(&(dev->dev.kobj), linkname);
}

static inline bool netdev_adjacent_is_neigh_list(struct net_device *dev,
						 struct net_device *adj_dev,
						 struct list_head *dev_list)
{
	return (dev_list == &dev->adj_list.upper ||
		dev_list == &dev->adj_list.lower) &&
		net_eq(dev_net(dev), dev_net(adj_dev));
}

static int __netdev_adjacent_dev_insert(struct net_device *dev,
					struct net_device *adj_dev,
					struct list_head *dev_list,
					void *private, bool master)
{
	struct netdev_adjacent *adj;
	int ret;

	adj = __netdev_find_adj(adj_dev, dev_list);

	if (adj) {
		adj->ref_nr += 1;
		pr_debug("Insert adjacency: dev %s adj_dev %s adj->ref_nr %d\n",
			 dev->name, adj_dev->name, adj->ref_nr);

		return 0;
	}

	adj = kmalloc(sizeof(*adj), GFP_KERNEL);
	if (!adj)
		return -ENOMEM;

	adj->dev = adj_dev;
	adj->master = master;
	adj->ref_nr = 1;
	adj->private = private;
	dev_hold(adj_dev);

	pr_debug("Insert adjacency: dev %s adj_dev %s adj->ref_nr %d; dev_hold on %s\n",
		 dev->name, adj_dev->name, adj->ref_nr, adj_dev->name);

	if (netdev_adjacent_is_neigh_list(dev, adj_dev, dev_list)) {
		ret = netdev_adjacent_sysfs_add(dev, adj_dev, dev_list);
		if (ret)
			goto free_adj;
	}

	/* Ensure that master link is always the first item in list. */
	if (master) {
		ret = sysfs_create_link(&(dev->dev.kobj),
					&(adj_dev->dev.kobj), "master");
		if (ret)
			goto remove_symlinks;

		list_add_rcu(&adj->list, dev_list);
	} else {
		list_add_tail_rcu(&adj->list, dev_list);
	}

	return 0;

remove_symlinks:
	if (netdev_adjacent_is_neigh_list(dev, adj_dev, dev_list))
		netdev_adjacent_sysfs_del(dev, adj_dev->name, dev_list);
free_adj:
	kfree(adj);
	dev_put(adj_dev);

	return ret;
}

static void __netdev_adjacent_dev_remove(struct net_device *dev,
					 struct net_device *adj_dev,
					 u16 ref_nr,
					 struct list_head *dev_list)
{
	struct netdev_adjacent *adj;

	pr_debug("Remove adjacency: dev %s adj_dev %s ref_nr %d\n",
		 dev->name, adj_dev->name, ref_nr);

	adj = __netdev_find_adj(adj_dev, dev_list);

	if (!adj) {
		pr_err("Adjacency does not exist for device %s from %s\n",
		       dev->name, adj_dev->name);
		WARN_ON(1);
		return;
	}

	if (adj->ref_nr > ref_nr) {
		pr_debug("adjacency: %s to %s ref_nr - %d = %d\n",
			 dev->name, adj_dev->name, ref_nr,
			 adj->ref_nr - ref_nr);
		adj->ref_nr -= ref_nr;
		return;
	}

	if (adj->master)
		sysfs_remove_link(&(dev->dev.kobj), "master");

	if (netdev_adjacent_is_neigh_list(dev, adj_dev, dev_list))
		netdev_adjacent_sysfs_del(dev, adj_dev->name, dev_list);

	list_del_rcu(&adj->list);
	pr_debug("adjacency: dev_put for %s, because link removed from %s to %s\n",
		 adj_dev->name, dev->name, adj_dev->name);
	dev_put(adj_dev);
	kfree_rcu(adj, rcu);
}

static int __netdev_adjacent_dev_link_lists(struct net_device *dev,
					    struct net_device *upper_dev,
					    struct list_head *up_list,
					    struct list_head *down_list,
					    void *private, bool master)
{
	int ret;

	ret = __netdev_adjacent_dev_insert(dev, upper_dev, up_list,
					   private, master);
	if (ret)
		return ret;

	ret = __netdev_adjacent_dev_insert(upper_dev, dev, down_list,
					   private, false);
	if (ret) {
		__netdev_adjacent_dev_remove(dev, upper_dev, 1, up_list);
		return ret;
	}

	return 0;
}

static void __netdev_adjacent_dev_unlink_lists(struct net_device *dev,
					       struct net_device *upper_dev,
					       u16 ref_nr,
					       struct list_head *up_list,
					       struct list_head *down_list)
{
	__netdev_adjacent_dev_remove(dev, upper_dev, ref_nr, up_list);
	__netdev_adjacent_dev_remove(upper_dev, dev, ref_nr, down_list);
}

static int __netdev_adjacent_dev_link_neighbour(struct net_device *dev,
						struct net_device *upper_dev,
						void *private, bool master)
{
	return __netdev_adjacent_dev_link_lists(dev, upper_dev,
						&dev->adj_list.upper,
						&upper_dev->adj_list.lower,
						private, master);
}

static void __netdev_adjacent_dev_unlink_neighbour(struct net_device *dev,
						   struct net_device *upper_dev)
{
	__netdev_adjacent_dev_unlink_lists(dev, upper_dev, 1,
					   &dev->adj_list.upper,
					   &upper_dev->adj_list.lower);
}

static int __netdev_upper_dev_link(struct net_device *dev,
				   struct net_device *upper_dev, bool master,
				   void *upper_priv, void *upper_info,
				   struct netlink_ext_ack *extack)
{
	struct netdev_notifier_changeupper_info changeupper_info = {
		.info = {
			.dev = dev,
			.extack = extack,
		},
		.upper_dev = upper_dev,
		.master = master,
		.linking = true,
		.upper_info = upper_info,
	};
	int ret = 0;

	ASSERT_RTNL();

	if (dev == upper_dev)
		return -EBUSY;

	/* To prevent loops, check if dev is not upper device to upper_dev. */
	if (netdev_has_upper_dev(upper_dev, dev))
		return -EBUSY;

	if (netdev_has_upper_dev(dev, upper_dev))
		return -EEXIST;

	if (master && netdev_master_upper_dev_get(dev))
		return -EBUSY;

	ret = call_netdevice_notifiers_info(NETDEV_PRECHANGEUPPER,
					    &changeupper_info.info);
	ret = notifier_to_errno(ret);
	if (ret)
		return ret;

	ret = __netdev_adjacent_dev_link_neighbour(dev, upper_dev, upper_priv,
						   master);
	if (ret)
		return ret;

	ret = call_netdevice_notifiers_info(NETDEV_CHANGEUPPER,
					    &changeupper_info.info);
	ret = notifier_to_errno(ret);
	if (ret)
		goto rollback;

	return 0;

rollback:
	__netdev_adjacent_dev_unlink_neighbour(dev, upper_dev);

	return ret;
}

/**
 * netdev_upper_dev_link - Add a link to the upper device
 * @dev: device
 * @upper_dev: new upper device
 * @extack: netlink extended ack
 *
 * Adds a link to device which is upper to this one. The caller must hold
 * the RTNL lock. On a failure a negative errno code is returned.
 * On success the reference counts are adjusted and the function
 * returns zero.
 */
int netdev_upper_dev_link(struct net_device *dev,
			  struct net_device *upper_dev,
			  struct netlink_ext_ack *extack)
{
	return __netdev_upper_dev_link(dev, upper_dev, false,
				       NULL, NULL, extack);
}
EXPORT_SYMBOL(netdev_upper_dev_link);

/**
 * netdev_master_upper_dev_link - Add a master link to the upper device
 * @dev: device
 * @upper_dev: new upper device
 * @upper_priv: upper device private
 * @upper_info: upper info to be passed down via notifier
 * @extack: netlink extended ack
 *
 * Adds a link to device which is upper to this one. In this case, only
 * one master upper device can be linked, although other non-master devices
 * might be linked as well. The caller must hold the RTNL lock.
 * On a failure a negative errno code is returned. On success the reference
 * counts are adjusted and the function returns zero.
 */
int netdev_master_upper_dev_link(struct net_device *dev,
				 struct net_device *upper_dev,
				 void *upper_priv, void *upper_info,
				 struct netlink_ext_ack *extack)
{
	return __netdev_upper_dev_link(dev, upper_dev, true,
				       upper_priv, upper_info, extack);
}
EXPORT_SYMBOL(netdev_master_upper_dev_link);

/**
 * netdev_upper_dev_unlink - Removes a link to upper device
 * @dev: device
 * @upper_dev: new upper device
 *
 * Removes a link to device which is upper to this one. The caller must hold
 * the RTNL lock.
 */
void netdev_upper_dev_unlink(struct net_device *dev,
			     struct net_device *upper_dev)
{
	struct netdev_notifier_changeupper_info changeupper_info = {
		.info = {
			.dev = dev,
		},
		.upper_dev = upper_dev,
		.linking = false,
	};

	ASSERT_RTNL();

	changeupper_info.master = netdev_master_upper_dev_get(dev) == upper_dev;

	call_netdevice_notifiers_info(NETDEV_PRECHANGEUPPER,
				      &changeupper_info.info);

	__netdev_adjacent_dev_unlink_neighbour(dev, upper_dev);

	call_netdevice_notifiers_info(NETDEV_CHANGEUPPER,
				      &changeupper_info.info);
}
EXPORT_SYMBOL(netdev_upper_dev_unlink);

/**
 * netdev_bonding_info_change - Dispatch event about slave change
 * @dev: device
 * @bonding_info: info to dispatch
 *
 * Send NETDEV_BONDING_INFO to netdev notifiers with info.
 * The caller must hold the RTNL lock.
 */
void netdev_bonding_info_change(struct net_device *dev,
				struct netdev_bonding_info *bonding_info)
{
	struct netdev_notifier_bonding_info info = {
		.info.dev = dev,
	};

	memcpy(&info.bonding_info, bonding_info,
	       sizeof(struct netdev_bonding_info));
	call_netdevice_notifiers_info(NETDEV_BONDING_INFO,
				      &info.info);
}
EXPORT_SYMBOL(netdev_bonding_info_change);

static void netdev_adjacent_add_links(struct net_device *dev)
{
	struct netdev_adjacent *iter;

	struct net *net = dev_net(dev);

	list_for_each_entry(iter, &dev->adj_list.upper, list) {
		if (!net_eq(net, dev_net(iter->dev)))
			continue;
		netdev_adjacent_sysfs_add(iter->dev, dev,
					  &iter->dev->adj_list.lower);
		netdev_adjacent_sysfs_add(dev, iter->dev,
					  &dev->adj_list.upper);
	}

	list_for_each_entry(iter, &dev->adj_list.lower, list) {
		if (!net_eq(net, dev_net(iter->dev)))
			continue;
		netdev_adjacent_sysfs_add(iter->dev, dev,
					  &iter->dev->adj_list.upper);
		netdev_adjacent_sysfs_add(dev, iter->dev,
					  &dev->adj_list.lower);
	}
}

static void netdev_adjacent_del_links(struct net_device *dev)
{
	struct netdev_adjacent *iter;

	struct net *net = dev_net(dev);

	list_for_each_entry(iter, &dev->adj_list.upper, list) {
		if (!net_eq(net, dev_net(iter->dev)))
			continue;
		netdev_adjacent_sysfs_del(iter->dev, dev->name,
					  &iter->dev->adj_list.lower);
		netdev_adjacent_sysfs_del(dev, iter->dev->name,
					  &dev->adj_list.upper);
	}

	list_for_each_entry(iter, &dev->adj_list.lower, list) {
		if (!net_eq(net, dev_net(iter->dev)))
			continue;
		netdev_adjacent_sysfs_del(iter->dev, dev->name,
					  &iter->dev->adj_list.upper);
		netdev_adjacent_sysfs_del(dev, iter->dev->name,
					  &dev->adj_list.lower);
	}
}

void netdev_adjacent_rename_links(struct net_device *dev, char *oldname)
{
	struct netdev_adjacent *iter;

	struct net *net = dev_net(dev);

	list_for_each_entry(iter, &dev->adj_list.upper, list) {
		if (!net_eq(net, dev_net(iter->dev)))
			continue;
		netdev_adjacent_sysfs_del(iter->dev, oldname,
					  &iter->dev->adj_list.lower);
		netdev_adjacent_sysfs_add(iter->dev, dev,
					  &iter->dev->adj_list.lower);
	}

	list_for_each_entry(iter, &dev->adj_list.lower, list) {
		if (!net_eq(net, dev_net(iter->dev)))
			continue;
		netdev_adjacent_sysfs_del(iter->dev, oldname,
					  &iter->dev->adj_list.upper);
		netdev_adjacent_sysfs_add(iter->dev, dev,
					  &iter->dev->adj_list.upper);
	}
}

void *netdev_lower_dev_get_private(struct net_device *dev,
				   struct net_device *lower_dev)
{
	struct netdev_adjacent *lower;

	if (!lower_dev)
		return NULL;
	lower = __netdev_find_adj(lower_dev, &dev->adj_list.lower);
	if (!lower)
		return NULL;

	return lower->private;
}
EXPORT_SYMBOL(netdev_lower_dev_get_private);


int dev_get_nest_level(struct net_device *dev)
{
	struct net_device *lower = NULL;
	struct list_head *iter;
	int max_nest = -1;
	int nest;

	ASSERT_RTNL();

	netdev_for_each_lower_dev(dev, lower, iter) {
		nest = dev_get_nest_level(lower);
		if (max_nest < nest)
			max_nest = nest;
	}

	return max_nest + 1;
}
EXPORT_SYMBOL(dev_get_nest_level);

/**
 * netdev_lower_change - Dispatch event about lower device state change
 * @lower_dev: device
 * @lower_state_info: state to dispatch
 *
 * Send NETDEV_CHANGELOWERSTATE to netdev notifiers with info.
 * The caller must hold the RTNL lock.
 */
void netdev_lower_state_changed(struct net_device *lower_dev,
				void *lower_state_info)
{
	struct netdev_notifier_changelowerstate_info changelowerstate_info = {
		.info.dev = lower_dev,
	};

	ASSERT_RTNL();
	changelowerstate_info.lower_state_info = lower_state_info;
	call_netdevice_notifiers_info(NETDEV_CHANGELOWERSTATE,
				      &changelowerstate_info.info);
}
EXPORT_SYMBOL(netdev_lower_state_changed);

static void dev_change_rx_flags(struct net_device *dev, int flags)
{
	const struct net_device_ops *ops = dev->netdev_ops;

	if (ops->ndo_change_rx_flags)
		ops->ndo_change_rx_flags(dev, flags);
}

static int __dev_set_promiscuity(struct net_device *dev, int inc, bool notify)
{
	unsigned int old_flags = dev->flags;
	kuid_t uid;
	kgid_t gid;

	ASSERT_RTNL();

	dev->flags |= IFF_PROMISC;
	dev->promiscuity += inc;
	if (dev->promiscuity == 0) {
		/*
		 * Avoid overflow.
		 * If inc causes overflow, untouch promisc and return error.
		 */
		if (inc < 0)
			dev->flags &= ~IFF_PROMISC;
		else {
			dev->promiscuity -= inc;
			pr_warn("%s: promiscuity touches roof, set promiscuity failed. promiscuity feature of device might be broken.\n",
				dev->name);
			return -EOVERFLOW;
		}
	}
	if (dev->flags != old_flags) {
		pr_info("device %s %s promiscuous mode\n",
			dev->name,
			dev->flags & IFF_PROMISC ? "entered" : "left");
		if (audit_enabled) {
			current_uid_gid(&uid, &gid);
			audit_log(current->audit_context, GFP_ATOMIC,
				AUDIT_ANOM_PROMISCUOUS,
				"dev=%s prom=%d old_prom=%d auid=%u uid=%u gid=%u ses=%u",
				dev->name, (dev->flags & IFF_PROMISC),
				(old_flags & IFF_PROMISC),
				from_kuid(&init_user_ns, audit_get_loginuid(current)),
				from_kuid(&init_user_ns, uid),
				from_kgid(&init_user_ns, gid),
				audit_get_sessionid(current));
		}

		dev_change_rx_flags(dev, IFF_PROMISC);
	}
	if (notify)
		__dev_notify_flags(dev, old_flags, IFF_PROMISC);
	return 0;
}

/**
 *	dev_set_promiscuity	- update promiscuity count on a device
 *	@dev: device
 *	@inc: modifier
 *
 *	Add or remove promiscuity from a device. While the count in the device
 *	remains above zero the interface remains promiscuous. Once it hits zero
 *	the device reverts back to normal filtering operation. A negative inc
 *	value is used to drop promiscuity on the device.
 *	Return 0 if successful or a negative errno code on error.
 */
int dev_set_promiscuity(struct net_device *dev, int inc)
{
	unsigned int old_flags = dev->flags;
	int err;

	err = __dev_set_promiscuity(dev, inc, true);
	if (err < 0)
		return err;
	if (dev->flags != old_flags)
		dev_set_rx_mode(dev);
	return err;
}
EXPORT_SYMBOL(dev_set_promiscuity);

static int __dev_set_allmulti(struct net_device *dev, int inc, bool notify)
{
	unsigned int old_flags = dev->flags, old_gflags = dev->gflags;

	ASSERT_RTNL();

	dev->flags |= IFF_ALLMULTI;
	dev->allmulti += inc;
	if (dev->allmulti == 0) {
		/*
		 * Avoid overflow.
		 * If inc causes overflow, untouch allmulti and return error.
		 */
		if (inc < 0)
			dev->flags &= ~IFF_ALLMULTI;
		else {
			dev->allmulti -= inc;
			pr_warn("%s: allmulti touches roof, set allmulti failed. allmulti feature of device might be broken.\n",
				dev->name);
			return -EOVERFLOW;
		}
	}
	if (dev->flags ^ old_flags) {
		dev_change_rx_flags(dev, IFF_ALLMULTI);
		dev_set_rx_mode(dev);
		if (notify)
			__dev_notify_flags(dev, old_flags,
					   dev->gflags ^ old_gflags);
	}
	return 0;
}

/**
 *	dev_set_allmulti	- update allmulti count on a device
 *	@dev: device
 *	@inc: modifier
 *
 *	Add or remove reception of all multicast frames to a device. While the
 *	count in the device remains above zero the interface remains listening
 *	to all interfaces. Once it hits zero the device reverts back to normal
 *	filtering operation. A negative @inc value is used to drop the counter
 *	when releasing a resource needing all multicasts.
 *	Return 0 if successful or a negative errno code on error.
 */

int dev_set_allmulti(struct net_device *dev, int inc)
{
	return __dev_set_allmulti(dev, inc, true);
}
EXPORT_SYMBOL(dev_set_allmulti);

/*
 *	Upload unicast and multicast address lists to device and
 *	configure RX filtering. When the device doesn't support unicast
 *	filtering it is put in promiscuous mode while unicast addresses
 *	are present.
 */
void __dev_set_rx_mode(struct net_device *dev)
{
	const struct net_device_ops *ops = dev->netdev_ops;

	/* dev_open will call this function so the list will stay sane. */
	if (!(dev->flags&IFF_UP))
		return;

	if (!netif_device_present(dev))
		return;

	if (!(dev->priv_flags & IFF_UNICAST_FLT)) {
		/* Unicast addresses changes may only happen under the rtnl,
		 * therefore calling __dev_set_promiscuity here is safe.
		 */
		if (!netdev_uc_empty(dev) && !dev->uc_promisc) {
			__dev_set_promiscuity(dev, 1, false);
			dev->uc_promisc = true;
		} else if (netdev_uc_empty(dev) && dev->uc_promisc) {
			__dev_set_promiscuity(dev, -1, false);
			dev->uc_promisc = false;
		}
	}

	if (ops->ndo_set_rx_mode)
		ops->ndo_set_rx_mode(dev);
}

void dev_set_rx_mode(struct net_device *dev)
{
	netif_addr_lock_bh(dev);
	__dev_set_rx_mode(dev);
	netif_addr_unlock_bh(dev);
}

/**
 *	dev_get_flags - get flags reported to userspace
 *	@dev: device
 *
 *	Get the combination of flag bits exported through APIs to userspace.
 */
unsigned int dev_get_flags(const struct net_device *dev)
{
	unsigned int flags;

	flags = (dev->flags & ~(IFF_PROMISC |
				IFF_ALLMULTI |
				IFF_RUNNING |
				IFF_LOWER_UP |
				IFF_DORMANT)) |
		(dev->gflags & (IFF_PROMISC |
				IFF_ALLMULTI));

	if (netif_running(dev)) {
		if (netif_oper_up(dev))
			flags |= IFF_RUNNING;
		if (netif_carrier_ok(dev))
			flags |= IFF_LOWER_UP;
		if (netif_dormant(dev))
			flags |= IFF_DORMANT;
	}

	return flags;
}
EXPORT_SYMBOL(dev_get_flags);

int __dev_change_flags(struct net_device *dev, unsigned int flags)
{
	unsigned int old_flags = dev->flags;
	int ret;

	ASSERT_RTNL();

	/*
	 *	Set the flags on our device.
	 */

	dev->flags = (flags & (IFF_DEBUG | IFF_NOTRAILERS | IFF_NOARP |
			       IFF_DYNAMIC | IFF_MULTICAST | IFF_PORTSEL |
			       IFF_AUTOMEDIA)) |
		     (dev->flags & (IFF_UP | IFF_VOLATILE | IFF_PROMISC |
				    IFF_ALLMULTI));

	/*
	 *	Load in the correct multicast list now the flags have changed.
	 */

	if ((old_flags ^ flags) & IFF_MULTICAST)
		dev_change_rx_flags(dev, IFF_MULTICAST);

	dev_set_rx_mode(dev);

	/*
	 *	Have we downed the interface. We handle IFF_UP ourselves
	 *	according to user attempts to set it, rather than blindly
	 *	setting it.
	 */

	ret = 0;
	if ((old_flags ^ flags) & IFF_UP) {
		if (old_flags & IFF_UP)
			__dev_close(dev);
		else
			ret = __dev_open(dev);
	}

	if ((flags ^ dev->gflags) & IFF_PROMISC) {
		int inc = (flags & IFF_PROMISC) ? 1 : -1;
		unsigned int old_flags = dev->flags;

		dev->gflags ^= IFF_PROMISC;

		if (__dev_set_promiscuity(dev, inc, false) >= 0)
			if (dev->flags != old_flags)
				dev_set_rx_mode(dev);
	}

	/* NOTE: order of synchronization of IFF_PROMISC and IFF_ALLMULTI
	 * is important. Some (broken) drivers set IFF_PROMISC, when
	 * IFF_ALLMULTI is requested not asking us and not reporting.
	 */
	if ((flags ^ dev->gflags) & IFF_ALLMULTI) {
		int inc = (flags & IFF_ALLMULTI) ? 1 : -1;

		dev->gflags ^= IFF_ALLMULTI;
		__dev_set_allmulti(dev, inc, false);
	}

	return ret;
}

void __dev_notify_flags(struct net_device *dev, unsigned int old_flags,
			unsigned int gchanges)
{
	unsigned int changes = dev->flags ^ old_flags;

	if (gchanges)
		rtmsg_ifinfo(RTM_NEWLINK, dev, gchanges, GFP_ATOMIC);

	if (changes & IFF_UP) {
		if (dev->flags & IFF_UP)
			call_netdevice_notifiers(NETDEV_UP, dev);
		else
			call_netdevice_notifiers(NETDEV_DOWN, dev);
	}

	if (dev->flags & IFF_UP &&
	    (changes & ~(IFF_UP | IFF_PROMISC | IFF_ALLMULTI | IFF_VOLATILE))) {
		struct netdev_notifier_change_info change_info = {
			.info = {
				.dev = dev,
			},
			.flags_changed = changes,
		};

		call_netdevice_notifiers_info(NETDEV_CHANGE, &change_info.info);
	}
}

/**
 *	dev_change_flags - change device settings
 *	@dev: device
 *	@flags: device state flags
 *
 *	Change settings on device based state flags. The flags are
 *	in the userspace exported format.
 */
int dev_change_flags(struct net_device *dev, unsigned int flags)
{
	int ret;
	unsigned int changes, old_flags = dev->flags, old_gflags = dev->gflags;

	ret = __dev_change_flags(dev, flags);
	if (ret < 0)
		return ret;

	changes = (old_flags ^ dev->flags) | (old_gflags ^ dev->gflags);
	__dev_notify_flags(dev, old_flags, changes);
	return ret;
}
EXPORT_SYMBOL(dev_change_flags);

int __dev_set_mtu(struct net_device *dev, int new_mtu)
{
	const struct net_device_ops *ops = dev->netdev_ops;

	if (ops->ndo_change_mtu)
		return ops->ndo_change_mtu(dev, new_mtu);

	dev->mtu = new_mtu;
	return 0;
}
EXPORT_SYMBOL(__dev_set_mtu);

/**
 *	dev_set_mtu - Change maximum transfer unit
 *	@dev: device
 *	@new_mtu: new transfer unit
 *
 *	Change the maximum transfer size of the network device.
 */
int dev_set_mtu(struct net_device *dev, int new_mtu)
{
	int err, orig_mtu;

	if (new_mtu == dev->mtu)
		return 0;

	/* MTU must be positive, and in range */
	if (new_mtu < 0 || new_mtu < dev->min_mtu) {
		net_err_ratelimited("%s: Invalid MTU %d requested, hw min %d\n",
				    dev->name, new_mtu, dev->min_mtu);
		return -EINVAL;
	}

	if (dev->max_mtu > 0 && new_mtu > dev->max_mtu) {
		net_err_ratelimited("%s: Invalid MTU %d requested, hw max %d\n",
				    dev->name, new_mtu, dev->max_mtu);
		return -EINVAL;
	}

	if (!netif_device_present(dev))
		return -ENODEV;

	err = call_netdevice_notifiers(NETDEV_PRECHANGEMTU, dev);
	err = notifier_to_errno(err);
	if (err)
		return err;

	orig_mtu = dev->mtu;
	err = __dev_set_mtu(dev, new_mtu);

	if (!err) {
		err = call_netdevice_notifiers(NETDEV_CHANGEMTU, dev);
		err = notifier_to_errno(err);
		if (err) {
			/* setting mtu back and notifying everyone again,
			 * so that they have a chance to revert changes.
			 */
			__dev_set_mtu(dev, orig_mtu);
			call_netdevice_notifiers(NETDEV_CHANGEMTU, dev);
		}
	}
	return err;
}
EXPORT_SYMBOL(dev_set_mtu);

/**
 *	dev_change_tx_queue_len - Change TX queue length of a netdevice
 *	@dev: device
 *	@new_len: new tx queue length
 */
int dev_change_tx_queue_len(struct net_device *dev, unsigned long new_len)
{
	unsigned int orig_len = dev->tx_queue_len;
	int res;

	if (new_len != (unsigned int)new_len)
		return -ERANGE;

	if (new_len != orig_len) {
		dev->tx_queue_len = new_len;
		res = call_netdevice_notifiers(NETDEV_CHANGE_TX_QUEUE_LEN, dev);
		res = notifier_to_errno(res);
		if (res) {
			netdev_err(dev,
				   "refused to change device tx_queue_len\n");
			dev->tx_queue_len = orig_len;
			return res;
		}
		return dev_qdisc_change_tx_queue_len(dev);
	}

	return 0;
}

/**
 *	dev_set_group - Change group this device belongs to
 *	@dev: device
 *	@new_group: group this device should belong to
 */
void dev_set_group(struct net_device *dev, int new_group)
{
	dev->group = new_group;
}
EXPORT_SYMBOL(dev_set_group);

/**
 *	dev_set_mac_address - Change Media Access Control Address
 *	@dev: device
 *	@sa: new address
 *
 *	Change the hardware (MAC) address of the device
 */
int dev_set_mac_address(struct net_device *dev, struct sockaddr *sa)
{
	const struct net_device_ops *ops = dev->netdev_ops;
	int err;

	if (!ops->ndo_set_mac_address)
		return -EOPNOTSUPP;
	if (sa->sa_family != dev->type)
		return -EINVAL;
	if (!netif_device_present(dev))
		return -ENODEV;
	err = ops->ndo_set_mac_address(dev, sa);
	if (err)
		return err;
	dev->addr_assign_type = NET_ADDR_SET;
	call_netdevice_notifiers(NETDEV_CHANGEADDR, dev);
	add_device_randomness(dev->dev_addr, dev->addr_len);
	return 0;
}
EXPORT_SYMBOL(dev_set_mac_address);

/**
 *	dev_change_carrier - Change device carrier
 *	@dev: device
 *	@new_carrier: new value
 *
 *	Change device carrier
 */
int dev_change_carrier(struct net_device *dev, bool new_carrier)
{
	const struct net_device_ops *ops = dev->netdev_ops;

	if (!ops->ndo_change_carrier)
		return -EOPNOTSUPP;
	if (!netif_device_present(dev))
		return -ENODEV;
	return ops->ndo_change_carrier(dev, new_carrier);
}
EXPORT_SYMBOL(dev_change_carrier);

/**
 *	dev_get_phys_port_id - Get device physical port ID
 *	@dev: device
 *	@ppid: port ID
 *
 *	Get device physical port ID
 */
int dev_get_phys_port_id(struct net_device *dev,
			 struct netdev_phys_item_id *ppid)
{
	const struct net_device_ops *ops = dev->netdev_ops;

	if (!ops->ndo_get_phys_port_id)
		return -EOPNOTSUPP;
	return ops->ndo_get_phys_port_id(dev, ppid);
}
EXPORT_SYMBOL(dev_get_phys_port_id);

/**
 *	dev_get_phys_port_name - Get device physical port name
 *	@dev: device
 *	@name: port name
 *	@len: limit of bytes to copy to name
 *
 *	Get device physical port name
 */
int dev_get_phys_port_name(struct net_device *dev,
			   char *name, size_t len)
{
	const struct net_device_ops *ops = dev->netdev_ops;

	if (!ops->ndo_get_phys_port_name)
		return -EOPNOTSUPP;
	return ops->ndo_get_phys_port_name(dev, name, len);
}
EXPORT_SYMBOL(dev_get_phys_port_name);

/**
 *	dev_change_proto_down - update protocol port state information
 *	@dev: device
 *	@proto_down: new value
 *
 *	This info can be used by switch drivers to set the phys state of the
 *	port.
 */
int dev_change_proto_down(struct net_device *dev, bool proto_down)
{
	const struct net_device_ops *ops = dev->netdev_ops;

	if (!ops->ndo_change_proto_down)
		return -EOPNOTSUPP;
	if (!netif_device_present(dev))
		return -ENODEV;
	return ops->ndo_change_proto_down(dev, proto_down);
}
EXPORT_SYMBOL(dev_change_proto_down);

<<<<<<< HEAD
u8 __dev_xdp_attached(struct net_device *dev, bpf_op_t bpf_op, u32 *prog_id)
{
	struct netdev_bpf xdp;

	memset(&xdp, 0, sizeof(xdp));
	xdp.command = XDP_QUERY_PROG;

	/* Query must always succeed. */
	WARN_ON(bpf_op(dev, &xdp) < 0);
	if (prog_id)
		*prog_id = xdp.prog_id;
=======
void __dev_xdp_query(struct net_device *dev, bpf_op_t bpf_op,
		     struct netdev_bpf *xdp)
{
	memset(xdp, 0, sizeof(*xdp));
	xdp->command = XDP_QUERY_PROG;

	/* Query must always succeed. */
	WARN_ON(bpf_op(dev, xdp) < 0);
}

static u8 __dev_xdp_attached(struct net_device *dev, bpf_op_t bpf_op)
{
	struct netdev_bpf xdp;

	__dev_xdp_query(dev, bpf_op, &xdp);
>>>>>>> 661e50bc

	return xdp.prog_attached;
}

static int dev_xdp_install(struct net_device *dev, bpf_op_t bpf_op,
			   struct netlink_ext_ack *extack, u32 flags,
			   struct bpf_prog *prog)
{
	struct netdev_bpf xdp;

	memset(&xdp, 0, sizeof(xdp));
	if (flags & XDP_FLAGS_HW_MODE)
		xdp.command = XDP_SETUP_PROG_HW;
	else
		xdp.command = XDP_SETUP_PROG;
	xdp.extack = extack;
	xdp.flags = flags;
	xdp.prog = prog;

	return bpf_op(dev, &xdp);
<<<<<<< HEAD
=======
}

static void dev_xdp_uninstall(struct net_device *dev)
{
	struct netdev_bpf xdp;
	bpf_op_t ndo_bpf;

	/* Remove generic XDP */
	WARN_ON(dev_xdp_install(dev, generic_xdp_install, NULL, 0, NULL));

	/* Remove from the driver */
	ndo_bpf = dev->netdev_ops->ndo_bpf;
	if (!ndo_bpf)
		return;

	__dev_xdp_query(dev, ndo_bpf, &xdp);
	if (xdp.prog_attached == XDP_ATTACHED_NONE)
		return;

	/* Program removal should always succeed */
	WARN_ON(dev_xdp_install(dev, ndo_bpf, NULL, xdp.prog_flags, NULL));
>>>>>>> 661e50bc
}

/**
 *	dev_change_xdp_fd - set or clear a bpf program for a device rx path
 *	@dev: device
 *	@extack: netlink extended ack
 *	@fd: new program fd or negative value to clear
 *	@flags: xdp-related flags
 *
 *	Set or clear a bpf program for a device
 */
int dev_change_xdp_fd(struct net_device *dev, struct netlink_ext_ack *extack,
		      int fd, u32 flags)
{
	const struct net_device_ops *ops = dev->netdev_ops;
	struct bpf_prog *prog = NULL;
	bpf_op_t bpf_op, bpf_chk;
	int err;

	ASSERT_RTNL();

	bpf_op = bpf_chk = ops->ndo_bpf;
	if (!bpf_op && (flags & (XDP_FLAGS_DRV_MODE | XDP_FLAGS_HW_MODE)))
		return -EOPNOTSUPP;
	if (!bpf_op || (flags & XDP_FLAGS_SKB_MODE))
		bpf_op = generic_xdp_install;
	if (bpf_op == bpf_chk)
		bpf_chk = generic_xdp_install;

	if (fd >= 0) {
<<<<<<< HEAD
		if (bpf_chk && __dev_xdp_attached(dev, bpf_chk, NULL))
			return -EEXIST;
		if ((flags & XDP_FLAGS_UPDATE_IF_NOEXIST) &&
		    __dev_xdp_attached(dev, bpf_op, NULL))
=======
		if (bpf_chk && __dev_xdp_attached(dev, bpf_chk))
			return -EEXIST;
		if ((flags & XDP_FLAGS_UPDATE_IF_NOEXIST) &&
		    __dev_xdp_attached(dev, bpf_op))
>>>>>>> 661e50bc
			return -EBUSY;

		prog = bpf_prog_get_type_dev(fd, BPF_PROG_TYPE_XDP,
					     bpf_op == ops->ndo_bpf);
		if (IS_ERR(prog))
			return PTR_ERR(prog);

		if (!(flags & XDP_FLAGS_HW_MODE) &&
		    bpf_prog_is_dev_bound(prog->aux)) {
			NL_SET_ERR_MSG(extack, "using device-bound program without HW_MODE flag is not supported");
			bpf_prog_put(prog);
			return -EINVAL;
		}
	}

	err = dev_xdp_install(dev, bpf_op, extack, flags, prog);
	if (err < 0 && prog)
		bpf_prog_put(prog);

	return err;
}

/**
 *	dev_new_index	-	allocate an ifindex
 *	@net: the applicable net namespace
 *
 *	Returns a suitable unique value for a new device interface
 *	number.  The caller must hold the rtnl semaphore or the
 *	dev_base_lock to be sure it remains unique.
 */
static int dev_new_index(struct net *net)
{
	int ifindex = net->ifindex;

	for (;;) {
		if (++ifindex <= 0)
			ifindex = 1;
		if (!__dev_get_by_index(net, ifindex))
			return net->ifindex = ifindex;
	}
}

/* Delayed registration/unregisteration */
static LIST_HEAD(net_todo_list);
DECLARE_WAIT_QUEUE_HEAD(netdev_unregistering_wq);

static void net_set_todo(struct net_device *dev)
{
	list_add_tail(&dev->todo_list, &net_todo_list);
	dev_net(dev)->dev_unreg_count++;
}

static void rollback_registered_many(struct list_head *head)
{
	struct net_device *dev, *tmp;
	LIST_HEAD(close_head);

	BUG_ON(dev_boot_phase);
	ASSERT_RTNL();

	list_for_each_entry_safe(dev, tmp, head, unreg_list) {
		/* Some devices call without registering
		 * for initialization unwind. Remove those
		 * devices and proceed with the remaining.
		 */
		if (dev->reg_state == NETREG_UNINITIALIZED) {
			pr_debug("unregister_netdevice: device %s/%p never was registered\n",
				 dev->name, dev);

			WARN_ON(1);
			list_del(&dev->unreg_list);
			continue;
		}
		dev->dismantle = true;
		BUG_ON(dev->reg_state != NETREG_REGISTERED);
	}

	/* If device is running, close it first. */
	list_for_each_entry(dev, head, unreg_list)
		list_add_tail(&dev->close_list, &close_head);
	dev_close_many(&close_head, true);

	list_for_each_entry(dev, head, unreg_list) {
		/* And unlink it from device chain. */
		unlist_netdevice(dev);

		dev->reg_state = NETREG_UNREGISTERING;
	}
	flush_all_backlogs();

	synchronize_net();

	list_for_each_entry(dev, head, unreg_list) {
		struct sk_buff *skb = NULL;

		/* Shutdown queueing discipline. */
		dev_shutdown(dev);

		dev_xdp_uninstall(dev);

		/* Notify protocols, that we are about to destroy
		 * this device. They should clean all the things.
		 */
		call_netdevice_notifiers(NETDEV_UNREGISTER, dev);

		if (!dev->rtnl_link_ops ||
		    dev->rtnl_link_state == RTNL_LINK_INITIALIZED)
			skb = rtmsg_ifinfo_build_skb(RTM_DELLINK, dev, ~0U, 0,
<<<<<<< HEAD
						     GFP_KERNEL, NULL);
=======
						     GFP_KERNEL, NULL, 0);
>>>>>>> 661e50bc

		/*
		 *	Flush the unicast and multicast chains
		 */
		dev_uc_flush(dev);
		dev_mc_flush(dev);

		if (dev->netdev_ops->ndo_uninit)
			dev->netdev_ops->ndo_uninit(dev);

		if (skb)
			rtmsg_ifinfo_send(skb, dev, GFP_KERNEL);

		/* Notifier chain MUST detach us all upper devices. */
		WARN_ON(netdev_has_any_upper_dev(dev));
		WARN_ON(netdev_has_any_lower_dev(dev));

		/* Remove entries from kobject tree */
		netdev_unregister_kobject(dev);
#ifdef CONFIG_XPS
		/* Remove XPS queueing entries */
		netif_reset_xps_queues_gt(dev, 0);
#endif
	}

	synchronize_net();

	list_for_each_entry(dev, head, unreg_list)
		dev_put(dev);
}

static void rollback_registered(struct net_device *dev)
{
	LIST_HEAD(single);

	list_add(&dev->unreg_list, &single);
	rollback_registered_many(&single);
	list_del(&single);
}

static netdev_features_t netdev_sync_upper_features(struct net_device *lower,
	struct net_device *upper, netdev_features_t features)
{
	netdev_features_t upper_disables = NETIF_F_UPPER_DISABLES;
	netdev_features_t feature;
	int feature_bit;

	for_each_netdev_feature(&upper_disables, feature_bit) {
		feature = __NETIF_F_BIT(feature_bit);
		if (!(upper->wanted_features & feature)
		    && (features & feature)) {
			netdev_dbg(lower, "Dropping feature %pNF, upper dev %s has it off.\n",
				   &feature, upper->name);
			features &= ~feature;
		}
	}

	return features;
}

static void netdev_sync_lower_features(struct net_device *upper,
	struct net_device *lower, netdev_features_t features)
{
	netdev_features_t upper_disables = NETIF_F_UPPER_DISABLES;
	netdev_features_t feature;
	int feature_bit;

	for_each_netdev_feature(&upper_disables, feature_bit) {
		feature = __NETIF_F_BIT(feature_bit);
		if (!(features & feature) && (lower->features & feature)) {
			netdev_dbg(upper, "Disabling feature %pNF on lower dev %s.\n",
				   &feature, lower->name);
			lower->wanted_features &= ~feature;
			netdev_update_features(lower);

			if (unlikely(lower->features & feature))
				netdev_WARN(upper, "failed to disable %pNF on %s!\n",
					    &feature, lower->name);
		}
	}
}

static netdev_features_t netdev_fix_features(struct net_device *dev,
	netdev_features_t features)
{
	/* Fix illegal checksum combinations */
	if ((features & NETIF_F_HW_CSUM) &&
	    (features & (NETIF_F_IP_CSUM|NETIF_F_IPV6_CSUM))) {
		netdev_warn(dev, "mixed HW and IP checksum settings.\n");
		features &= ~(NETIF_F_IP_CSUM|NETIF_F_IPV6_CSUM);
	}

	/* TSO requires that SG is present as well. */
	if ((features & NETIF_F_ALL_TSO) && !(features & NETIF_F_SG)) {
		netdev_dbg(dev, "Dropping TSO features since no SG feature.\n");
		features &= ~NETIF_F_ALL_TSO;
	}

	if ((features & NETIF_F_TSO) && !(features & NETIF_F_HW_CSUM) &&
					!(features & NETIF_F_IP_CSUM)) {
		netdev_dbg(dev, "Dropping TSO features since no CSUM feature.\n");
		features &= ~NETIF_F_TSO;
		features &= ~NETIF_F_TSO_ECN;
	}

	if ((features & NETIF_F_TSO6) && !(features & NETIF_F_HW_CSUM) &&
					 !(features & NETIF_F_IPV6_CSUM)) {
		netdev_dbg(dev, "Dropping TSO6 features since no CSUM feature.\n");
		features &= ~NETIF_F_TSO6;
	}

	/* TSO with IPv4 ID mangling requires IPv4 TSO be enabled */
	if ((features & NETIF_F_TSO_MANGLEID) && !(features & NETIF_F_TSO))
		features &= ~NETIF_F_TSO_MANGLEID;

	/* TSO ECN requires that TSO is present as well. */
	if ((features & NETIF_F_ALL_TSO) == NETIF_F_TSO_ECN)
		features &= ~NETIF_F_TSO_ECN;

	/* Software GSO depends on SG. */
	if ((features & NETIF_F_GSO) && !(features & NETIF_F_SG)) {
		netdev_dbg(dev, "Dropping NETIF_F_GSO since no SG feature.\n");
		features &= ~NETIF_F_GSO;
	}

	/* GSO partial features require GSO partial be set */
	if ((features & dev->gso_partial_features) &&
	    !(features & NETIF_F_GSO_PARTIAL)) {
		netdev_dbg(dev,
			   "Dropping partially supported GSO features since no GSO partial.\n");
		features &= ~dev->gso_partial_features;
	}

	if (!(features & NETIF_F_RXCSUM)) {
		/* NETIF_F_GRO_HW implies doing RXCSUM since every packet
		 * successfully merged by hardware must also have the
		 * checksum verified by hardware.  If the user does not
		 * want to enable RXCSUM, logically, we should disable GRO_HW.
		 */
		if (features & NETIF_F_GRO_HW) {
			netdev_dbg(dev, "Dropping NETIF_F_GRO_HW since no RXCSUM feature.\n");
			features &= ~NETIF_F_GRO_HW;
		}
	}

	return features;
}

int __netdev_update_features(struct net_device *dev)
{
	struct net_device *upper, *lower;
	netdev_features_t features;
	struct list_head *iter;
	int err = -1;

	ASSERT_RTNL();

	features = netdev_get_wanted_features(dev);

	if (dev->netdev_ops->ndo_fix_features)
		features = dev->netdev_ops->ndo_fix_features(dev, features);

	/* driver might be less strict about feature dependencies */
	features = netdev_fix_features(dev, features);

	/* some features can't be enabled if they're off an an upper device */
	netdev_for_each_upper_dev_rcu(dev, upper, iter)
		features = netdev_sync_upper_features(dev, upper, features);

	if (dev->features == features)
		goto sync_lower;

	netdev_dbg(dev, "Features changed: %pNF -> %pNF\n",
		&dev->features, &features);

	if (dev->netdev_ops->ndo_set_features)
		err = dev->netdev_ops->ndo_set_features(dev, features);
	else
		err = 0;

	if (unlikely(err < 0)) {
		netdev_err(dev,
			"set_features() failed (%d); wanted %pNF, left %pNF\n",
			err, &features, &dev->features);
		/* return non-0 since some features might have changed and
		 * it's better to fire a spurious notification than miss it
		 */
		return -1;
	}

sync_lower:
	/* some features must be disabled on lower devices when disabled
	 * on an upper device (think: bonding master or bridge)
	 */
	netdev_for_each_lower_dev(dev, lower, iter)
		netdev_sync_lower_features(dev, lower, features);

	if (!err) {
		netdev_features_t diff = features ^ dev->features;

		if (diff & NETIF_F_RX_UDP_TUNNEL_PORT) {
			/* udp_tunnel_{get,drop}_rx_info both need
			 * NETIF_F_RX_UDP_TUNNEL_PORT enabled on the
			 * device, or they won't do anything.
			 * Thus we need to update dev->features
			 * *before* calling udp_tunnel_get_rx_info,
			 * but *after* calling udp_tunnel_drop_rx_info.
			 */
			if (features & NETIF_F_RX_UDP_TUNNEL_PORT) {
				dev->features = features;
				udp_tunnel_get_rx_info(dev);
			} else {
				udp_tunnel_drop_rx_info(dev);
			}
		}

		dev->features = features;
	}

	return err < 0 ? 0 : 1;
}

/**
 *	netdev_update_features - recalculate device features
 *	@dev: the device to check
 *
 *	Recalculate dev->features set and send notifications if it
 *	has changed. Should be called after driver or hardware dependent
 *	conditions might have changed that influence the features.
 */
void netdev_update_features(struct net_device *dev)
{
	if (__netdev_update_features(dev))
		netdev_features_change(dev);
}
EXPORT_SYMBOL(netdev_update_features);

/**
 *	netdev_change_features - recalculate device features
 *	@dev: the device to check
 *
 *	Recalculate dev->features set and send notifications even
 *	if they have not changed. Should be called instead of
 *	netdev_update_features() if also dev->vlan_features might
 *	have changed to allow the changes to be propagated to stacked
 *	VLAN devices.
 */
void netdev_change_features(struct net_device *dev)
{
	__netdev_update_features(dev);
	netdev_features_change(dev);
}
EXPORT_SYMBOL(netdev_change_features);

/**
 *	netif_stacked_transfer_operstate -	transfer operstate
 *	@rootdev: the root or lower level device to transfer state from
 *	@dev: the device to transfer operstate to
 *
 *	Transfer operational state from root to device. This is normally
 *	called when a stacking relationship exists between the root
 *	device and the device(a leaf device).
 */
void netif_stacked_transfer_operstate(const struct net_device *rootdev,
					struct net_device *dev)
{
	if (rootdev->operstate == IF_OPER_DORMANT)
		netif_dormant_on(dev);
	else
		netif_dormant_off(dev);

	if (netif_carrier_ok(rootdev))
		netif_carrier_on(dev);
	else
		netif_carrier_off(dev);
}
EXPORT_SYMBOL(netif_stacked_transfer_operstate);

static int netif_alloc_rx_queues(struct net_device *dev)
{
	unsigned int i, count = dev->num_rx_queues;
	struct netdev_rx_queue *rx;
	size_t sz = count * sizeof(*rx);
	int err = 0;

	BUG_ON(count < 1);

	rx = kvzalloc(sz, GFP_KERNEL | __GFP_RETRY_MAYFAIL);
	if (!rx)
		return -ENOMEM;

	dev->_rx = rx;

	for (i = 0; i < count; i++) {
		rx[i].dev = dev;

		/* XDP RX-queue setup */
		err = xdp_rxq_info_reg(&rx[i].xdp_rxq, dev, i);
		if (err < 0)
			goto err_rxq_info;
	}
	return 0;

err_rxq_info:
	/* Rollback successful reg's and free other resources */
	while (i--)
		xdp_rxq_info_unreg(&rx[i].xdp_rxq);
	kvfree(dev->_rx);
	dev->_rx = NULL;
	return err;
}

static void netif_free_rx_queues(struct net_device *dev)
{
	unsigned int i, count = dev->num_rx_queues;

	/* netif_alloc_rx_queues alloc failed, resources have been unreg'ed */
	if (!dev->_rx)
		return;

	for (i = 0; i < count; i++)
		xdp_rxq_info_unreg(&dev->_rx[i].xdp_rxq);

	kvfree(dev->_rx);
}

static void netdev_init_one_queue(struct net_device *dev,
				  struct netdev_queue *queue, void *_unused)
{
	/* Initialize queue lock */
	spin_lock_init(&queue->_xmit_lock);
	netdev_set_xmit_lockdep_class(&queue->_xmit_lock, dev->type);
	queue->xmit_lock_owner = -1;
	netdev_queue_numa_node_write(queue, NUMA_NO_NODE);
	queue->dev = dev;
#ifdef CONFIG_BQL
	dql_init(&queue->dql, HZ);
#endif
}

static void netif_free_tx_queues(struct net_device *dev)
{
	kvfree(dev->_tx);
}

static int netif_alloc_netdev_queues(struct net_device *dev)
{
	unsigned int count = dev->num_tx_queues;
	struct netdev_queue *tx;
	size_t sz = count * sizeof(*tx);

	if (count < 1 || count > 0xffff)
		return -EINVAL;

	tx = kvzalloc(sz, GFP_KERNEL | __GFP_RETRY_MAYFAIL);
	if (!tx)
		return -ENOMEM;

	dev->_tx = tx;

	netdev_for_each_tx_queue(dev, netdev_init_one_queue, NULL);
	spin_lock_init(&dev->tx_global_lock);

	return 0;
}

void netif_tx_stop_all_queues(struct net_device *dev)
{
	unsigned int i;

	for (i = 0; i < dev->num_tx_queues; i++) {
		struct netdev_queue *txq = netdev_get_tx_queue(dev, i);

		netif_tx_stop_queue(txq);
	}
}
EXPORT_SYMBOL(netif_tx_stop_all_queues);

/**
 *	register_netdevice	- register a network device
 *	@dev: device to register
 *
 *	Take a completed network device structure and add it to the kernel
 *	interfaces. A %NETDEV_REGISTER message is sent to the netdev notifier
 *	chain. 0 is returned on success. A negative errno code is returned
 *	on a failure to set up the device, or if the name is a duplicate.
 *
 *	Callers must hold the rtnl semaphore. You may want
 *	register_netdev() instead of this.
 *
 *	BUGS:
 *	The locking appears insufficient to guarantee two parallel registers
 *	will not get the same name.
 */

int register_netdevice(struct net_device *dev)
{
	int ret;
	struct net *net = dev_net(dev);

	BUG_ON(dev_boot_phase);
	ASSERT_RTNL();

	might_sleep();

	/* When net_device's are persistent, this will be fatal. */
	BUG_ON(dev->reg_state != NETREG_UNINITIALIZED);
	BUG_ON(!net);

	spin_lock_init(&dev->addr_list_lock);
	netdev_set_addr_lockdep_class(dev);

	ret = dev_get_valid_name(net, dev, dev->name);
	if (ret < 0)
		goto out;

	/* Init, if this function is available */
	if (dev->netdev_ops->ndo_init) {
		ret = dev->netdev_ops->ndo_init(dev);
		if (ret) {
			if (ret > 0)
				ret = -EIO;
			goto out;
		}
	}

	if (((dev->hw_features | dev->features) &
	     NETIF_F_HW_VLAN_CTAG_FILTER) &&
	    (!dev->netdev_ops->ndo_vlan_rx_add_vid ||
	     !dev->netdev_ops->ndo_vlan_rx_kill_vid)) {
		netdev_WARN(dev, "Buggy VLAN acceleration in driver!\n");
		ret = -EINVAL;
		goto err_uninit;
	}

	ret = -EBUSY;
	if (!dev->ifindex)
		dev->ifindex = dev_new_index(net);
	else if (__dev_get_by_index(net, dev->ifindex))
		goto err_uninit;

	/* Transfer changeable features to wanted_features and enable
	 * software offloads (GSO and GRO).
	 */
	dev->hw_features |= NETIF_F_SOFT_FEATURES;
	dev->features |= NETIF_F_SOFT_FEATURES;

	if (dev->netdev_ops->ndo_udp_tunnel_add) {
		dev->features |= NETIF_F_RX_UDP_TUNNEL_PORT;
		dev->hw_features |= NETIF_F_RX_UDP_TUNNEL_PORT;
	}

	dev->wanted_features = dev->features & dev->hw_features;

	if (!(dev->flags & IFF_LOOPBACK))
		dev->hw_features |= NETIF_F_NOCACHE_COPY;

	/* If IPv4 TCP segmentation offload is supported we should also
	 * allow the device to enable segmenting the frame with the option
	 * of ignoring a static IP ID value.  This doesn't enable the
	 * feature itself but allows the user to enable it later.
	 */
	if (dev->hw_features & NETIF_F_TSO)
		dev->hw_features |= NETIF_F_TSO_MANGLEID;
	if (dev->vlan_features & NETIF_F_TSO)
		dev->vlan_features |= NETIF_F_TSO_MANGLEID;
	if (dev->mpls_features & NETIF_F_TSO)
		dev->mpls_features |= NETIF_F_TSO_MANGLEID;
	if (dev->hw_enc_features & NETIF_F_TSO)
		dev->hw_enc_features |= NETIF_F_TSO_MANGLEID;

	/* Make NETIF_F_HIGHDMA inheritable to VLAN devices.
	 */
	dev->vlan_features |= NETIF_F_HIGHDMA;

	/* Make NETIF_F_SG inheritable to tunnel devices.
	 */
	dev->hw_enc_features |= NETIF_F_SG | NETIF_F_GSO_PARTIAL;

	/* Make NETIF_F_SG inheritable to MPLS.
	 */
	dev->mpls_features |= NETIF_F_SG;

	ret = call_netdevice_notifiers(NETDEV_POST_INIT, dev);
	ret = notifier_to_errno(ret);
	if (ret)
		goto err_uninit;

	ret = netdev_register_kobject(dev);
	if (ret)
		goto err_uninit;
	dev->reg_state = NETREG_REGISTERED;

	__netdev_update_features(dev);

	/*
	 *	Default initial state at registry is that the
	 *	device is present.
	 */

	set_bit(__LINK_STATE_PRESENT, &dev->state);

	linkwatch_init_dev(dev);

	dev_init_scheduler(dev);
	dev_hold(dev);
	list_netdevice(dev);
	add_device_randomness(dev->dev_addr, dev->addr_len);

	/* If the device has permanent device address, driver should
	 * set dev_addr and also addr_assign_type should be set to
	 * NET_ADDR_PERM (default value).
	 */
	if (dev->addr_assign_type == NET_ADDR_PERM)
		memcpy(dev->perm_addr, dev->dev_addr, dev->addr_len);

	/* Notify protocols, that a new device appeared. */
	ret = call_netdevice_notifiers(NETDEV_REGISTER, dev);
	ret = notifier_to_errno(ret);
	if (ret) {
		rollback_registered(dev);
		dev->reg_state = NETREG_UNREGISTERED;
	}
	/*
	 *	Prevent userspace races by waiting until the network
	 *	device is fully setup before sending notifications.
	 */
	if (!dev->rtnl_link_ops ||
	    dev->rtnl_link_state == RTNL_LINK_INITIALIZED)
		rtmsg_ifinfo(RTM_NEWLINK, dev, ~0U, GFP_KERNEL);

out:
	return ret;

err_uninit:
	if (dev->netdev_ops->ndo_uninit)
		dev->netdev_ops->ndo_uninit(dev);
	if (dev->priv_destructor)
		dev->priv_destructor(dev);
	goto out;
}
EXPORT_SYMBOL(register_netdevice);

/**
 *	init_dummy_netdev	- init a dummy network device for NAPI
 *	@dev: device to init
 *
 *	This takes a network device structure and initialize the minimum
 *	amount of fields so it can be used to schedule NAPI polls without
 *	registering a full blown interface. This is to be used by drivers
 *	that need to tie several hardware interfaces to a single NAPI
 *	poll scheduler due to HW limitations.
 */
int init_dummy_netdev(struct net_device *dev)
{
	/* Clear everything. Note we don't initialize spinlocks
	 * are they aren't supposed to be taken by any of the
	 * NAPI code and this dummy netdev is supposed to be
	 * only ever used for NAPI polls
	 */
	memset(dev, 0, sizeof(struct net_device));

	/* make sure we BUG if trying to hit standard
	 * register/unregister code path
	 */
	dev->reg_state = NETREG_DUMMY;

	/* NAPI wants this */
	INIT_LIST_HEAD(&dev->napi_list);

	/* a dummy interface is started by default */
	set_bit(__LINK_STATE_PRESENT, &dev->state);
	set_bit(__LINK_STATE_START, &dev->state);

	/* Note : We dont allocate pcpu_refcnt for dummy devices,
	 * because users of this 'device' dont need to change
	 * its refcount.
	 */

	return 0;
}
EXPORT_SYMBOL_GPL(init_dummy_netdev);


/**
 *	register_netdev	- register a network device
 *	@dev: device to register
 *
 *	Take a completed network device structure and add it to the kernel
 *	interfaces. A %NETDEV_REGISTER message is sent to the netdev notifier
 *	chain. 0 is returned on success. A negative errno code is returned
 *	on a failure to set up the device, or if the name is a duplicate.
 *
 *	This is a wrapper around register_netdevice that takes the rtnl semaphore
 *	and expands the device name if you passed a format string to
 *	alloc_netdev.
 */
int register_netdev(struct net_device *dev)
{
	int err;

	rtnl_lock();
	err = register_netdevice(dev);
	rtnl_unlock();
	return err;
}
EXPORT_SYMBOL(register_netdev);

int netdev_refcnt_read(const struct net_device *dev)
{
	int i, refcnt = 0;

	for_each_possible_cpu(i)
		refcnt += *per_cpu_ptr(dev->pcpu_refcnt, i);
	return refcnt;
}
EXPORT_SYMBOL(netdev_refcnt_read);

/**
 * netdev_wait_allrefs - wait until all references are gone.
 * @dev: target net_device
 *
 * This is called when unregistering network devices.
 *
 * Any protocol or device that holds a reference should register
 * for netdevice notification, and cleanup and put back the
 * reference if they receive an UNREGISTER event.
 * We can get stuck here if buggy protocols don't correctly
 * call dev_put.
 */
static void netdev_wait_allrefs(struct net_device *dev)
{
	unsigned long rebroadcast_time, warning_time;
	int refcnt;

	linkwatch_forget_dev(dev);

	rebroadcast_time = warning_time = jiffies;
	refcnt = netdev_refcnt_read(dev);

	while (refcnt != 0) {
		if (time_after(jiffies, rebroadcast_time + 1 * HZ)) {
			rtnl_lock();

			/* Rebroadcast unregister notification */
			call_netdevice_notifiers(NETDEV_UNREGISTER, dev);

			__rtnl_unlock();
			rcu_barrier();
			rtnl_lock();

			call_netdevice_notifiers(NETDEV_UNREGISTER_FINAL, dev);
			if (test_bit(__LINK_STATE_LINKWATCH_PENDING,
				     &dev->state)) {
				/* We must not have linkwatch events
				 * pending on unregister. If this
				 * happens, we simply run the queue
				 * unscheduled, resulting in a noop
				 * for this device.
				 */
				linkwatch_run_queue();
			}

			__rtnl_unlock();

			rebroadcast_time = jiffies;
		}

		msleep(250);

		refcnt = netdev_refcnt_read(dev);

		if (time_after(jiffies, warning_time + 10 * HZ)) {
			pr_emerg("unregister_netdevice: waiting for %s to become free. Usage count = %d\n",
				 dev->name, refcnt);
			warning_time = jiffies;
		}
	}
}

/* The sequence is:
 *
 *	rtnl_lock();
 *	...
 *	register_netdevice(x1);
 *	register_netdevice(x2);
 *	...
 *	unregister_netdevice(y1);
 *	unregister_netdevice(y2);
 *      ...
 *	rtnl_unlock();
 *	free_netdev(y1);
 *	free_netdev(y2);
 *
 * We are invoked by rtnl_unlock().
 * This allows us to deal with problems:
 * 1) We can delete sysfs objects which invoke hotplug
 *    without deadlocking with linkwatch via keventd.
 * 2) Since we run with the RTNL semaphore not held, we can sleep
 *    safely in order to wait for the netdev refcnt to drop to zero.
 *
 * We must not return until all unregister events added during
 * the interval the lock was held have been completed.
 */
void netdev_run_todo(void)
{
	struct list_head list;

	/* Snapshot list, allow later requests */
	list_replace_init(&net_todo_list, &list);

	__rtnl_unlock();


	/* Wait for rcu callbacks to finish before next phase */
	if (!list_empty(&list))
		rcu_barrier();

	while (!list_empty(&list)) {
		struct net_device *dev
			= list_first_entry(&list, struct net_device, todo_list);
		list_del(&dev->todo_list);

		rtnl_lock();
		call_netdevice_notifiers(NETDEV_UNREGISTER_FINAL, dev);
		__rtnl_unlock();

		if (unlikely(dev->reg_state != NETREG_UNREGISTERING)) {
			pr_err("network todo '%s' but state %d\n",
			       dev->name, dev->reg_state);
			dump_stack();
			continue;
		}

		dev->reg_state = NETREG_UNREGISTERED;

		netdev_wait_allrefs(dev);

		/* paranoia */
		BUG_ON(netdev_refcnt_read(dev));
		BUG_ON(!list_empty(&dev->ptype_all));
		BUG_ON(!list_empty(&dev->ptype_specific));
		WARN_ON(rcu_access_pointer(dev->ip_ptr));
		WARN_ON(rcu_access_pointer(dev->ip6_ptr));
		WARN_ON(dev->dn_ptr);

		if (dev->priv_destructor)
			dev->priv_destructor(dev);
		if (dev->needs_free_netdev)
			free_netdev(dev);

		/* Report a network device has been unregistered */
		rtnl_lock();
		dev_net(dev)->dev_unreg_count--;
		__rtnl_unlock();
		wake_up(&netdev_unregistering_wq);

		/* Free network device */
		kobject_put(&dev->dev.kobj);
	}
}

/* Convert net_device_stats to rtnl_link_stats64. rtnl_link_stats64 has
 * all the same fields in the same order as net_device_stats, with only
 * the type differing, but rtnl_link_stats64 may have additional fields
 * at the end for newer counters.
 */
void netdev_stats_to_stats64(struct rtnl_link_stats64 *stats64,
			     const struct net_device_stats *netdev_stats)
{
#if BITS_PER_LONG == 64
	BUILD_BUG_ON(sizeof(*stats64) < sizeof(*netdev_stats));
	memcpy(stats64, netdev_stats, sizeof(*netdev_stats));
	/* zero out counters that only exist in rtnl_link_stats64 */
	memset((char *)stats64 + sizeof(*netdev_stats), 0,
	       sizeof(*stats64) - sizeof(*netdev_stats));
#else
	size_t i, n = sizeof(*netdev_stats) / sizeof(unsigned long);
	const unsigned long *src = (const unsigned long *)netdev_stats;
	u64 *dst = (u64 *)stats64;

	BUILD_BUG_ON(n > sizeof(*stats64) / sizeof(u64));
	for (i = 0; i < n; i++)
		dst[i] = src[i];
	/* zero out counters that only exist in rtnl_link_stats64 */
	memset((char *)stats64 + n * sizeof(u64), 0,
	       sizeof(*stats64) - n * sizeof(u64));
#endif
}
EXPORT_SYMBOL(netdev_stats_to_stats64);

/**
 *	dev_get_stats	- get network device statistics
 *	@dev: device to get statistics from
 *	@storage: place to store stats
 *
 *	Get network statistics from device. Return @storage.
 *	The device driver may provide its own method by setting
 *	dev->netdev_ops->get_stats64 or dev->netdev_ops->get_stats;
 *	otherwise the internal statistics structure is used.
 */
struct rtnl_link_stats64 *dev_get_stats(struct net_device *dev,
					struct rtnl_link_stats64 *storage)
{
	const struct net_device_ops *ops = dev->netdev_ops;

	if (ops->ndo_get_stats64) {
		memset(storage, 0, sizeof(*storage));
		ops->ndo_get_stats64(dev, storage);
	} else if (ops->ndo_get_stats) {
		netdev_stats_to_stats64(storage, ops->ndo_get_stats(dev));
	} else {
		netdev_stats_to_stats64(storage, &dev->stats);
	}
	storage->rx_dropped += (unsigned long)atomic_long_read(&dev->rx_dropped);
	storage->tx_dropped += (unsigned long)atomic_long_read(&dev->tx_dropped);
	storage->rx_nohandler += (unsigned long)atomic_long_read(&dev->rx_nohandler);
	return storage;
}
EXPORT_SYMBOL(dev_get_stats);

struct netdev_queue *dev_ingress_queue_create(struct net_device *dev)
{
	struct netdev_queue *queue = dev_ingress_queue(dev);

#ifdef CONFIG_NET_CLS_ACT
	if (queue)
		return queue;
	queue = kzalloc(sizeof(*queue), GFP_KERNEL);
	if (!queue)
		return NULL;
	netdev_init_one_queue(dev, queue, NULL);
	RCU_INIT_POINTER(queue->qdisc, &noop_qdisc);
	queue->qdisc_sleeping = &noop_qdisc;
	rcu_assign_pointer(dev->ingress_queue, queue);
#endif
	return queue;
}

static const struct ethtool_ops default_ethtool_ops;

void netdev_set_default_ethtool_ops(struct net_device *dev,
				    const struct ethtool_ops *ops)
{
	if (dev->ethtool_ops == &default_ethtool_ops)
		dev->ethtool_ops = ops;
}
EXPORT_SYMBOL_GPL(netdev_set_default_ethtool_ops);

void netdev_freemem(struct net_device *dev)
{
	char *addr = (char *)dev - dev->padded;

	kvfree(addr);
}

/**
 * alloc_netdev_mqs - allocate network device
 * @sizeof_priv: size of private data to allocate space for
 * @name: device name format string
 * @name_assign_type: origin of device name
 * @setup: callback to initialize device
 * @txqs: the number of TX subqueues to allocate
 * @rxqs: the number of RX subqueues to allocate
 *
 * Allocates a struct net_device with private data area for driver use
 * and performs basic initialization.  Also allocates subqueue structs
 * for each queue on the device.
 */
struct net_device *alloc_netdev_mqs(int sizeof_priv, const char *name,
		unsigned char name_assign_type,
		void (*setup)(struct net_device *),
		unsigned int txqs, unsigned int rxqs)
{
	struct net_device *dev;
	unsigned int alloc_size;
	struct net_device *p;

	BUG_ON(strlen(name) >= sizeof(dev->name));

	if (txqs < 1) {
		pr_err("alloc_netdev: Unable to allocate device with zero queues\n");
		return NULL;
	}

	if (rxqs < 1) {
		pr_err("alloc_netdev: Unable to allocate device with zero RX queues\n");
		return NULL;
	}

	alloc_size = sizeof(struct net_device);
	if (sizeof_priv) {
		/* ensure 32-byte alignment of private area */
		alloc_size = ALIGN(alloc_size, NETDEV_ALIGN);
		alloc_size += sizeof_priv;
	}
	/* ensure 32-byte alignment of whole construct */
	alloc_size += NETDEV_ALIGN - 1;

	p = kvzalloc(alloc_size, GFP_KERNEL | __GFP_RETRY_MAYFAIL);
	if (!p)
		return NULL;

	dev = PTR_ALIGN(p, NETDEV_ALIGN);
	dev->padded = (char *)dev - (char *)p;

	dev->pcpu_refcnt = alloc_percpu(int);
	if (!dev->pcpu_refcnt)
		goto free_dev;

	if (dev_addr_init(dev))
		goto free_pcpu;

	dev_mc_init(dev);
	dev_uc_init(dev);

	dev_net_set(dev, &init_net);

	dev->gso_max_size = GSO_MAX_SIZE;
	dev->gso_max_segs = GSO_MAX_SEGS;

	INIT_LIST_HEAD(&dev->napi_list);
	INIT_LIST_HEAD(&dev->unreg_list);
	INIT_LIST_HEAD(&dev->close_list);
	INIT_LIST_HEAD(&dev->link_watch_list);
	INIT_LIST_HEAD(&dev->adj_list.upper);
	INIT_LIST_HEAD(&dev->adj_list.lower);
	INIT_LIST_HEAD(&dev->ptype_all);
	INIT_LIST_HEAD(&dev->ptype_specific);
#ifdef CONFIG_NET_SCHED
	hash_init(dev->qdisc_hash);
#endif
	dev->priv_flags = IFF_XMIT_DST_RELEASE | IFF_XMIT_DST_RELEASE_PERM;
	setup(dev);

	if (!dev->tx_queue_len) {
		dev->priv_flags |= IFF_NO_QUEUE;
		dev->tx_queue_len = DEFAULT_TX_QUEUE_LEN;
	}

	dev->num_tx_queues = txqs;
	dev->real_num_tx_queues = txqs;
	if (netif_alloc_netdev_queues(dev))
		goto free_all;

	dev->num_rx_queues = rxqs;
	dev->real_num_rx_queues = rxqs;
	if (netif_alloc_rx_queues(dev))
		goto free_all;

	strcpy(dev->name, name);
	dev->name_assign_type = name_assign_type;
	dev->group = INIT_NETDEV_GROUP;
	if (!dev->ethtool_ops)
		dev->ethtool_ops = &default_ethtool_ops;

	nf_hook_ingress_init(dev);

	return dev;

free_all:
	free_netdev(dev);
	return NULL;

free_pcpu:
	free_percpu(dev->pcpu_refcnt);
free_dev:
	netdev_freemem(dev);
	return NULL;
}
EXPORT_SYMBOL(alloc_netdev_mqs);

/**
 * free_netdev - free network device
 * @dev: device
 *
 * This function does the last stage of destroying an allocated device
 * interface. The reference to the device object is released. If this
 * is the last reference then it will be freed.Must be called in process
 * context.
 */
void free_netdev(struct net_device *dev)
{
	struct napi_struct *p, *n;

	might_sleep();
	netif_free_tx_queues(dev);
	netif_free_rx_queues(dev);

	kfree(rcu_dereference_protected(dev->ingress_queue, 1));

	/* Flush device addresses */
	dev_addr_flush(dev);

	list_for_each_entry_safe(p, n, &dev->napi_list, dev_list)
		netif_napi_del(p);

	free_percpu(dev->pcpu_refcnt);
	dev->pcpu_refcnt = NULL;

	/*  Compatibility with error handling in drivers */
	if (dev->reg_state == NETREG_UNINITIALIZED) {
		netdev_freemem(dev);
		return;
	}

	BUG_ON(dev->reg_state != NETREG_UNREGISTERED);
	dev->reg_state = NETREG_RELEASED;

	/* will free via device release */
	put_device(&dev->dev);
}
EXPORT_SYMBOL(free_netdev);

/**
 *	synchronize_net -  Synchronize with packet receive processing
 *
 *	Wait for packets currently being received to be done.
 *	Does not block later packets from starting.
 */
void synchronize_net(void)
{
	might_sleep();
	if (rtnl_is_locked())
		synchronize_rcu_expedited();
	else
		synchronize_rcu();
}
EXPORT_SYMBOL(synchronize_net);

/**
 *	unregister_netdevice_queue - remove device from the kernel
 *	@dev: device
 *	@head: list
 *
 *	This function shuts down a device interface and removes it
 *	from the kernel tables.
 *	If head not NULL, device is queued to be unregistered later.
 *
 *	Callers must hold the rtnl semaphore.  You may want
 *	unregister_netdev() instead of this.
 */

void unregister_netdevice_queue(struct net_device *dev, struct list_head *head)
{
	ASSERT_RTNL();

	if (head) {
		list_move_tail(&dev->unreg_list, head);
	} else {
		rollback_registered(dev);
		/* Finish processing unregister after unlock */
		net_set_todo(dev);
	}
}
EXPORT_SYMBOL(unregister_netdevice_queue);

/**
 *	unregister_netdevice_many - unregister many devices
 *	@head: list of devices
 *
 *  Note: As most callers use a stack allocated list_head,
 *  we force a list_del() to make sure stack wont be corrupted later.
 */
void unregister_netdevice_many(struct list_head *head)
{
	struct net_device *dev;

	if (!list_empty(head)) {
		rollback_registered_many(head);
		list_for_each_entry(dev, head, unreg_list)
			net_set_todo(dev);
		list_del(head);
	}
}
EXPORT_SYMBOL(unregister_netdevice_many);

/**
 *	unregister_netdev - remove device from the kernel
 *	@dev: device
 *
 *	This function shuts down a device interface and removes it
 *	from the kernel tables.
 *
 *	This is just a wrapper for unregister_netdevice that takes
 *	the rtnl semaphore.  In general you want to use this and not
 *	unregister_netdevice.
 */
void unregister_netdev(struct net_device *dev)
{
	rtnl_lock();
	unregister_netdevice(dev);
	rtnl_unlock();
}
EXPORT_SYMBOL(unregister_netdev);

/**
 *	dev_change_net_namespace - move device to different nethost namespace
 *	@dev: device
 *	@net: network namespace
 *	@pat: If not NULL name pattern to try if the current device name
 *	      is already taken in the destination network namespace.
 *
 *	This function shuts down a device interface and moves it
 *	to a new network namespace. On success 0 is returned, on
 *	a failure a netagive errno code is returned.
 *
 *	Callers must hold the rtnl semaphore.
 */

int dev_change_net_namespace(struct net_device *dev, struct net *net, const char *pat)
{
<<<<<<< HEAD
	int err, new_nsid;
=======
	int err, new_nsid, new_ifindex;
>>>>>>> 661e50bc

	ASSERT_RTNL();

	/* Don't allow namespace local devices to be moved. */
	err = -EINVAL;
	if (dev->features & NETIF_F_NETNS_LOCAL)
		goto out;

	/* Ensure the device has been registrered */
	if (dev->reg_state != NETREG_REGISTERED)
		goto out;

	/* Get out if there is nothing todo */
	err = 0;
	if (net_eq(dev_net(dev), net))
		goto out;

	/* Pick the destination device name, and ensure
	 * we can use it in the destination network namespace.
	 */
	err = -EEXIST;
	if (__dev_get_by_name(net, dev->name)) {
		/* We get here if we can't use the current device name */
		if (!pat)
			goto out;
		if (dev_get_valid_name(net, dev, pat) < 0)
			goto out;
	}

	/*
	 * And now a mini version of register_netdevice unregister_netdevice.
	 */

	/* If device is running close it first. */
	dev_close(dev);

	/* And unlink it from device chain */
	err = -ENODEV;
	unlist_netdevice(dev);

	synchronize_net();

	/* Shutdown queueing discipline. */
	dev_shutdown(dev);

	/* Notify protocols, that we are about to destroy
	 * this device. They should clean all the things.
	 *
	 * Note that dev->reg_state stays at NETREG_REGISTERED.
	 * This is wanted because this way 8021q and macvlan know
	 * the device is just moving and can keep their slaves up.
	 */
	call_netdevice_notifiers(NETDEV_UNREGISTER, dev);
	rcu_barrier();
	call_netdevice_notifiers(NETDEV_UNREGISTER_FINAL, dev);
<<<<<<< HEAD
	if (dev->rtnl_link_ops && dev->rtnl_link_ops->get_link_net)
		new_nsid = peernet2id_alloc(dev_net(dev), net);
	else
		new_nsid = peernet2id(dev_net(dev), net);
	rtmsg_ifinfo_newnet(RTM_DELLINK, dev, ~0U, GFP_KERNEL, &new_nsid);
=======

	new_nsid = peernet2id_alloc(dev_net(dev), net);
	/* If there is an ifindex conflict assign a new one */
	if (__dev_get_by_index(net, dev->ifindex))
		new_ifindex = dev_new_index(net);
	else
		new_ifindex = dev->ifindex;

	rtmsg_ifinfo_newnet(RTM_DELLINK, dev, ~0U, GFP_KERNEL, &new_nsid,
			    new_ifindex);
>>>>>>> 661e50bc

	/*
	 *	Flush the unicast and multicast chains
	 */
	dev_uc_flush(dev);
	dev_mc_flush(dev);

	/* Send a netdev-removed uevent to the old namespace */
	kobject_uevent(&dev->dev.kobj, KOBJ_REMOVE);
	netdev_adjacent_del_links(dev);

	/* Actually switch the network namespace */
	dev_net_set(dev, net);
	dev->ifindex = new_ifindex;

	/* Send a netdev-add uevent to the new namespace */
	kobject_uevent(&dev->dev.kobj, KOBJ_ADD);
	netdev_adjacent_add_links(dev);

	/* Fixup kobjects */
	err = device_rename(&dev->dev, dev->name);
	WARN_ON(err);

	/* Add the device back in the hashes */
	list_netdevice(dev);

	/* Notify protocols, that a new device appeared. */
	call_netdevice_notifiers(NETDEV_REGISTER, dev);

	/*
	 *	Prevent userspace races by waiting until the network
	 *	device is fully setup before sending notifications.
	 */
	rtmsg_ifinfo(RTM_NEWLINK, dev, ~0U, GFP_KERNEL);

	synchronize_net();
	err = 0;
out:
	return err;
}
EXPORT_SYMBOL_GPL(dev_change_net_namespace);

static int dev_cpu_dead(unsigned int oldcpu)
{
	struct sk_buff **list_skb;
	struct sk_buff *skb;
	unsigned int cpu;
	struct softnet_data *sd, *oldsd, *remsd = NULL;

	local_irq_disable();
	cpu = smp_processor_id();
	sd = &per_cpu(softnet_data, cpu);
	oldsd = &per_cpu(softnet_data, oldcpu);

	/* Find end of our completion_queue. */
	list_skb = &sd->completion_queue;
	while (*list_skb)
		list_skb = &(*list_skb)->next;
	/* Append completion queue from offline CPU. */
	*list_skb = oldsd->completion_queue;
	oldsd->completion_queue = NULL;

	/* Append output queue from offline CPU. */
	if (oldsd->output_queue) {
		*sd->output_queue_tailp = oldsd->output_queue;
		sd->output_queue_tailp = oldsd->output_queue_tailp;
		oldsd->output_queue = NULL;
		oldsd->output_queue_tailp = &oldsd->output_queue;
	}
	/* Append NAPI poll list from offline CPU, with one exception :
	 * process_backlog() must be called by cpu owning percpu backlog.
	 * We properly handle process_queue & input_pkt_queue later.
	 */
	while (!list_empty(&oldsd->poll_list)) {
		struct napi_struct *napi = list_first_entry(&oldsd->poll_list,
							    struct napi_struct,
							    poll_list);

		list_del_init(&napi->poll_list);
		if (napi->poll == process_backlog)
			napi->state = 0;
		else
			____napi_schedule(sd, napi);
	}

	raise_softirq_irqoff(NET_TX_SOFTIRQ);
	local_irq_enable();

#ifdef CONFIG_RPS
	remsd = oldsd->rps_ipi_list;
	oldsd->rps_ipi_list = NULL;
#endif
	/* send out pending IPI's on offline CPU */
	net_rps_send_ipi(remsd);

	/* Process offline CPU's input_pkt_queue */
	while ((skb = __skb_dequeue(&oldsd->process_queue))) {
		netif_rx_ni(skb);
		input_queue_head_incr(oldsd);
	}
	while ((skb = skb_dequeue(&oldsd->input_pkt_queue))) {
		netif_rx_ni(skb);
		input_queue_head_incr(oldsd);
	}

	return 0;
}

/**
 *	netdev_increment_features - increment feature set by one
 *	@all: current feature set
 *	@one: new feature set
 *	@mask: mask feature set
 *
 *	Computes a new feature set after adding a device with feature set
 *	@one to the master device with current feature set @all.  Will not
 *	enable anything that is off in @mask. Returns the new feature set.
 */
netdev_features_t netdev_increment_features(netdev_features_t all,
	netdev_features_t one, netdev_features_t mask)
{
	if (mask & NETIF_F_HW_CSUM)
		mask |= NETIF_F_CSUM_MASK;
	mask |= NETIF_F_VLAN_CHALLENGED;

	all |= one & (NETIF_F_ONE_FOR_ALL | NETIF_F_CSUM_MASK) & mask;
	all &= one | ~NETIF_F_ALL_FOR_ALL;

	/* If one device supports hw checksumming, set for all. */
	if (all & NETIF_F_HW_CSUM)
		all &= ~(NETIF_F_CSUM_MASK & ~NETIF_F_HW_CSUM);

	return all;
}
EXPORT_SYMBOL(netdev_increment_features);

static struct hlist_head * __net_init netdev_create_hash(void)
{
	int i;
	struct hlist_head *hash;

	hash = kmalloc(sizeof(*hash) * NETDEV_HASHENTRIES, GFP_KERNEL);
	if (hash != NULL)
		for (i = 0; i < NETDEV_HASHENTRIES; i++)
			INIT_HLIST_HEAD(&hash[i]);

	return hash;
}

/* Initialize per network namespace state */
static int __net_init netdev_init(struct net *net)
{
	if (net != &init_net)
		INIT_LIST_HEAD(&net->dev_base_head);

	net->dev_name_head = netdev_create_hash();
	if (net->dev_name_head == NULL)
		goto err_name;

	net->dev_index_head = netdev_create_hash();
	if (net->dev_index_head == NULL)
		goto err_idx;

	return 0;

err_idx:
	kfree(net->dev_name_head);
err_name:
	return -ENOMEM;
}

/**
 *	netdev_drivername - network driver for the device
 *	@dev: network device
 *
 *	Determine network driver for device.
 */
const char *netdev_drivername(const struct net_device *dev)
{
	const struct device_driver *driver;
	const struct device *parent;
	const char *empty = "";

	parent = dev->dev.parent;
	if (!parent)
		return empty;

	driver = parent->driver;
	if (driver && driver->name)
		return driver->name;
	return empty;
}

static void __netdev_printk(const char *level, const struct net_device *dev,
			    struct va_format *vaf)
{
	if (dev && dev->dev.parent) {
		dev_printk_emit(level[1] - '0',
				dev->dev.parent,
				"%s %s %s%s: %pV",
				dev_driver_string(dev->dev.parent),
				dev_name(dev->dev.parent),
				netdev_name(dev), netdev_reg_state(dev),
				vaf);
	} else if (dev) {
		printk("%s%s%s: %pV",
		       level, netdev_name(dev), netdev_reg_state(dev), vaf);
	} else {
		printk("%s(NULL net_device): %pV", level, vaf);
	}
}

void netdev_printk(const char *level, const struct net_device *dev,
		   const char *format, ...)
{
	struct va_format vaf;
	va_list args;

	va_start(args, format);

	vaf.fmt = format;
	vaf.va = &args;

	__netdev_printk(level, dev, &vaf);

	va_end(args);
}
EXPORT_SYMBOL(netdev_printk);

#define define_netdev_printk_level(func, level)			\
void func(const struct net_device *dev, const char *fmt, ...)	\
{								\
	struct va_format vaf;					\
	va_list args;						\
								\
	va_start(args, fmt);					\
								\
	vaf.fmt = fmt;						\
	vaf.va = &args;						\
								\
	__netdev_printk(level, dev, &vaf);			\
								\
	va_end(args);						\
}								\
EXPORT_SYMBOL(func);

define_netdev_printk_level(netdev_emerg, KERN_EMERG);
define_netdev_printk_level(netdev_alert, KERN_ALERT);
define_netdev_printk_level(netdev_crit, KERN_CRIT);
define_netdev_printk_level(netdev_err, KERN_ERR);
define_netdev_printk_level(netdev_warn, KERN_WARNING);
define_netdev_printk_level(netdev_notice, KERN_NOTICE);
define_netdev_printk_level(netdev_info, KERN_INFO);

static void __net_exit netdev_exit(struct net *net)
{
	kfree(net->dev_name_head);
	kfree(net->dev_index_head);
	if (net != &init_net)
		WARN_ON_ONCE(!list_empty(&net->dev_base_head));
}

static struct pernet_operations __net_initdata netdev_net_ops = {
	.init = netdev_init,
	.exit = netdev_exit,
};

static void __net_exit default_device_exit(struct net *net)
{
	struct net_device *dev, *aux;
	/*
	 * Push all migratable network devices back to the
	 * initial network namespace
	 */
	rtnl_lock();
	for_each_netdev_safe(net, dev, aux) {
		int err;
		char fb_name[IFNAMSIZ];

		/* Ignore unmoveable devices (i.e. loopback) */
		if (dev->features & NETIF_F_NETNS_LOCAL)
			continue;

		/* Leave virtual devices for the generic cleanup */
		if (dev->rtnl_link_ops)
			continue;

		/* Push remaining network devices to init_net */
		snprintf(fb_name, IFNAMSIZ, "dev%d", dev->ifindex);
		err = dev_change_net_namespace(dev, &init_net, fb_name);
		if (err) {
			pr_emerg("%s: failed to move %s to init_net: %d\n",
				 __func__, dev->name, err);
			BUG();
		}
	}
	rtnl_unlock();
}

static void __net_exit rtnl_lock_unregistering(struct list_head *net_list)
{
	/* Return with the rtnl_lock held when there are no network
	 * devices unregistering in any network namespace in net_list.
	 */
	struct net *net;
	bool unregistering;
	DEFINE_WAIT_FUNC(wait, woken_wake_function);

	add_wait_queue(&netdev_unregistering_wq, &wait);
	for (;;) {
		unregistering = false;
		rtnl_lock();
		list_for_each_entry(net, net_list, exit_list) {
			if (net->dev_unreg_count > 0) {
				unregistering = true;
				break;
			}
		}
		if (!unregistering)
			break;
		__rtnl_unlock();

		wait_woken(&wait, TASK_UNINTERRUPTIBLE, MAX_SCHEDULE_TIMEOUT);
	}
	remove_wait_queue(&netdev_unregistering_wq, &wait);
}

static void __net_exit default_device_exit_batch(struct list_head *net_list)
{
	/* At exit all network devices most be removed from a network
	 * namespace.  Do this in the reverse order of registration.
	 * Do this across as many network namespaces as possible to
	 * improve batching efficiency.
	 */
	struct net_device *dev;
	struct net *net;
	LIST_HEAD(dev_kill_list);

	/* To prevent network device cleanup code from dereferencing
	 * loopback devices or network devices that have been freed
	 * wait here for all pending unregistrations to complete,
	 * before unregistring the loopback device and allowing the
	 * network namespace be freed.
	 *
	 * The netdev todo list containing all network devices
	 * unregistrations that happen in default_device_exit_batch
	 * will run in the rtnl_unlock() at the end of
	 * default_device_exit_batch.
	 */
	rtnl_lock_unregistering(net_list);
	list_for_each_entry(net, net_list, exit_list) {
		for_each_netdev_reverse(net, dev) {
			if (dev->rtnl_link_ops && dev->rtnl_link_ops->dellink)
				dev->rtnl_link_ops->dellink(dev, &dev_kill_list);
			else
				unregister_netdevice_queue(dev, &dev_kill_list);
		}
	}
	unregister_netdevice_many(&dev_kill_list);
	rtnl_unlock();
}

static struct pernet_operations __net_initdata default_device_ops = {
	.exit = default_device_exit,
	.exit_batch = default_device_exit_batch,
};

/*
 *	Initialize the DEV module. At boot time this walks the device list and
 *	unhooks any devices that fail to initialise (normally hardware not
 *	present) and leaves us with a valid list of present and active devices.
 *
 */

/*
 *       This is called single threaded during boot, so no need
 *       to take the rtnl semaphore.
 */
static int __init net_dev_init(void)
{
	int i, rc = -ENOMEM;

	BUG_ON(!dev_boot_phase);

	if (dev_proc_init())
		goto out;

	if (netdev_kobject_init())
		goto out;

	INIT_LIST_HEAD(&ptype_all);
	for (i = 0; i < PTYPE_HASH_SIZE; i++)
		INIT_LIST_HEAD(&ptype_base[i]);

	INIT_LIST_HEAD(&offload_base);

	if (register_pernet_subsys(&netdev_net_ops))
		goto out;

	/*
	 *	Initialise the packet receive queues.
	 */

	for_each_possible_cpu(i) {
		struct work_struct *flush = per_cpu_ptr(&flush_works, i);
		struct softnet_data *sd = &per_cpu(softnet_data, i);

		INIT_WORK(flush, flush_backlog);

		skb_queue_head_init(&sd->input_pkt_queue);
		skb_queue_head_init(&sd->process_queue);
#ifdef CONFIG_XFRM_OFFLOAD
		skb_queue_head_init(&sd->xfrm_backlog);
#endif
		INIT_LIST_HEAD(&sd->poll_list);
		sd->output_queue_tailp = &sd->output_queue;
#ifdef CONFIG_RPS
		sd->csd.func = rps_trigger_softirq;
		sd->csd.info = sd;
		sd->cpu = i;
#endif

		sd->backlog.poll = process_backlog;
		sd->backlog.weight = weight_p;
	}

	dev_boot_phase = 0;

	/* The loopback device is special if any other network devices
	 * is present in a network namespace the loopback device must
	 * be present. Since we now dynamically allocate and free the
	 * loopback device ensure this invariant is maintained by
	 * keeping the loopback device as the first device on the
	 * list of network devices.  Ensuring the loopback devices
	 * is the first device that appears and the last network device
	 * that disappears.
	 */
	if (register_pernet_device(&loopback_net_ops))
		goto out;

	if (register_pernet_device(&default_device_ops))
		goto out;

	open_softirq(NET_TX_SOFTIRQ, net_tx_action);
	open_softirq(NET_RX_SOFTIRQ, net_rx_action);

	rc = cpuhp_setup_state_nocalls(CPUHP_NET_DEV_DEAD, "net/dev:dead",
				       NULL, dev_cpu_dead);
	WARN_ON(rc < 0);
	rc = 0;
out:
	return rc;
}

subsys_initcall(net_dev_init);<|MERGE_RESOLUTION|>--- conflicted
+++ resolved
@@ -3960,10 +3960,7 @@
 static u32 netif_receive_generic_xdp(struct sk_buff *skb,
 				     struct bpf_prog *xdp_prog)
 {
-<<<<<<< HEAD
-=======
 	struct netdev_rx_queue *rxqueue;
->>>>>>> 661e50bc
 	u32 metalen, act = XDP_DROP;
 	struct xdp_buff xdp;
 	void *orig_data;
@@ -7201,19 +7198,6 @@
 }
 EXPORT_SYMBOL(dev_change_proto_down);
 
-<<<<<<< HEAD
-u8 __dev_xdp_attached(struct net_device *dev, bpf_op_t bpf_op, u32 *prog_id)
-{
-	struct netdev_bpf xdp;
-
-	memset(&xdp, 0, sizeof(xdp));
-	xdp.command = XDP_QUERY_PROG;
-
-	/* Query must always succeed. */
-	WARN_ON(bpf_op(dev, &xdp) < 0);
-	if (prog_id)
-		*prog_id = xdp.prog_id;
-=======
 void __dev_xdp_query(struct net_device *dev, bpf_op_t bpf_op,
 		     struct netdev_bpf *xdp)
 {
@@ -7229,7 +7213,6 @@
 	struct netdev_bpf xdp;
 
 	__dev_xdp_query(dev, bpf_op, &xdp);
->>>>>>> 661e50bc
 
 	return xdp.prog_attached;
 }
@@ -7250,8 +7233,6 @@
 	xdp.prog = prog;
 
 	return bpf_op(dev, &xdp);
-<<<<<<< HEAD
-=======
 }
 
 static void dev_xdp_uninstall(struct net_device *dev)
@@ -7273,7 +7254,6 @@
 
 	/* Program removal should always succeed */
 	WARN_ON(dev_xdp_install(dev, ndo_bpf, NULL, xdp.prog_flags, NULL));
->>>>>>> 661e50bc
 }
 
 /**
@@ -7304,17 +7284,10 @@
 		bpf_chk = generic_xdp_install;
 
 	if (fd >= 0) {
-<<<<<<< HEAD
-		if (bpf_chk && __dev_xdp_attached(dev, bpf_chk, NULL))
-			return -EEXIST;
-		if ((flags & XDP_FLAGS_UPDATE_IF_NOEXIST) &&
-		    __dev_xdp_attached(dev, bpf_op, NULL))
-=======
 		if (bpf_chk && __dev_xdp_attached(dev, bpf_chk))
 			return -EEXIST;
 		if ((flags & XDP_FLAGS_UPDATE_IF_NOEXIST) &&
 		    __dev_xdp_attached(dev, bpf_op))
->>>>>>> 661e50bc
 			return -EBUSY;
 
 		prog = bpf_prog_get_type_dev(fd, BPF_PROG_TYPE_XDP,
@@ -7423,11 +7396,7 @@
 		if (!dev->rtnl_link_ops ||
 		    dev->rtnl_link_state == RTNL_LINK_INITIALIZED)
 			skb = rtmsg_ifinfo_build_skb(RTM_DELLINK, dev, ~0U, 0,
-<<<<<<< HEAD
-						     GFP_KERNEL, NULL);
-=======
 						     GFP_KERNEL, NULL, 0);
->>>>>>> 661e50bc
 
 		/*
 		 *	Flush the unicast and multicast chains
@@ -8540,11 +8509,7 @@
 
 int dev_change_net_namespace(struct net_device *dev, struct net *net, const char *pat)
 {
-<<<<<<< HEAD
-	int err, new_nsid;
-=======
 	int err, new_nsid, new_ifindex;
->>>>>>> 661e50bc
 
 	ASSERT_RTNL();
 
@@ -8600,13 +8565,6 @@
 	call_netdevice_notifiers(NETDEV_UNREGISTER, dev);
 	rcu_barrier();
 	call_netdevice_notifiers(NETDEV_UNREGISTER_FINAL, dev);
-<<<<<<< HEAD
-	if (dev->rtnl_link_ops && dev->rtnl_link_ops->get_link_net)
-		new_nsid = peernet2id_alloc(dev_net(dev), net);
-	else
-		new_nsid = peernet2id(dev_net(dev), net);
-	rtmsg_ifinfo_newnet(RTM_DELLINK, dev, ~0U, GFP_KERNEL, &new_nsid);
-=======
 
 	new_nsid = peernet2id_alloc(dev_net(dev), net);
 	/* If there is an ifindex conflict assign a new one */
@@ -8617,7 +8575,6 @@
 
 	rtmsg_ifinfo_newnet(RTM_DELLINK, dev, ~0U, GFP_KERNEL, &new_nsid,
 			    new_ifindex);
->>>>>>> 661e50bc
 
 	/*
 	 *	Flush the unicast and multicast chains
