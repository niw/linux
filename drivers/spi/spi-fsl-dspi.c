--- conflicted
+++ resolved
@@ -652,11 +652,7 @@
 	u32 spi_tcr;
 
 	spi_take_timestamp_post(dspi->ctlr, dspi->cur_transfer,
-<<<<<<< HEAD
-				dspi->tx - dspi->bytes_per_word, !dspi->irq);
-=======
 				dspi->progress, !dspi->irq);
->>>>>>> a7196caf
 
 	/* Get transfer counter (in number of SPI transfers). It was
 	 * reset to 0 when transfer(s) were started.
@@ -678,11 +674,7 @@
 		return 0;
 
 	spi_take_timestamp_pre(dspi->ctlr, dspi->cur_transfer,
-<<<<<<< HEAD
-			       dspi->tx, !dspi->irq);
-=======
 			       dspi->progress, !dspi->irq);
->>>>>>> a7196caf
 
 	if (trans_mode == DSPI_EOQ_MODE)
 		dspi_eoq_write(dspi);
@@ -793,11 +785,7 @@
 				     SPI_CTARE_DTCP(1));
 
 		spi_take_timestamp_pre(dspi->ctlr, dspi->cur_transfer,
-<<<<<<< HEAD
-				       dspi->tx, !dspi->irq);
-=======
 				       dspi->progress, !dspi->irq);
->>>>>>> a7196caf
 
 		trans_mode = dspi->devtype_data->trans_mode;
 		switch (trans_mode) {
