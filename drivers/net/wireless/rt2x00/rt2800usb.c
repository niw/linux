/*
	Copyright (C) 2010 Willow Garage <http://www.willowgarage.com>
	Copyright (C) 2009 - 2010 Ivo van Doorn <IvDoorn@gmail.com>
	Copyright (C) 2009 Mattias Nissler <mattias.nissler@gmx.de>
	Copyright (C) 2009 Felix Fietkau <nbd@openwrt.org>
	Copyright (C) 2009 Xose Vazquez Perez <xose.vazquez@gmail.com>
	Copyright (C) 2009 Axel Kollhofer <rain_maker@root-forum.org>
	<http://rt2x00.serialmonkey.com>

	This program is free software; you can redistribute it and/or modify
	it under the terms of the GNU General Public License as published by
	the Free Software Foundation; either version 2 of the License, or
	(at your option) any later version.

	This program is distributed in the hope that it will be useful,
	but WITHOUT ANY WARRANTY; without even the implied warranty of
	MERCHANTABILITY or FITNESS FOR A PARTICULAR PURPOSE. See the
	GNU General Public License for more details.

	You should have received a copy of the GNU General Public License
	along with this program; if not, write to the
	Free Software Foundation, Inc.,
	59 Temple Place - Suite 330, Boston, MA 02111-1307, USA.
 */

/*
	Module: rt2800usb
	Abstract: rt2800usb device specific routines.
	Supported chipsets: RT2800U.
 */

#include <linux/delay.h>
#include <linux/etherdevice.h>
#include <linux/init.h>
#include <linux/kernel.h>
#include <linux/module.h>
#include <linux/usb.h>

#include "rt2x00.h"
#include "rt2x00usb.h"
#include "rt2800lib.h"
#include "rt2800.h"
#include "rt2800usb.h"

/*
 * Allow hardware encryption to be disabled.
 */
static bool modparam_nohwcrypt;
module_param_named(nohwcrypt, modparam_nohwcrypt, bool, S_IRUGO);
MODULE_PARM_DESC(nohwcrypt, "Disable hardware encryption.");

static bool rt2800usb_hwcrypt_disabled(struct rt2x00_dev *rt2x00dev)
{
	return modparam_nohwcrypt;
}

/*
 * Queue handlers.
 */
static void rt2800usb_start_queue(struct data_queue *queue)
{
	struct rt2x00_dev *rt2x00dev = queue->rt2x00dev;
	u32 reg;

	switch (queue->qid) {
	case QID_RX:
		rt2x00usb_register_read(rt2x00dev, MAC_SYS_CTRL, &reg);
		rt2x00_set_field32(&reg, MAC_SYS_CTRL_ENABLE_RX, 1);
		rt2x00usb_register_write(rt2x00dev, MAC_SYS_CTRL, reg);
		break;
	case QID_BEACON:
		rt2x00usb_register_read(rt2x00dev, BCN_TIME_CFG, &reg);
		rt2x00_set_field32(&reg, BCN_TIME_CFG_TSF_TICKING, 1);
		rt2x00_set_field32(&reg, BCN_TIME_CFG_TBTT_ENABLE, 1);
		rt2x00_set_field32(&reg, BCN_TIME_CFG_BEACON_GEN, 1);
		rt2x00usb_register_write(rt2x00dev, BCN_TIME_CFG, reg);
		break;
	default:
		break;
	}
}

static void rt2800usb_stop_queue(struct data_queue *queue)
{
	struct rt2x00_dev *rt2x00dev = queue->rt2x00dev;
	u32 reg;

	switch (queue->qid) {
	case QID_RX:
		rt2x00usb_register_read(rt2x00dev, MAC_SYS_CTRL, &reg);
		rt2x00_set_field32(&reg, MAC_SYS_CTRL_ENABLE_RX, 0);
		rt2x00usb_register_write(rt2x00dev, MAC_SYS_CTRL, reg);
		break;
	case QID_BEACON:
		rt2x00usb_register_read(rt2x00dev, BCN_TIME_CFG, &reg);
		rt2x00_set_field32(&reg, BCN_TIME_CFG_TSF_TICKING, 0);
		rt2x00_set_field32(&reg, BCN_TIME_CFG_TBTT_ENABLE, 0);
		rt2x00_set_field32(&reg, BCN_TIME_CFG_BEACON_GEN, 0);
		rt2x00usb_register_write(rt2x00dev, BCN_TIME_CFG, reg);
		break;
	default:
		break;
	}
}

/*
 * test if there is an entry in any TX queue for which DMA is done
 * but the TX status has not been returned yet
 */
static bool rt2800usb_txstatus_pending(struct rt2x00_dev *rt2x00dev)
{
	struct data_queue *queue;

	tx_queue_for_each(rt2x00dev, queue) {
		if (rt2x00queue_get_entry(queue, Q_INDEX_DMA_DONE) !=
		    rt2x00queue_get_entry(queue, Q_INDEX_DONE))
			return true;
	}
	return false;
}

static inline bool rt2800usb_entry_txstatus_timeout(struct queue_entry *entry)
{
	bool tout;

	if (!test_bit(ENTRY_DATA_STATUS_PENDING, &entry->flags))
		return false;

	tout = time_after(jiffies, entry->last_action + msecs_to_jiffies(100));
	if (unlikely(tout))
		WARNING(entry->queue->rt2x00dev,
			"TX status timeout for entry %d in queue %d\n",
			entry->entry_idx, entry->queue->qid);
	return tout;

}

static bool rt2800usb_txstatus_timeout(struct rt2x00_dev *rt2x00dev)
{
	struct data_queue *queue;
	struct queue_entry *entry;

	tx_queue_for_each(rt2x00dev, queue) {
		entry = rt2x00queue_get_entry(queue, Q_INDEX_DONE);
		if (rt2800usb_entry_txstatus_timeout(entry))
			return true;
	}
	return false;
}

static bool rt2800usb_tx_sta_fifo_read_completed(struct rt2x00_dev *rt2x00dev,
						 int urb_status, u32 tx_status)
{
	bool valid;

	if (urb_status) {
		WARNING(rt2x00dev, "TX status read failed %d\n", urb_status);

		goto stop_reading;
	}

	valid = rt2x00_get_field32(tx_status, TX_STA_FIFO_VALID);
	if (valid) {
		if (!kfifo_put(&rt2x00dev->txstatus_fifo, &tx_status))
			WARNING(rt2x00dev, "TX status FIFO overrun\n");

		queue_work(rt2x00dev->workqueue, &rt2x00dev->txdone_work);

		/* Reschedule urb to read TX status again instantly */
		return true;
	}

	/* Check if there is any entry that timedout waiting on TX status */
	if (rt2800usb_txstatus_timeout(rt2x00dev))
		queue_work(rt2x00dev->workqueue, &rt2x00dev->txdone_work);

	if (rt2800usb_txstatus_pending(rt2x00dev)) {
		/* Read register after 250 us */
		hrtimer_start(&rt2x00dev->txstatus_timer, ktime_set(0, 250000),
			      HRTIMER_MODE_REL);
		return false;
	}

stop_reading:
	clear_bit(TX_STATUS_READING, &rt2x00dev->flags);
	/*
	 * There is small race window above, between txstatus pending check and
	 * clear_bit someone could do rt2x00usb_interrupt_txdone, so recheck
	 * here again if status reading is needed.
	 */
	if (rt2800usb_txstatus_pending(rt2x00dev) &&
	    !test_and_set_bit(TX_STATUS_READING, &rt2x00dev->flags))
		return true;
	else
		return false;
}

static void rt2800usb_async_read_tx_status(struct rt2x00_dev *rt2x00dev)
{

	if (test_and_set_bit(TX_STATUS_READING, &rt2x00dev->flags))
		return;

	/* Read TX_STA_FIFO register after 500 us */
	hrtimer_start(&rt2x00dev->txstatus_timer, ktime_set(0, 500000),
		      HRTIMER_MODE_REL);
}

static void rt2800usb_tx_dma_done(struct queue_entry *entry)
{
	struct rt2x00_dev *rt2x00dev = entry->queue->rt2x00dev;

	rt2800usb_async_read_tx_status(rt2x00dev);
}

static enum hrtimer_restart rt2800usb_tx_sta_fifo_timeout(struct hrtimer *timer)
{
	struct rt2x00_dev *rt2x00dev =
	    container_of(timer, struct rt2x00_dev, txstatus_timer);

	rt2x00usb_register_read_async(rt2x00dev, TX_STA_FIFO,
				      rt2800usb_tx_sta_fifo_read_completed);

	return HRTIMER_NORESTART;
}

/*
 * Firmware functions
 */
static char *rt2800usb_get_firmware_name(struct rt2x00_dev *rt2x00dev)
{
	return FIRMWARE_RT2870;
}

static int rt2800usb_write_firmware(struct rt2x00_dev *rt2x00dev,
				    const u8 *data, const size_t len)
{
	int status;
	u32 offset;
	u32 length;

	/*
	 * Check which section of the firmware we need.
	 */
	if (rt2x00_rt(rt2x00dev, RT2860) ||
	    rt2x00_rt(rt2x00dev, RT2872) ||
	    rt2x00_rt(rt2x00dev, RT3070)) {
		offset = 0;
		length = 4096;
	} else {
		offset = 4096;
		length = 4096;
	}

	/*
	 * Write firmware to device.
	 */
	rt2x00usb_register_multiwrite(rt2x00dev, FIRMWARE_IMAGE_BASE,
				      data + offset, length);

	rt2x00usb_register_write(rt2x00dev, H2M_MAILBOX_CID, ~0);
	rt2x00usb_register_write(rt2x00dev, H2M_MAILBOX_STATUS, ~0);

	/*
	 * Send firmware request to device to load firmware,
	 * we need to specify a long timeout time.
	 */
	status = rt2x00usb_vendor_request_sw(rt2x00dev, USB_DEVICE_MODE,
					     0, USB_MODE_FIRMWARE,
					     REGISTER_TIMEOUT_FIRMWARE);
	if (status < 0) {
		ERROR(rt2x00dev, "Failed to write Firmware to device.\n");
		return status;
	}

	msleep(10);
	rt2x00usb_register_write(rt2x00dev, H2M_MAILBOX_CSR, 0);

	return 0;
}

/*
 * Device state switch handlers.
 */
static int rt2800usb_init_registers(struct rt2x00_dev *rt2x00dev)
{
	u32 reg;

	/*
	 * Wait until BBP and RF are ready.
	 */
	if (rt2800_wait_csr_ready(rt2x00dev))
		return -EBUSY;

	rt2x00usb_register_read(rt2x00dev, PBF_SYS_CTRL, &reg);
	rt2x00usb_register_write(rt2x00dev, PBF_SYS_CTRL, reg & ~0x00002000);

	reg = 0;
	rt2x00_set_field32(&reg, MAC_SYS_CTRL_RESET_CSR, 1);
	rt2x00_set_field32(&reg, MAC_SYS_CTRL_RESET_BBP, 1);
	rt2x00usb_register_write(rt2x00dev, MAC_SYS_CTRL, reg);

	rt2x00usb_register_write(rt2x00dev, USB_DMA_CFG, 0x00000000);

	rt2x00usb_vendor_request_sw(rt2x00dev, USB_DEVICE_MODE, 0,
				    USB_MODE_RESET, REGISTER_TIMEOUT);

	rt2x00usb_register_write(rt2x00dev, MAC_SYS_CTRL, 0x00000000);

	return 0;
}

static int rt2800usb_enable_radio(struct rt2x00_dev *rt2x00dev)
{
	u32 reg;

	if (unlikely(rt2800_wait_wpdma_ready(rt2x00dev)))
		return -EIO;

	rt2x00usb_register_read(rt2x00dev, USB_DMA_CFG, &reg);
	rt2x00_set_field32(&reg, USB_DMA_CFG_PHY_CLEAR, 0);
	rt2x00_set_field32(&reg, USB_DMA_CFG_RX_BULK_AGG_EN, 0);
	rt2x00_set_field32(&reg, USB_DMA_CFG_RX_BULK_AGG_TIMEOUT, 128);
	/*
	 * Total room for RX frames in kilobytes, PBF might still exceed
	 * this limit so reduce the number to prevent errors.
	 */
	rt2x00_set_field32(&reg, USB_DMA_CFG_RX_BULK_AGG_LIMIT,
			   ((rt2x00dev->ops->rx->entry_num * DATA_FRAME_SIZE)
			    / 1024) - 3);
	rt2x00_set_field32(&reg, USB_DMA_CFG_RX_BULK_EN, 1);
	rt2x00_set_field32(&reg, USB_DMA_CFG_TX_BULK_EN, 1);
	rt2x00usb_register_write(rt2x00dev, USB_DMA_CFG, reg);

	return rt2800_enable_radio(rt2x00dev);
}

static void rt2800usb_disable_radio(struct rt2x00_dev *rt2x00dev)
{
	rt2800_disable_radio(rt2x00dev);
	rt2x00usb_disable_radio(rt2x00dev);
}

static int rt2800usb_set_state(struct rt2x00_dev *rt2x00dev,
			       enum dev_state state)
{
	if (state == STATE_AWAKE)
		rt2800_mcu_request(rt2x00dev, MCU_WAKEUP, 0xff, 0, 2);
	else
		rt2800_mcu_request(rt2x00dev, MCU_SLEEP, 0xff, 0xff, 2);

	return 0;
}

static int rt2800usb_set_device_state(struct rt2x00_dev *rt2x00dev,
				      enum dev_state state)
{
	int retval = 0;

	switch (state) {
	case STATE_RADIO_ON:
		/*
		 * Before the radio can be enabled, the device first has
		 * to be woken up. After that it needs a bit of time
		 * to be fully awake and then the radio can be enabled.
		 */
		rt2800usb_set_state(rt2x00dev, STATE_AWAKE);
		msleep(1);
		retval = rt2800usb_enable_radio(rt2x00dev);
		break;
	case STATE_RADIO_OFF:
		/*
		 * After the radio has been disabled, the device should
		 * be put to sleep for powersaving.
		 */
		rt2800usb_disable_radio(rt2x00dev);
		rt2800usb_set_state(rt2x00dev, STATE_SLEEP);
		break;
	case STATE_RADIO_IRQ_ON:
	case STATE_RADIO_IRQ_OFF:
		/* No support, but no error either */
		break;
	case STATE_DEEP_SLEEP:
	case STATE_SLEEP:
	case STATE_STANDBY:
	case STATE_AWAKE:
		retval = rt2800usb_set_state(rt2x00dev, state);
		break;
	default:
		retval = -ENOTSUPP;
		break;
	}

	if (unlikely(retval))
		ERROR(rt2x00dev, "Device failed to enter state %d (%d).\n",
		      state, retval);

	return retval;
}

/*
 * Watchdog handlers
 */
static void rt2800usb_watchdog(struct rt2x00_dev *rt2x00dev)
{
	unsigned int i;
	u32 reg;

	rt2x00usb_register_read(rt2x00dev, TXRXQ_PCNT, &reg);
	if (rt2x00_get_field32(reg, TXRXQ_PCNT_TX0Q)) {
		WARNING(rt2x00dev, "TX HW queue 0 timed out,"
			" invoke forced kick\n");

		rt2x00usb_register_write(rt2x00dev, PBF_CFG, 0xf40012);

		for (i = 0; i < 10; i++) {
			udelay(10);
			if (!rt2x00_get_field32(reg, TXRXQ_PCNT_TX0Q))
				break;
		}

		rt2x00usb_register_write(rt2x00dev, PBF_CFG, 0xf40006);
	}

	rt2x00usb_register_read(rt2x00dev, TXRXQ_PCNT, &reg);
	if (rt2x00_get_field32(reg, TXRXQ_PCNT_TX1Q)) {
		WARNING(rt2x00dev, "TX HW queue 1 timed out,"
			" invoke forced kick\n");

		rt2x00usb_register_write(rt2x00dev, PBF_CFG, 0xf4000a);

		for (i = 0; i < 10; i++) {
			udelay(10);
			if (!rt2x00_get_field32(reg, TXRXQ_PCNT_TX1Q))
				break;
		}

		rt2x00usb_register_write(rt2x00dev, PBF_CFG, 0xf40006);
	}

	rt2x00usb_watchdog(rt2x00dev);
}

/*
 * TX descriptor initialization
 */
static __le32 *rt2800usb_get_txwi(struct queue_entry *entry)
{
	if (entry->queue->qid == QID_BEACON)
		return (__le32 *) (entry->skb->data);
	else
		return (__le32 *) (entry->skb->data + TXINFO_DESC_SIZE);
}

static void rt2800usb_write_tx_desc(struct queue_entry *entry,
				    struct txentry_desc *txdesc)
{
	struct skb_frame_desc *skbdesc = get_skb_frame_desc(entry->skb);
	__le32 *txi = (__le32 *) entry->skb->data;
	u32 word;

	/*
	 * Initialize TXINFO descriptor
	 */
	rt2x00_desc_read(txi, 0, &word);

	/*
	 * The size of TXINFO_W0_USB_DMA_TX_PKT_LEN is
	 * TXWI + 802.11 header + L2 pad + payload + pad,
	 * so need to decrease size of TXINFO.
	 */
	rt2x00_set_field32(&word, TXINFO_W0_USB_DMA_TX_PKT_LEN,
			   roundup(entry->skb->len, 4) - TXINFO_DESC_SIZE);
	rt2x00_set_field32(&word, TXINFO_W0_WIV,
			   !test_bit(ENTRY_TXD_ENCRYPT_IV, &txdesc->flags));
	rt2x00_set_field32(&word, TXINFO_W0_QSEL, 2);
	rt2x00_set_field32(&word, TXINFO_W0_SW_USE_LAST_ROUND, 0);
	rt2x00_set_field32(&word, TXINFO_W0_USB_DMA_NEXT_VALID, 0);
	rt2x00_set_field32(&word, TXINFO_W0_USB_DMA_TX_BURST,
			   test_bit(ENTRY_TXD_BURST, &txdesc->flags));
	rt2x00_desc_write(txi, 0, word);

	/*
	 * Register descriptor details in skb frame descriptor.
	 */
	skbdesc->flags |= SKBDESC_DESC_IN_SKB;
	skbdesc->desc = txi;
	skbdesc->desc_len = TXINFO_DESC_SIZE + TXWI_DESC_SIZE;
}

/*
 * TX data initialization
 */
static int rt2800usb_get_tx_data_len(struct queue_entry *entry)
{
	/*
	 * pad(1~3 bytes) is needed after each 802.11 payload.
	 * USB end pad(4 bytes) is needed at each USB bulk out packet end.
	 * TX frame format is :
	 * | TXINFO | TXWI | 802.11 header | L2 pad | payload | pad | USB end pad |
	 *                 |<------------- tx_pkt_len ------------->|
	 */

	return roundup(entry->skb->len, 4) + 4;
}

/*
 * TX control handlers
 */
static enum txdone_entry_desc_flags
rt2800usb_txdone_entry_check(struct queue_entry *entry, u32 reg)
{
	__le32 *txwi;
	u32 word;
	int wcid, ack, pid;
	int tx_wcid, tx_ack, tx_pid, is_agg;

	/*
	 * This frames has returned with an IO error,
	 * so the status report is not intended for this
	 * frame.
	 */
	if (test_bit(ENTRY_DATA_IO_FAILED, &entry->flags))
		return TXDONE_FAILURE;

	wcid	= rt2x00_get_field32(reg, TX_STA_FIFO_WCID);
	ack	= rt2x00_get_field32(reg, TX_STA_FIFO_TX_ACK_REQUIRED);
	pid	= rt2x00_get_field32(reg, TX_STA_FIFO_PID_TYPE);
	is_agg	= rt2x00_get_field32(reg, TX_STA_FIFO_TX_AGGRE);

	/*
	 * Validate if this TX status report is intended for
	 * this entry by comparing the WCID/ACK/PID fields.
	 */
	txwi = rt2800usb_get_txwi(entry);

	rt2x00_desc_read(txwi, 1, &word);
	tx_wcid = rt2x00_get_field32(word, TXWI_W1_WIRELESS_CLI_ID);
	tx_ack  = rt2x00_get_field32(word, TXWI_W1_ACK);
	tx_pid  = rt2x00_get_field32(word, TXWI_W1_PACKETID);

	if (wcid != tx_wcid || ack != tx_ack || (!is_agg && pid != tx_pid)) {
		WARNING(entry->queue->rt2x00dev,
			"TX status report missed for queue %d entry %d\n",
			entry->queue->qid, entry->entry_idx);
		return TXDONE_UNKNOWN;
	}

	return TXDONE_SUCCESS;
}

static void rt2800usb_txdone(struct rt2x00_dev *rt2x00dev)
{
	struct data_queue *queue;
	struct queue_entry *entry;
	u32 reg;
	u8 qid;
	enum txdone_entry_desc_flags done_status;

	while (kfifo_get(&rt2x00dev->txstatus_fifo, &reg)) {
		/*
		 * TX_STA_FIFO_PID_QUEUE is a 2-bit field, thus qid is
		 * guaranteed to be one of the TX QIDs .
		 */
		qid = rt2x00_get_field32(reg, TX_STA_FIFO_PID_QUEUE);
		queue = rt2x00queue_get_tx_queue(rt2x00dev, qid);

		if (unlikely(rt2x00queue_empty(queue))) {
			WARNING(rt2x00dev, "Got TX status for an empty "
					   "queue %u, dropping\n", qid);
			break;
		}

		entry = rt2x00queue_get_entry(queue, Q_INDEX_DONE);

		if (unlikely(test_bit(ENTRY_OWNER_DEVICE_DATA, &entry->flags) ||
			     !test_bit(ENTRY_DATA_STATUS_PENDING, &entry->flags))) {
			WARNING(rt2x00dev, "Data pending for entry %u "
					   "in queue %u\n", entry->entry_idx, qid);
			break;
		}

		done_status = rt2800usb_txdone_entry_check(entry, reg);
		if (likely(done_status == TXDONE_SUCCESS))
			rt2800_txdone_entry(entry, reg, rt2800usb_get_txwi(entry));
		else
			rt2x00lib_txdone_noinfo(entry, done_status);
	}
}

static void rt2800usb_txdone_nostatus(struct rt2x00_dev *rt2x00dev)
{
	struct data_queue *queue;
	struct queue_entry *entry;

	/*
	 * Process any trailing TX status reports for IO failures,
	 * we loop until we find the first non-IO error entry. This
	 * can either be a frame which is free, is being uploaded,
	 * or has completed the upload but didn't have an entry
	 * in the TX_STAT_FIFO register yet.
	 */
	tx_queue_for_each(rt2x00dev, queue) {
		while (!rt2x00queue_empty(queue)) {
			entry = rt2x00queue_get_entry(queue, Q_INDEX_DONE);

			if (test_bit(ENTRY_OWNER_DEVICE_DATA, &entry->flags) ||
			    !test_bit(ENTRY_DATA_STATUS_PENDING, &entry->flags))
				break;

			if (test_bit(ENTRY_DATA_IO_FAILED, &entry->flags))
				rt2x00lib_txdone_noinfo(entry, TXDONE_FAILURE);
			else if (rt2800usb_entry_txstatus_timeout(entry))
				rt2x00lib_txdone_noinfo(entry, TXDONE_UNKNOWN);
			else
				break;
		}
	}
}

static void rt2800usb_work_txdone(struct work_struct *work)
{
	struct rt2x00_dev *rt2x00dev =
	    container_of(work, struct rt2x00_dev, txdone_work);

	while (!kfifo_is_empty(&rt2x00dev->txstatus_fifo) ||
	       rt2800usb_txstatus_timeout(rt2x00dev)) {

		rt2800usb_txdone(rt2x00dev);

		rt2800usb_txdone_nostatus(rt2x00dev);

		/*
		 * The hw may delay sending the packet after DMA complete
		 * if the medium is busy, thus the TX_STA_FIFO entry is
		 * also delayed -> use a timer to retrieve it.
		 */
		if (rt2800usb_txstatus_pending(rt2x00dev))
			rt2800usb_async_read_tx_status(rt2x00dev);
	}
}

/*
 * RX control handlers
 */
static void rt2800usb_fill_rxdone(struct queue_entry *entry,
				  struct rxdone_entry_desc *rxdesc)
{
	struct skb_frame_desc *skbdesc = get_skb_frame_desc(entry->skb);
	__le32 *rxi = (__le32 *)entry->skb->data;
	__le32 *rxd;
	u32 word;
	int rx_pkt_len;

	/*
	 * Copy descriptor to the skbdesc->desc buffer, making it safe from
	 * moving of frame data in rt2x00usb.
	 */
	memcpy(skbdesc->desc, rxi, skbdesc->desc_len);

	/*
	 * RX frame format is :
	 * | RXINFO | RXWI | header | L2 pad | payload | pad | RXD | USB pad |
	 *          |<------------ rx_pkt_len -------------->|
	 */
	rt2x00_desc_read(rxi, 0, &word);
	rx_pkt_len = rt2x00_get_field32(word, RXINFO_W0_USB_DMA_RX_PKT_LEN);

	/*
	 * Remove the RXINFO structure from the sbk.
	 */
	skb_pull(entry->skb, RXINFO_DESC_SIZE);

	/*
	 * Check for rx_pkt_len validity. Return if invalid, leaving
	 * rxdesc->size zeroed out by the upper level.
	 */
	if (unlikely(rx_pkt_len == 0 ||
			rx_pkt_len > entry->queue->data_size)) {
		ERROR(entry->queue->rt2x00dev,
			"Bad frame size %d, forcing to 0\n", rx_pkt_len);
		return;
	}

	rxd = (__le32 *)(entry->skb->data + rx_pkt_len);

	/*
	 * It is now safe to read the descriptor on all architectures.
	 */
	rt2x00_desc_read(rxd, 0, &word);

	if (rt2x00_get_field32(word, RXD_W0_CRC_ERROR))
		rxdesc->flags |= RX_FLAG_FAILED_FCS_CRC;

	rxdesc->cipher_status = rt2x00_get_field32(word, RXD_W0_CIPHER_ERROR);

	if (rt2x00_get_field32(word, RXD_W0_DECRYPTED)) {
		/*
		 * Hardware has stripped IV/EIV data from 802.11 frame during
		 * decryption. Unfortunately the descriptor doesn't contain
		 * any fields with the EIV/IV data either, so they can't
		 * be restored by rt2x00lib.
		 */
		rxdesc->flags |= RX_FLAG_IV_STRIPPED;

		/*
		 * The hardware has already checked the Michael Mic and has
		 * stripped it from the frame. Signal this to mac80211.
		 */
		rxdesc->flags |= RX_FLAG_MMIC_STRIPPED;

		if (rxdesc->cipher_status == RX_CRYPTO_SUCCESS)
			rxdesc->flags |= RX_FLAG_DECRYPTED;
		else if (rxdesc->cipher_status == RX_CRYPTO_FAIL_MIC)
			rxdesc->flags |= RX_FLAG_MMIC_ERROR;
	}

	if (rt2x00_get_field32(word, RXD_W0_MY_BSS))
		rxdesc->dev_flags |= RXDONE_MY_BSS;

	if (rt2x00_get_field32(word, RXD_W0_L2PAD))
		rxdesc->dev_flags |= RXDONE_L2PAD;

	/*
	 * Remove RXD descriptor from end of buffer.
	 */
	skb_trim(entry->skb, rx_pkt_len);

	/*
	 * Process the RXWI structure.
	 */
	rt2800_process_rxwi(entry, rxdesc);
}

/*
 * Device probe functions.
 */
static void rt2800usb_read_eeprom(struct rt2x00_dev *rt2x00dev)
{
	if (rt2800_efuse_detect(rt2x00dev))
		rt2800_read_eeprom_efuse(rt2x00dev);
	else
		rt2x00usb_eeprom_read(rt2x00dev, rt2x00dev->eeprom,
				      EEPROM_SIZE);
}

static int rt2800usb_probe_hw(struct rt2x00_dev *rt2x00dev)
{
	int retval;
	u32 reg;

	retval = rt2800_probe_hw(rt2x00dev);
	if (retval)
		return retval;

	/*
<<<<<<< HEAD
	 * Enable rfkill polling by setting GPIO direction of the
	 * rfkill switch GPIO pin correctly.
	 */
	rt2x00usb_register_read(rt2x00dev, GPIO_CTRL_CFG, &reg);
	rt2x00_set_field32(&reg, GPIO_CTRL_CFG_GPIOD_BIT2, 1);
	rt2x00usb_register_write(rt2x00dev, GPIO_CTRL_CFG, reg);

	/*
	 * Initialize hw specifications.
=======
	 * Set txstatus timer function.
>>>>>>> 9316f0e3
	 */
	rt2x00dev->txstatus_timer.function = rt2800usb_tx_sta_fifo_timeout;

	/*
	 * Overwrite TX done handler
	 */
	PREPARE_WORK(&rt2x00dev->txdone_work, rt2800usb_work_txdone);

	return 0;
}

static const struct ieee80211_ops rt2800usb_mac80211_ops = {
	.tx			= rt2x00mac_tx,
	.start			= rt2x00mac_start,
	.stop			= rt2x00mac_stop,
	.add_interface		= rt2x00mac_add_interface,
	.remove_interface	= rt2x00mac_remove_interface,
	.config			= rt2x00mac_config,
	.configure_filter	= rt2x00mac_configure_filter,
	.set_tim		= rt2x00mac_set_tim,
	.set_key		= rt2x00mac_set_key,
	.sw_scan_start		= rt2x00mac_sw_scan_start,
	.sw_scan_complete	= rt2x00mac_sw_scan_complete,
	.get_stats		= rt2x00mac_get_stats,
	.get_tkip_seq		= rt2800_get_tkip_seq,
	.set_rts_threshold	= rt2800_set_rts_threshold,
	.sta_add		= rt2x00mac_sta_add,
	.sta_remove		= rt2x00mac_sta_remove,
	.bss_info_changed	= rt2x00mac_bss_info_changed,
	.conf_tx		= rt2800_conf_tx,
	.get_tsf		= rt2800_get_tsf,
	.rfkill_poll		= rt2x00mac_rfkill_poll,
	.ampdu_action		= rt2800_ampdu_action,
	.flush			= rt2x00mac_flush,
	.get_survey		= rt2800_get_survey,
	.get_ringparam		= rt2x00mac_get_ringparam,
	.tx_frames_pending	= rt2x00mac_tx_frames_pending,
};

static const struct rt2800_ops rt2800usb_rt2800_ops = {
	.register_read		= rt2x00usb_register_read,
	.register_read_lock	= rt2x00usb_register_read_lock,
	.register_write		= rt2x00usb_register_write,
	.register_write_lock	= rt2x00usb_register_write_lock,
	.register_multiread	= rt2x00usb_register_multiread,
	.register_multiwrite	= rt2x00usb_register_multiwrite,
	.regbusy_read		= rt2x00usb_regbusy_read,
	.read_eeprom		= rt2800usb_read_eeprom,
	.hwcrypt_disabled	= rt2800usb_hwcrypt_disabled,
	.drv_write_firmware	= rt2800usb_write_firmware,
	.drv_init_registers	= rt2800usb_init_registers,
	.drv_get_txwi		= rt2800usb_get_txwi,
};

static const struct rt2x00lib_ops rt2800usb_rt2x00_ops = {
	.probe_hw		= rt2800usb_probe_hw,
	.get_firmware_name	= rt2800usb_get_firmware_name,
	.check_firmware		= rt2800_check_firmware,
	.load_firmware		= rt2800_load_firmware,
	.initialize		= rt2x00usb_initialize,
	.uninitialize		= rt2x00usb_uninitialize,
	.clear_entry		= rt2x00usb_clear_entry,
	.set_device_state	= rt2800usb_set_device_state,
	.rfkill_poll		= rt2800_rfkill_poll,
	.link_stats		= rt2800_link_stats,
	.reset_tuner		= rt2800_reset_tuner,
	.link_tuner		= rt2800_link_tuner,
	.gain_calibration	= rt2800_gain_calibration,
	.vco_calibration	= rt2800_vco_calibration,
	.watchdog		= rt2800usb_watchdog,
	.start_queue		= rt2800usb_start_queue,
	.kick_queue		= rt2x00usb_kick_queue,
	.stop_queue		= rt2800usb_stop_queue,
	.flush_queue		= rt2x00usb_flush_queue,
	.tx_dma_done		= rt2800usb_tx_dma_done,
	.write_tx_desc		= rt2800usb_write_tx_desc,
	.write_tx_data		= rt2800_write_tx_data,
	.write_beacon		= rt2800_write_beacon,
	.clear_beacon		= rt2800_clear_beacon,
	.get_tx_data_len	= rt2800usb_get_tx_data_len,
	.fill_rxdone		= rt2800usb_fill_rxdone,
	.config_shared_key	= rt2800_config_shared_key,
	.config_pairwise_key	= rt2800_config_pairwise_key,
	.config_filter		= rt2800_config_filter,
	.config_intf		= rt2800_config_intf,
	.config_erp		= rt2800_config_erp,
	.config_ant		= rt2800_config_ant,
	.config			= rt2800_config,
	.sta_add		= rt2800_sta_add,
	.sta_remove		= rt2800_sta_remove,
};

static const struct data_queue_desc rt2800usb_queue_rx = {
	.entry_num		= 128,
	.data_size		= AGGREGATION_SIZE,
	.desc_size		= RXINFO_DESC_SIZE + RXWI_DESC_SIZE,
	.priv_size		= sizeof(struct queue_entry_priv_usb),
};

static const struct data_queue_desc rt2800usb_queue_tx = {
	.entry_num		= 16,
	.data_size		= AGGREGATION_SIZE,
	.desc_size		= TXINFO_DESC_SIZE + TXWI_DESC_SIZE,
	.priv_size		= sizeof(struct queue_entry_priv_usb),
};

static const struct data_queue_desc rt2800usb_queue_bcn = {
	.entry_num		= 8,
	.data_size		= MGMT_FRAME_SIZE,
	.desc_size		= TXINFO_DESC_SIZE + TXWI_DESC_SIZE,
	.priv_size		= sizeof(struct queue_entry_priv_usb),
};

static const struct rt2x00_ops rt2800usb_ops = {
	.name			= KBUILD_MODNAME,
	.drv_data_size		= sizeof(struct rt2800_drv_data),
	.max_sta_intf		= 1,
	.max_ap_intf		= 8,
	.eeprom_size		= EEPROM_SIZE,
	.rf_size		= RF_SIZE,
	.tx_queues		= NUM_TX_QUEUES,
	.extra_tx_headroom	= TXINFO_DESC_SIZE + TXWI_DESC_SIZE,
	.rx			= &rt2800usb_queue_rx,
	.tx			= &rt2800usb_queue_tx,
	.bcn			= &rt2800usb_queue_bcn,
	.lib			= &rt2800usb_rt2x00_ops,
	.drv			= &rt2800usb_rt2800_ops,
	.hw			= &rt2800usb_mac80211_ops,
#ifdef CONFIG_RT2X00_LIB_DEBUGFS
	.debugfs		= &rt2800_rt2x00debug,
#endif /* CONFIG_RT2X00_LIB_DEBUGFS */
};

/*
 * rt2800usb module information.
 */
static struct usb_device_id rt2800usb_device_table[] = {
	/* Abocom */
	{ USB_DEVICE(0x07b8, 0x2870) },
	{ USB_DEVICE(0x07b8, 0x2770) },
	{ USB_DEVICE(0x07b8, 0x3070) },
	{ USB_DEVICE(0x07b8, 0x3071) },
	{ USB_DEVICE(0x07b8, 0x3072) },
	{ USB_DEVICE(0x1482, 0x3c09) },
	/* AirTies */
	{ USB_DEVICE(0x1eda, 0x2012) },
	{ USB_DEVICE(0x1eda, 0x2210) },
	{ USB_DEVICE(0x1eda, 0x2310) },
	/* Allwin */
	{ USB_DEVICE(0x8516, 0x2070) },
	{ USB_DEVICE(0x8516, 0x2770) },
	{ USB_DEVICE(0x8516, 0x2870) },
	{ USB_DEVICE(0x8516, 0x3070) },
	{ USB_DEVICE(0x8516, 0x3071) },
	{ USB_DEVICE(0x8516, 0x3072) },
	/* Alpha Networks */
	{ USB_DEVICE(0x14b2, 0x3c06) },
	{ USB_DEVICE(0x14b2, 0x3c07) },
	{ USB_DEVICE(0x14b2, 0x3c09) },
	{ USB_DEVICE(0x14b2, 0x3c12) },
	{ USB_DEVICE(0x14b2, 0x3c23) },
	{ USB_DEVICE(0x14b2, 0x3c25) },
	{ USB_DEVICE(0x14b2, 0x3c27) },
	{ USB_DEVICE(0x14b2, 0x3c28) },
	{ USB_DEVICE(0x14b2, 0x3c2c) },
	/* Amit */
	{ USB_DEVICE(0x15c5, 0x0008) },
	/* Askey */
	{ USB_DEVICE(0x1690, 0x0740) },
	/* ASUS */
	{ USB_DEVICE(0x0b05, 0x1731) },
	{ USB_DEVICE(0x0b05, 0x1732) },
	{ USB_DEVICE(0x0b05, 0x1742) },
	{ USB_DEVICE(0x0b05, 0x1784) },
	{ USB_DEVICE(0x1761, 0x0b05) },
	/* AzureWave */
	{ USB_DEVICE(0x13d3, 0x3247) },
	{ USB_DEVICE(0x13d3, 0x3273) },
	{ USB_DEVICE(0x13d3, 0x3305) },
	{ USB_DEVICE(0x13d3, 0x3307) },
	{ USB_DEVICE(0x13d3, 0x3321) },
	/* Belkin */
	{ USB_DEVICE(0x050d, 0x8053) },
	{ USB_DEVICE(0x050d, 0x805c) },
	{ USB_DEVICE(0x050d, 0x815c) },
	{ USB_DEVICE(0x050d, 0x825a) },
	{ USB_DEVICE(0x050d, 0x825b) },
	{ USB_DEVICE(0x050d, 0x935a) },
	{ USB_DEVICE(0x050d, 0x935b) },
	/* Buffalo */
	{ USB_DEVICE(0x0411, 0x00e8) },
	{ USB_DEVICE(0x0411, 0x0158) },
	{ USB_DEVICE(0x0411, 0x015d) },
	{ USB_DEVICE(0x0411, 0x016f) },
	{ USB_DEVICE(0x0411, 0x01a2) },
	{ USB_DEVICE(0x0411, 0x01ee) },
	/* Corega */
	{ USB_DEVICE(0x07aa, 0x002f) },
	{ USB_DEVICE(0x07aa, 0x003c) },
	{ USB_DEVICE(0x07aa, 0x003f) },
	{ USB_DEVICE(0x18c5, 0x0012) },
	/* D-Link */
	{ USB_DEVICE(0x07d1, 0x3c09) },
	{ USB_DEVICE(0x07d1, 0x3c0a) },
	{ USB_DEVICE(0x07d1, 0x3c0d) },
	{ USB_DEVICE(0x07d1, 0x3c0e) },
	{ USB_DEVICE(0x07d1, 0x3c0f) },
	{ USB_DEVICE(0x07d1, 0x3c11) },
	{ USB_DEVICE(0x07d1, 0x3c13) },
	{ USB_DEVICE(0x07d1, 0x3c15) },
	{ USB_DEVICE(0x07d1, 0x3c16) },
	{ USB_DEVICE(0x2001, 0x3c1b) },
	/* Draytek */
	{ USB_DEVICE(0x07fa, 0x7712) },
	/* DVICO */
	{ USB_DEVICE(0x0fe9, 0xb307) },
	/* Edimax */
	{ USB_DEVICE(0x7392, 0x4085) },
	{ USB_DEVICE(0x7392, 0x7711) },
	{ USB_DEVICE(0x7392, 0x7717) },
	{ USB_DEVICE(0x7392, 0x7718) },
	{ USB_DEVICE(0x7392, 0x7722) },
	/* Encore */
	{ USB_DEVICE(0x203d, 0x1480) },
	{ USB_DEVICE(0x203d, 0x14a9) },
	/* EnGenius */
	{ USB_DEVICE(0x1740, 0x9701) },
	{ USB_DEVICE(0x1740, 0x9702) },
	{ USB_DEVICE(0x1740, 0x9703) },
	{ USB_DEVICE(0x1740, 0x9705) },
	{ USB_DEVICE(0x1740, 0x9706) },
	{ USB_DEVICE(0x1740, 0x9707) },
	{ USB_DEVICE(0x1740, 0x9708) },
	{ USB_DEVICE(0x1740, 0x9709) },
	/* Gemtek */
	{ USB_DEVICE(0x15a9, 0x0012) },
	/* Gigabyte */
	{ USB_DEVICE(0x1044, 0x800b) },
	{ USB_DEVICE(0x1044, 0x800d) },
	/* Hawking */
	{ USB_DEVICE(0x0e66, 0x0001) },
	{ USB_DEVICE(0x0e66, 0x0003) },
	{ USB_DEVICE(0x0e66, 0x0009) },
	{ USB_DEVICE(0x0e66, 0x000b) },
	{ USB_DEVICE(0x0e66, 0x0013) },
	{ USB_DEVICE(0x0e66, 0x0017) },
	{ USB_DEVICE(0x0e66, 0x0018) },
	/* I-O DATA */
	{ USB_DEVICE(0x04bb, 0x0945) },
	{ USB_DEVICE(0x04bb, 0x0947) },
	{ USB_DEVICE(0x04bb, 0x0948) },
	/* Linksys */
	{ USB_DEVICE(0x13b1, 0x0031) },
	{ USB_DEVICE(0x1737, 0x0070) },
	{ USB_DEVICE(0x1737, 0x0071) },
	{ USB_DEVICE(0x1737, 0x0077) },
	{ USB_DEVICE(0x1737, 0x0078) },
	/* Logitec */
	{ USB_DEVICE(0x0789, 0x0162) },
	{ USB_DEVICE(0x0789, 0x0163) },
	{ USB_DEVICE(0x0789, 0x0164) },
	{ USB_DEVICE(0x0789, 0x0166) },
	/* Motorola */
	{ USB_DEVICE(0x100d, 0x9031) },
	/* MSI */
	{ USB_DEVICE(0x0db0, 0x3820) },
	{ USB_DEVICE(0x0db0, 0x3821) },
	{ USB_DEVICE(0x0db0, 0x3822) },
	{ USB_DEVICE(0x0db0, 0x3870) },
	{ USB_DEVICE(0x0db0, 0x3871) },
	{ USB_DEVICE(0x0db0, 0x6899) },
	{ USB_DEVICE(0x0db0, 0x821a) },
	{ USB_DEVICE(0x0db0, 0x822a) },
	{ USB_DEVICE(0x0db0, 0x822b) },
	{ USB_DEVICE(0x0db0, 0x822c) },
	{ USB_DEVICE(0x0db0, 0x870a) },
	{ USB_DEVICE(0x0db0, 0x871a) },
	{ USB_DEVICE(0x0db0, 0x871b) },
	{ USB_DEVICE(0x0db0, 0x871c) },
	{ USB_DEVICE(0x0db0, 0x899a) },
	/* Ovislink */
	{ USB_DEVICE(0x1b75, 0x3071) },
	{ USB_DEVICE(0x1b75, 0x3072) },
	/* Para */
	{ USB_DEVICE(0x20b8, 0x8888) },
	/* Pegatron */
	{ USB_DEVICE(0x1d4d, 0x0002) },
	{ USB_DEVICE(0x1d4d, 0x000c) },
	{ USB_DEVICE(0x1d4d, 0x000e) },
	{ USB_DEVICE(0x1d4d, 0x0011) },
	/* Philips */
	{ USB_DEVICE(0x0471, 0x200f) },
	/* Planex */
	{ USB_DEVICE(0x2019, 0x5201) },
	{ USB_DEVICE(0x2019, 0xab25) },
	{ USB_DEVICE(0x2019, 0xed06) },
	/* Quanta */
	{ USB_DEVICE(0x1a32, 0x0304) },
	/* Ralink */
	{ USB_DEVICE(0x148f, 0x2070) },
	{ USB_DEVICE(0x148f, 0x2770) },
	{ USB_DEVICE(0x148f, 0x2870) },
	{ USB_DEVICE(0x148f, 0x3070) },
	{ USB_DEVICE(0x148f, 0x3071) },
	{ USB_DEVICE(0x148f, 0x3072) },
	/* Samsung */
	{ USB_DEVICE(0x04e8, 0x2018) },
	/* Siemens */
	{ USB_DEVICE(0x129b, 0x1828) },
	/* Sitecom */
	{ USB_DEVICE(0x0df6, 0x0017) },
	{ USB_DEVICE(0x0df6, 0x002b) },
	{ USB_DEVICE(0x0df6, 0x002c) },
	{ USB_DEVICE(0x0df6, 0x002d) },
	{ USB_DEVICE(0x0df6, 0x0039) },
	{ USB_DEVICE(0x0df6, 0x003b) },
	{ USB_DEVICE(0x0df6, 0x003d) },
	{ USB_DEVICE(0x0df6, 0x003e) },
	{ USB_DEVICE(0x0df6, 0x003f) },
	{ USB_DEVICE(0x0df6, 0x0040) },
	{ USB_DEVICE(0x0df6, 0x0042) },
	{ USB_DEVICE(0x0df6, 0x0047) },
	{ USB_DEVICE(0x0df6, 0x0048) },
	{ USB_DEVICE(0x0df6, 0x0051) },
	{ USB_DEVICE(0x0df6, 0x005f) },
	{ USB_DEVICE(0x0df6, 0x0060) },
	/* SMC */
	{ USB_DEVICE(0x083a, 0x6618) },
	{ USB_DEVICE(0x083a, 0x7511) },
	{ USB_DEVICE(0x083a, 0x7512) },
	{ USB_DEVICE(0x083a, 0x7522) },
	{ USB_DEVICE(0x083a, 0x8522) },
	{ USB_DEVICE(0x083a, 0xa618) },
	{ USB_DEVICE(0x083a, 0xa701) },
	{ USB_DEVICE(0x083a, 0xa702) },
	{ USB_DEVICE(0x083a, 0xa703) },
	{ USB_DEVICE(0x083a, 0xb522) },
	/* Sparklan */
	{ USB_DEVICE(0x15a9, 0x0006) },
	/* Sweex */
	{ USB_DEVICE(0x177f, 0x0153) },
	{ USB_DEVICE(0x177f, 0x0302) },
	{ USB_DEVICE(0x177f, 0x0313) },
	/* U-Media */
	{ USB_DEVICE(0x157e, 0x300e) },
	{ USB_DEVICE(0x157e, 0x3013) },
	/* ZCOM */
	{ USB_DEVICE(0x0cde, 0x0022) },
	{ USB_DEVICE(0x0cde, 0x0025) },
	/* Zinwell */
	{ USB_DEVICE(0x5a57, 0x0280) },
	{ USB_DEVICE(0x5a57, 0x0282) },
	{ USB_DEVICE(0x5a57, 0x0283) },
	{ USB_DEVICE(0x5a57, 0x5257) },
	/* Zyxel */
	{ USB_DEVICE(0x0586, 0x3416) },
	{ USB_DEVICE(0x0586, 0x3418) },
	{ USB_DEVICE(0x0586, 0x341e) },
	{ USB_DEVICE(0x0586, 0x343e) },
#ifdef CONFIG_RT2800USB_RT33XX
	/* Belkin */
	{ USB_DEVICE(0x050d, 0x945b) },
	/* D-Link */
	{ USB_DEVICE(0x2001, 0x3c17) },
	/* Panasonic */
	{ USB_DEVICE(0x083a, 0xb511) },
	/* Philips */
	{ USB_DEVICE(0x0471, 0x20dd) },
	/* Ralink */
	{ USB_DEVICE(0x148f, 0x3370) },
	{ USB_DEVICE(0x148f, 0x8070) },
	/* Sitecom */
	{ USB_DEVICE(0x0df6, 0x0050) },
#endif
#ifdef CONFIG_RT2800USB_RT35XX
	/* Allwin */
	{ USB_DEVICE(0x8516, 0x3572) },
	/* Askey */
	{ USB_DEVICE(0x1690, 0x0744) },
	{ USB_DEVICE(0x1690, 0x0761) },
	{ USB_DEVICE(0x1690, 0x0764) },
	/* ASUS */
	{ USB_DEVICE(0x0b05, 0x179d) },
	/* Cisco */
	{ USB_DEVICE(0x167b, 0x4001) },
	/* EnGenius */
	{ USB_DEVICE(0x1740, 0x9801) },
	/* I-O DATA */
	{ USB_DEVICE(0x04bb, 0x0944) },
	/* Linksys */
	{ USB_DEVICE(0x13b1, 0x002f) },
	{ USB_DEVICE(0x1737, 0x0079) },
	/* Ralink */
	{ USB_DEVICE(0x148f, 0x3572) },
	/* Sitecom */
	{ USB_DEVICE(0x0df6, 0x0041) },
	{ USB_DEVICE(0x0df6, 0x0062) },
	{ USB_DEVICE(0x0df6, 0x0065) },
	{ USB_DEVICE(0x0df6, 0x0066) },
	{ USB_DEVICE(0x0df6, 0x0068) },
	/* Toshiba */
	{ USB_DEVICE(0x0930, 0x0a07) },
	/* Zinwell */
	{ USB_DEVICE(0x5a57, 0x0284) },
#endif
#ifdef CONFIG_RT2800USB_RT53XX
	/* Arcadyan */
	{ USB_DEVICE(0x043e, 0x7a12) },
	/* Azurewave */
	{ USB_DEVICE(0x13d3, 0x3329) },
	{ USB_DEVICE(0x13d3, 0x3365) },
	/* D-Link */
	{ USB_DEVICE(0x2001, 0x3c15) },
	{ USB_DEVICE(0x2001, 0x3c19) },
	{ USB_DEVICE(0x2001, 0x3c1c) },
	{ USB_DEVICE(0x2001, 0x3c1d) },
	/* LG innotek */
	{ USB_DEVICE(0x043e, 0x7a22) },
	/* Panasonic */
	{ USB_DEVICE(0x04da, 0x1801) },
	{ USB_DEVICE(0x04da, 0x1800) },
	/* Philips */
	{ USB_DEVICE(0x0471, 0x2104) },
	/* Ralink */
	{ USB_DEVICE(0x148f, 0x5370) },
	{ USB_DEVICE(0x148f, 0x5372) },
	/* Unknown */
	{ USB_DEVICE(0x04da, 0x23f6) },
#endif
#ifdef CONFIG_RT2800USB_UNKNOWN
	/*
	 * Unclear what kind of devices these are (they aren't supported by the
	 * vendor linux driver).
	 */
	/* Abocom */
	{ USB_DEVICE(0x07b8, 0x3073) },
	{ USB_DEVICE(0x07b8, 0x3074) },
	/* Alpha Networks */
	{ USB_DEVICE(0x14b2, 0x3c08) },
	{ USB_DEVICE(0x14b2, 0x3c11) },
	/* Amigo */
	{ USB_DEVICE(0x0e0b, 0x9031) },
	{ USB_DEVICE(0x0e0b, 0x9041) },
	/* ASUS */
	{ USB_DEVICE(0x0b05, 0x166a) },
	{ USB_DEVICE(0x0b05, 0x1760) },
	{ USB_DEVICE(0x0b05, 0x1761) },
	{ USB_DEVICE(0x0b05, 0x1790) },
	/* AzureWave */
	{ USB_DEVICE(0x13d3, 0x3262) },
	{ USB_DEVICE(0x13d3, 0x3284) },
	{ USB_DEVICE(0x13d3, 0x3322) },
	/* Belkin */
	{ USB_DEVICE(0x050d, 0x1003) },
	/* Buffalo */
	{ USB_DEVICE(0x0411, 0x012e) },
	{ USB_DEVICE(0x0411, 0x0148) },
	{ USB_DEVICE(0x0411, 0x0150) },
	/* Corega */
	{ USB_DEVICE(0x07aa, 0x0041) },
	{ USB_DEVICE(0x07aa, 0x0042) },
	{ USB_DEVICE(0x18c5, 0x0008) },
	/* D-Link */
	{ USB_DEVICE(0x07d1, 0x3c0b) },
	{ USB_DEVICE(0x07d1, 0x3c17) },
	/* Encore */
	{ USB_DEVICE(0x203d, 0x14a1) },
	/* Gemtek */
	{ USB_DEVICE(0x15a9, 0x0010) },
	/* Gigabyte */
	{ USB_DEVICE(0x1044, 0x800c) },
	/* Huawei */
	{ USB_DEVICE(0x148f, 0xf101) },
	/* I-O DATA */
	{ USB_DEVICE(0x04bb, 0x094b) },
	/* LevelOne */
	{ USB_DEVICE(0x1740, 0x0605) },
	{ USB_DEVICE(0x1740, 0x0615) },
	/* Logitec */
	{ USB_DEVICE(0x0789, 0x0168) },
	{ USB_DEVICE(0x0789, 0x0169) },
	/* Motorola */
	{ USB_DEVICE(0x100d, 0x9032) },
	/* Pegatron */
	{ USB_DEVICE(0x05a6, 0x0101) },
	{ USB_DEVICE(0x1d4d, 0x0010) },
	/* Planex */
	{ USB_DEVICE(0x2019, 0xab24) },
	/* Qcom */
	{ USB_DEVICE(0x18e8, 0x6259) },
	/* RadioShack */
	{ USB_DEVICE(0x08b9, 0x1197) },
	/* Sitecom */
	{ USB_DEVICE(0x0df6, 0x003c) },
	{ USB_DEVICE(0x0df6, 0x004a) },
	{ USB_DEVICE(0x0df6, 0x004d) },
	{ USB_DEVICE(0x0df6, 0x0053) },
	/* SMC */
	{ USB_DEVICE(0x083a, 0xa512) },
	{ USB_DEVICE(0x083a, 0xc522) },
	{ USB_DEVICE(0x083a, 0xd522) },
	{ USB_DEVICE(0x083a, 0xf511) },
	/* Zyxel */
	{ USB_DEVICE(0x0586, 0x341a) },
#endif
	{ 0, }
};

MODULE_AUTHOR(DRV_PROJECT);
MODULE_VERSION(DRV_VERSION);
MODULE_DESCRIPTION("Ralink RT2800 USB Wireless LAN driver.");
MODULE_SUPPORTED_DEVICE("Ralink RT2870 USB chipset based cards");
MODULE_DEVICE_TABLE(usb, rt2800usb_device_table);
MODULE_FIRMWARE(FIRMWARE_RT2870);
MODULE_LICENSE("GPL");

static int rt2800usb_probe(struct usb_interface *usb_intf,
			   const struct usb_device_id *id)
{
	return rt2x00usb_probe(usb_intf, &rt2800usb_ops);
}

static struct usb_driver rt2800usb_driver = {
	.name		= KBUILD_MODNAME,
	.id_table	= rt2800usb_device_table,
	.probe		= rt2800usb_probe,
	.disconnect	= rt2x00usb_disconnect,
	.suspend	= rt2x00usb_suspend,
	.resume		= rt2x00usb_resume,
	.disable_hub_initiated_lpm = 1,
};

module_usb_driver(rt2800usb_driver);<|MERGE_RESOLUTION|>--- conflicted
+++ resolved
@@ -747,26 +747,13 @@
 static int rt2800usb_probe_hw(struct rt2x00_dev *rt2x00dev)
 {
 	int retval;
-	u32 reg;
 
 	retval = rt2800_probe_hw(rt2x00dev);
 	if (retval)
 		return retval;
 
 	/*
-<<<<<<< HEAD
-	 * Enable rfkill polling by setting GPIO direction of the
-	 * rfkill switch GPIO pin correctly.
-	 */
-	rt2x00usb_register_read(rt2x00dev, GPIO_CTRL_CFG, &reg);
-	rt2x00_set_field32(&reg, GPIO_CTRL_CFG_GPIOD_BIT2, 1);
-	rt2x00usb_register_write(rt2x00dev, GPIO_CTRL_CFG, reg);
-
-	/*
-	 * Initialize hw specifications.
-=======
 	 * Set txstatus timer function.
->>>>>>> 9316f0e3
 	 */
 	rt2x00dev->txstatus_timer.function = rt2800usb_tx_sta_fifo_timeout;
 
