/* SPDX-License-Identifier: BSD-3-Clause OR GPL-2.0 */
/* Copyright (c) 2018 Mellanox Technologies. All rights reserved */

#ifndef _MLXSW_CORE_ENV_H
#define _MLXSW_CORE_ENV_H

#include <linux/ethtool.h>

struct ethtool_modinfo;
struct ethtool_eeprom;

int mlxsw_env_module_temp_thresholds_get(struct mlxsw_core *core,
					 u8 slot_index, int module, int off,
					 int *temp);

int mlxsw_env_get_module_info(struct net_device *netdev,
<<<<<<< HEAD
			      struct mlxsw_core *mlxsw_core, int module,
			      struct ethtool_modinfo *modinfo);
=======
			      struct mlxsw_core *mlxsw_core, u8 slot_index,
			      int module, struct ethtool_modinfo *modinfo);
>>>>>>> 88084a3d

int mlxsw_env_get_module_eeprom(struct net_device *netdev,
				struct mlxsw_core *mlxsw_core, u8 slot_index,
				int module, struct ethtool_eeprom *ee,
				u8 *data);

int
mlxsw_env_get_module_eeprom_by_page(struct mlxsw_core *mlxsw_core,
				    u8 slot_index, u8 module,
				    const struct ethtool_module_eeprom *page,
				    struct netlink_ext_ack *extack);

int mlxsw_env_reset_module(struct net_device *netdev,
			   struct mlxsw_core *mlxsw_core, u8 slot_index,
			   u8 module, u32 *flags);

int
mlxsw_env_get_module_power_mode(struct mlxsw_core *mlxsw_core, u8 slot_index,
				u8 module,
				struct ethtool_module_power_mode_params *params,
				struct netlink_ext_ack *extack);

int
mlxsw_env_set_module_power_mode(struct mlxsw_core *mlxsw_core, u8 slot_index,
				u8 module,
				enum ethtool_module_power_mode_policy policy,
				struct netlink_ext_ack *extack);

int
mlxsw_env_module_overheat_counter_get(struct mlxsw_core *mlxsw_core, u8 slot_index,
				      u8 module, u64 *p_counter);

void mlxsw_env_module_port_map(struct mlxsw_core *mlxsw_core, u8 slot_index,
			       u8 module);

void mlxsw_env_module_port_unmap(struct mlxsw_core *mlxsw_core, u8 slot_index,
				 u8 module);

int mlxsw_env_module_port_up(struct mlxsw_core *mlxsw_core, u8 slot_index,
			     u8 module);

void mlxsw_env_module_port_down(struct mlxsw_core *mlxsw_core, u8 slot_index,
				u8 module);

int mlxsw_env_init(struct mlxsw_core *core,
		   const struct mlxsw_bus_info *bus_info,
		   struct mlxsw_env **p_env);
void mlxsw_env_fini(struct mlxsw_env *env);

#endif<|MERGE_RESOLUTION|>--- conflicted
+++ resolved
@@ -14,13 +14,8 @@
 					 int *temp);
 
 int mlxsw_env_get_module_info(struct net_device *netdev,
-<<<<<<< HEAD
-			      struct mlxsw_core *mlxsw_core, int module,
-			      struct ethtool_modinfo *modinfo);
-=======
 			      struct mlxsw_core *mlxsw_core, u8 slot_index,
 			      int module, struct ethtool_modinfo *modinfo);
->>>>>>> 88084a3d
 
 int mlxsw_env_get_module_eeprom(struct net_device *netdev,
 				struct mlxsw_core *mlxsw_core, u8 slot_index,
