/*
 * This file is part of the Chelsio T4 Ethernet driver for Linux.
 *
 * Copyright (c) 2003-2014 Chelsio Communications, Inc. All rights reserved.
 *
 * This software is available to you under a choice of one of two
 * licenses.  You may choose to be licensed under the terms of the GNU
 * General Public License (GPL) Version 2, available from the file
 * COPYING in the main directory of this source tree, or the
 * OpenIB.org BSD license below:
 *
 *     Redistribution and use in source and binary forms, with or
 *     without modification, are permitted provided that the following
 *     conditions are met:
 *
 *      - Redistributions of source code must retain the above
 *        copyright notice, this list of conditions and the following
 *        disclaimer.
 *
 *      - Redistributions in binary form must reproduce the above
 *        copyright notice, this list of conditions and the following
 *        disclaimer in the documentation and/or other materials
 *        provided with the distribution.
 *
 * THE SOFTWARE IS PROVIDED "AS IS", WITHOUT WARRANTY OF ANY KIND,
 * EXPRESS OR IMPLIED, INCLUDING BUT NOT LIMITED TO THE WARRANTIES OF
 * MERCHANTABILITY, FITNESS FOR A PARTICULAR PURPOSE AND
 * NONINFRINGEMENT. IN NO EVENT SHALL THE AUTHORS OR COPYRIGHT HOLDERS
 * BE LIABLE FOR ANY CLAIM, DAMAGES OR OTHER LIABILITY, WHETHER IN AN
 * ACTION OF CONTRACT, TORT OR OTHERWISE, ARISING FROM, OUT OF OR IN
 * CONNECTION WITH THE SOFTWARE OR THE USE OR OTHER DEALINGS IN THE
 * SOFTWARE.
 */

#include <linux/seq_file.h>
#include <linux/debugfs.h>
#include <linux/string_helpers.h>
#include <linux/sort.h>
#include <linux/ctype.h>

#include "cxgb4.h"
#include "t4_regs.h"
#include "t4_values.h"
#include "t4fw_api.h"
#include "cxgb4_debugfs.h"
#include "clip_tbl.h"
#include "l2t.h"
#include "cudbg_if.h"
#include "cudbg_lib_common.h"
#include "cudbg_entity.h"
#include "cudbg_lib.h"

/* generic seq_file support for showing a table of size rows x width. */
static void *seq_tab_get_idx(struct seq_tab *tb, loff_t pos)
{
	pos -= tb->skip_first;
	return pos >= tb->rows ? NULL : &tb->data[pos * tb->width];
}

static void *seq_tab_start(struct seq_file *seq, loff_t *pos)
{
	struct seq_tab *tb = seq->private;

	if (tb->skip_first && *pos == 0)
		return SEQ_START_TOKEN;

	return seq_tab_get_idx(tb, *pos);
}

static void *seq_tab_next(struct seq_file *seq, void *v, loff_t *pos)
{
	v = seq_tab_get_idx(seq->private, *pos + 1);
	++(*pos);
	return v;
}

static void seq_tab_stop(struct seq_file *seq, void *v)
{
}

static int seq_tab_show(struct seq_file *seq, void *v)
{
	const struct seq_tab *tb = seq->private;

	return tb->show(seq, v, ((char *)v - tb->data) / tb->width);
}

static const struct seq_operations seq_tab_ops = {
	.start = seq_tab_start,
	.next  = seq_tab_next,
	.stop  = seq_tab_stop,
	.show  = seq_tab_show
};

struct seq_tab *seq_open_tab(struct file *f, unsigned int rows,
			     unsigned int width, unsigned int have_header,
			     int (*show)(struct seq_file *seq, void *v, int i))
{
	struct seq_tab *p;

	p = __seq_open_private(f, &seq_tab_ops, sizeof(*p) + rows * width);
	if (p) {
		p->show = show;
		p->rows = rows;
		p->width = width;
		p->skip_first = have_header != 0;
	}
	return p;
}

/* Trim the size of a seq_tab to the supplied number of rows.  The operation is
 * irreversible.
 */
static int seq_tab_trim(struct seq_tab *p, unsigned int new_rows)
{
	if (new_rows > p->rows)
		return -EINVAL;
	p->rows = new_rows;
	return 0;
}

static int cim_la_show(struct seq_file *seq, void *v, int idx)
{
	if (v == SEQ_START_TOKEN)
		seq_puts(seq, "Status   Data      PC     LS0Stat  LS0Addr "
			 "            LS0Data\n");
	else {
		const u32 *p = v;

		seq_printf(seq,
			   "  %02x  %x%07x %x%07x %08x %08x %08x%08x%08x%08x\n",
			   (p[0] >> 4) & 0xff, p[0] & 0xf, p[1] >> 4,
			   p[1] & 0xf, p[2] >> 4, p[2] & 0xf, p[3], p[4], p[5],
			   p[6], p[7]);
	}
	return 0;
}

static int cim_la_show_3in1(struct seq_file *seq, void *v, int idx)
{
	if (v == SEQ_START_TOKEN) {
		seq_puts(seq, "Status   Data      PC\n");
	} else {
		const u32 *p = v;

		seq_printf(seq, "  %02x   %08x %08x\n", p[5] & 0xff, p[6],
			   p[7]);
		seq_printf(seq, "  %02x   %02x%06x %02x%06x\n",
			   (p[3] >> 8) & 0xff, p[3] & 0xff, p[4] >> 8,
			   p[4] & 0xff, p[5] >> 8);
		seq_printf(seq, "  %02x   %x%07x %x%07x\n", (p[0] >> 4) & 0xff,
			   p[0] & 0xf, p[1] >> 4, p[1] & 0xf, p[2] >> 4);
	}
	return 0;
}

static int cim_la_show_t6(struct seq_file *seq, void *v, int idx)
{
	if (v == SEQ_START_TOKEN) {
		seq_puts(seq, "Status   Inst    Data      PC     LS0Stat  "
			 "LS0Addr  LS0Data  LS1Stat  LS1Addr  LS1Data\n");
	} else {
		const u32 *p = v;

		seq_printf(seq, "  %02x   %04x%04x %04x%04x %04x%04x %08x %08x %08x %08x %08x %08x\n",
			   (p[9] >> 16) & 0xff,       /* Status */
			   p[9] & 0xffff, p[8] >> 16, /* Inst */
			   p[8] & 0xffff, p[7] >> 16, /* Data */
			   p[7] & 0xffff, p[6] >> 16, /* PC */
			   p[2], p[1], p[0],      /* LS0 Stat, Addr and Data */
			   p[5], p[4], p[3]);     /* LS1 Stat, Addr and Data */
	}
	return 0;
}

static int cim_la_show_pc_t6(struct seq_file *seq, void *v, int idx)
{
	if (v == SEQ_START_TOKEN) {
		seq_puts(seq, "Status   Inst    Data      PC\n");
	} else {
		const u32 *p = v;

		seq_printf(seq, "  %02x   %08x %08x %08x\n",
			   p[3] & 0xff, p[2], p[1], p[0]);
		seq_printf(seq, "  %02x   %02x%06x %02x%06x %02x%06x\n",
			   (p[6] >> 8) & 0xff, p[6] & 0xff, p[5] >> 8,
			   p[5] & 0xff, p[4] >> 8, p[4] & 0xff, p[3] >> 8);
		seq_printf(seq, "  %02x   %04x%04x %04x%04x %04x%04x\n",
			   (p[9] >> 16) & 0xff, p[9] & 0xffff, p[8] >> 16,
			   p[8] & 0xffff, p[7] >> 16, p[7] & 0xffff,
			   p[6] >> 16);
	}
	return 0;
}

static int cim_la_open(struct inode *inode, struct file *file)
{
	int ret;
	unsigned int cfg;
	struct seq_tab *p;
	struct adapter *adap = inode->i_private;

	ret = t4_cim_read(adap, UP_UP_DBG_LA_CFG_A, 1, &cfg);
	if (ret)
		return ret;

	if (is_t6(adap->params.chip)) {
		/* +1 to account for integer division of CIMLA_SIZE/10 */
		p = seq_open_tab(file, (adap->params.cim_la_size / 10) + 1,
				 10 * sizeof(u32), 1,
				 cfg & UPDBGLACAPTPCONLY_F ?
					cim_la_show_pc_t6 : cim_la_show_t6);
	} else {
		p = seq_open_tab(file, adap->params.cim_la_size / 8,
				 8 * sizeof(u32), 1,
				 cfg & UPDBGLACAPTPCONLY_F ? cim_la_show_3in1 :
							     cim_la_show);
	}
	if (!p)
		return -ENOMEM;

	ret = t4_cim_read_la(adap, (u32 *)p->data, NULL);
	if (ret)
		seq_release_private(inode, file);
	return ret;
}

static const struct file_operations cim_la_fops = {
	.owner   = THIS_MODULE,
	.open    = cim_la_open,
	.read    = seq_read,
	.llseek  = seq_lseek,
	.release = seq_release_private
};

static int cim_pif_la_show(struct seq_file *seq, void *v, int idx)
{
	const u32 *p = v;

	if (v == SEQ_START_TOKEN) {
		seq_puts(seq, "Cntl ID DataBE   Addr                 Data\n");
	} else if (idx < CIM_PIFLA_SIZE) {
		seq_printf(seq, " %02x  %02x  %04x  %08x %08x%08x%08x%08x\n",
			   (p[5] >> 22) & 0xff, (p[5] >> 16) & 0x3f,
			   p[5] & 0xffff, p[4], p[3], p[2], p[1], p[0]);
	} else {
		if (idx == CIM_PIFLA_SIZE)
			seq_puts(seq, "\nCntl ID               Data\n");
		seq_printf(seq, " %02x  %02x %08x%08x%08x%08x\n",
			   (p[4] >> 6) & 0xff, p[4] & 0x3f,
			   p[3], p[2], p[1], p[0]);
	}
	return 0;
}

static int cim_pif_la_open(struct inode *inode, struct file *file)
{
	struct seq_tab *p;
	struct adapter *adap = inode->i_private;

	p = seq_open_tab(file, 2 * CIM_PIFLA_SIZE, 6 * sizeof(u32), 1,
			 cim_pif_la_show);
	if (!p)
		return -ENOMEM;

	t4_cim_read_pif_la(adap, (u32 *)p->data,
			   (u32 *)p->data + 6 * CIM_PIFLA_SIZE, NULL, NULL);
	return 0;
}

static const struct file_operations cim_pif_la_fops = {
	.owner   = THIS_MODULE,
	.open    = cim_pif_la_open,
	.read    = seq_read,
	.llseek  = seq_lseek,
	.release = seq_release_private
};

static int cim_ma_la_show(struct seq_file *seq, void *v, int idx)
{
	const u32 *p = v;

	if (v == SEQ_START_TOKEN) {
		seq_puts(seq, "\n");
	} else if (idx < CIM_MALA_SIZE) {
		seq_printf(seq, "%02x%08x%08x%08x%08x\n",
			   p[4], p[3], p[2], p[1], p[0]);
	} else {
		if (idx == CIM_MALA_SIZE)
			seq_puts(seq,
				 "\nCnt ID Tag UE       Data       RDY VLD\n");
		seq_printf(seq, "%3u %2u  %x   %u %08x%08x  %u   %u\n",
			   (p[2] >> 10) & 0xff, (p[2] >> 7) & 7,
			   (p[2] >> 3) & 0xf, (p[2] >> 2) & 1,
			   (p[1] >> 2) | ((p[2] & 3) << 30),
			   (p[0] >> 2) | ((p[1] & 3) << 30), (p[0] >> 1) & 1,
			   p[0] & 1);
	}
	return 0;
}

static int cim_ma_la_open(struct inode *inode, struct file *file)
{
	struct seq_tab *p;
	struct adapter *adap = inode->i_private;

	p = seq_open_tab(file, 2 * CIM_MALA_SIZE, 5 * sizeof(u32), 1,
			 cim_ma_la_show);
	if (!p)
		return -ENOMEM;

	t4_cim_read_ma_la(adap, (u32 *)p->data,
			  (u32 *)p->data + 5 * CIM_MALA_SIZE);
	return 0;
}

static const struct file_operations cim_ma_la_fops = {
	.owner   = THIS_MODULE,
	.open    = cim_ma_la_open,
	.read    = seq_read,
	.llseek  = seq_lseek,
	.release = seq_release_private
};

static int cim_qcfg_show(struct seq_file *seq, void *v)
{
	static const char * const qname[] = {
		"TP0", "TP1", "ULP", "SGE0", "SGE1", "NC-SI",
		"ULP0", "ULP1", "ULP2", "ULP3", "SGE", "NC-SI",
		"SGE0-RX", "SGE1-RX"
	};

	int i;
	struct adapter *adap = seq->private;
	u16 base[CIM_NUM_IBQ + CIM_NUM_OBQ_T5];
	u16 size[CIM_NUM_IBQ + CIM_NUM_OBQ_T5];
	u32 stat[(4 * (CIM_NUM_IBQ + CIM_NUM_OBQ_T5))];
	u16 thres[CIM_NUM_IBQ];
	u32 obq_wr_t4[2 * CIM_NUM_OBQ], *wr;
	u32 obq_wr_t5[2 * CIM_NUM_OBQ_T5];
	u32 *p = stat;
	int cim_num_obq = is_t4(adap->params.chip) ?
				CIM_NUM_OBQ : CIM_NUM_OBQ_T5;

	i = t4_cim_read(adap, is_t4(adap->params.chip) ? UP_IBQ_0_RDADDR_A :
			UP_IBQ_0_SHADOW_RDADDR_A,
			ARRAY_SIZE(stat), stat);
	if (!i) {
		if (is_t4(adap->params.chip)) {
			i = t4_cim_read(adap, UP_OBQ_0_REALADDR_A,
					ARRAY_SIZE(obq_wr_t4), obq_wr_t4);
			wr = obq_wr_t4;
		} else {
			i = t4_cim_read(adap, UP_OBQ_0_SHADOW_REALADDR_A,
					ARRAY_SIZE(obq_wr_t5), obq_wr_t5);
			wr = obq_wr_t5;
		}
	}
	if (i)
		return i;

	t4_read_cimq_cfg(adap, base, size, thres);

	seq_printf(seq,
		   "  Queue  Base  Size Thres  RdPtr WrPtr  SOP  EOP Avail\n");
	for (i = 0; i < CIM_NUM_IBQ; i++, p += 4)
		seq_printf(seq, "%7s %5x %5u %5u %6x  %4x %4u %4u %5u\n",
			   qname[i], base[i], size[i], thres[i],
			   IBQRDADDR_G(p[0]), IBQWRADDR_G(p[1]),
			   QUESOPCNT_G(p[3]), QUEEOPCNT_G(p[3]),
			   QUEREMFLITS_G(p[2]) * 16);
	for ( ; i < CIM_NUM_IBQ + cim_num_obq; i++, p += 4, wr += 2)
		seq_printf(seq, "%7s %5x %5u %12x  %4x %4u %4u %5u\n",
			   qname[i], base[i], size[i],
			   QUERDADDR_G(p[0]) & 0x3fff, wr[0] - base[i],
			   QUESOPCNT_G(p[3]), QUEEOPCNT_G(p[3]),
			   QUEREMFLITS_G(p[2]) * 16);
	return 0;
}
DEFINE_SHOW_ATTRIBUTE(cim_qcfg);

static int cimq_show(struct seq_file *seq, void *v, int idx)
{
	const u32 *p = v;

	seq_printf(seq, "%#06x: %08x %08x %08x %08x\n", idx * 16, p[0], p[1],
		   p[2], p[3]);
	return 0;
}

static int cim_ibq_open(struct inode *inode, struct file *file)
{
	int ret;
	struct seq_tab *p;
	unsigned int qid = (uintptr_t)inode->i_private & 7;
	struct adapter *adap = inode->i_private - qid;

	p = seq_open_tab(file, CIM_IBQ_SIZE, 4 * sizeof(u32), 0, cimq_show);
	if (!p)
		return -ENOMEM;

	ret = t4_read_cim_ibq(adap, qid, (u32 *)p->data, CIM_IBQ_SIZE * 4);
	if (ret < 0)
		seq_release_private(inode, file);
	else
		ret = 0;
	return ret;
}

static const struct file_operations cim_ibq_fops = {
	.owner   = THIS_MODULE,
	.open    = cim_ibq_open,
	.read    = seq_read,
	.llseek  = seq_lseek,
	.release = seq_release_private
};

static int cim_obq_open(struct inode *inode, struct file *file)
{
	int ret;
	struct seq_tab *p;
	unsigned int qid = (uintptr_t)inode->i_private & 7;
	struct adapter *adap = inode->i_private - qid;

	p = seq_open_tab(file, 6 * CIM_OBQ_SIZE, 4 * sizeof(u32), 0, cimq_show);
	if (!p)
		return -ENOMEM;

	ret = t4_read_cim_obq(adap, qid, (u32 *)p->data, 6 * CIM_OBQ_SIZE * 4);
	if (ret < 0) {
		seq_release_private(inode, file);
	} else {
		seq_tab_trim(p, ret / 4);
		ret = 0;
	}
	return ret;
}

static const struct file_operations cim_obq_fops = {
	.owner   = THIS_MODULE,
	.open    = cim_obq_open,
	.read    = seq_read,
	.llseek  = seq_lseek,
	.release = seq_release_private
};

struct field_desc {
	const char *name;
	unsigned int start;
	unsigned int width;
};

static void field_desc_show(struct seq_file *seq, u64 v,
			    const struct field_desc *p)
{
	char buf[32];
	int line_size = 0;

	while (p->name) {
		u64 mask = (1ULL << p->width) - 1;
		int len = scnprintf(buf, sizeof(buf), "%s: %llu", p->name,
				    ((unsigned long long)v >> p->start) & mask);

		if (line_size + len >= 79) {
			line_size = 8;
			seq_puts(seq, "\n        ");
		}
		seq_printf(seq, "%s ", buf);
		line_size += len + 1;
		p++;
	}
	seq_putc(seq, '\n');
}

static struct field_desc tp_la0[] = {
	{ "RcfOpCodeOut", 60, 4 },
	{ "State", 56, 4 },
	{ "WcfState", 52, 4 },
	{ "RcfOpcSrcOut", 50, 2 },
	{ "CRxError", 49, 1 },
	{ "ERxError", 48, 1 },
	{ "SanityFailed", 47, 1 },
	{ "SpuriousMsg", 46, 1 },
	{ "FlushInputMsg", 45, 1 },
	{ "FlushInputCpl", 44, 1 },
	{ "RssUpBit", 43, 1 },
	{ "RssFilterHit", 42, 1 },
	{ "Tid", 32, 10 },
	{ "InitTcb", 31, 1 },
	{ "LineNumber", 24, 7 },
	{ "Emsg", 23, 1 },
	{ "EdataOut", 22, 1 },
	{ "Cmsg", 21, 1 },
	{ "CdataOut", 20, 1 },
	{ "EreadPdu", 19, 1 },
	{ "CreadPdu", 18, 1 },
	{ "TunnelPkt", 17, 1 },
	{ "RcfPeerFin", 16, 1 },
	{ "RcfReasonOut", 12, 4 },
	{ "TxCchannel", 10, 2 },
	{ "RcfTxChannel", 8, 2 },
	{ "RxEchannel", 6, 2 },
	{ "RcfRxChannel", 5, 1 },
	{ "RcfDataOutSrdy", 4, 1 },
	{ "RxDvld", 3, 1 },
	{ "RxOoDvld", 2, 1 },
	{ "RxCongestion", 1, 1 },
	{ "TxCongestion", 0, 1 },
	{ NULL }
};

static int tp_la_show(struct seq_file *seq, void *v, int idx)
{
	const u64 *p = v;

	field_desc_show(seq, *p, tp_la0);
	return 0;
}

static int tp_la_show2(struct seq_file *seq, void *v, int idx)
{
	const u64 *p = v;

	if (idx)
		seq_putc(seq, '\n');
	field_desc_show(seq, p[0], tp_la0);
	if (idx < (TPLA_SIZE / 2 - 1) || p[1] != ~0ULL)
		field_desc_show(seq, p[1], tp_la0);
	return 0;
}

static int tp_la_show3(struct seq_file *seq, void *v, int idx)
{
	static struct field_desc tp_la1[] = {
		{ "CplCmdIn", 56, 8 },
		{ "CplCmdOut", 48, 8 },
		{ "ESynOut", 47, 1 },
		{ "EAckOut", 46, 1 },
		{ "EFinOut", 45, 1 },
		{ "ERstOut", 44, 1 },
		{ "SynIn", 43, 1 },
		{ "AckIn", 42, 1 },
		{ "FinIn", 41, 1 },
		{ "RstIn", 40, 1 },
		{ "DataIn", 39, 1 },
		{ "DataInVld", 38, 1 },
		{ "PadIn", 37, 1 },
		{ "RxBufEmpty", 36, 1 },
		{ "RxDdp", 35, 1 },
		{ "RxFbCongestion", 34, 1 },
		{ "TxFbCongestion", 33, 1 },
		{ "TxPktSumSrdy", 32, 1 },
		{ "RcfUlpType", 28, 4 },
		{ "Eread", 27, 1 },
		{ "Ebypass", 26, 1 },
		{ "Esave", 25, 1 },
		{ "Static0", 24, 1 },
		{ "Cread", 23, 1 },
		{ "Cbypass", 22, 1 },
		{ "Csave", 21, 1 },
		{ "CPktOut", 20, 1 },
		{ "RxPagePoolFull", 18, 2 },
		{ "RxLpbkPkt", 17, 1 },
		{ "TxLpbkPkt", 16, 1 },
		{ "RxVfValid", 15, 1 },
		{ "SynLearned", 14, 1 },
		{ "SetDelEntry", 13, 1 },
		{ "SetInvEntry", 12, 1 },
		{ "CpcmdDvld", 11, 1 },
		{ "CpcmdSave", 10, 1 },
		{ "RxPstructsFull", 8, 2 },
		{ "EpcmdDvld", 7, 1 },
		{ "EpcmdFlush", 6, 1 },
		{ "EpcmdTrimPrefix", 5, 1 },
		{ "EpcmdTrimPostfix", 4, 1 },
		{ "ERssIp4Pkt", 3, 1 },
		{ "ERssIp6Pkt", 2, 1 },
		{ "ERssTcpUdpPkt", 1, 1 },
		{ "ERssFceFipPkt", 0, 1 },
		{ NULL }
	};
	static struct field_desc tp_la2[] = {
		{ "CplCmdIn", 56, 8 },
		{ "MpsVfVld", 55, 1 },
		{ "MpsPf", 52, 3 },
		{ "MpsVf", 44, 8 },
		{ "SynIn", 43, 1 },
		{ "AckIn", 42, 1 },
		{ "FinIn", 41, 1 },
		{ "RstIn", 40, 1 },
		{ "DataIn", 39, 1 },
		{ "DataInVld", 38, 1 },
		{ "PadIn", 37, 1 },
		{ "RxBufEmpty", 36, 1 },
		{ "RxDdp", 35, 1 },
		{ "RxFbCongestion", 34, 1 },
		{ "TxFbCongestion", 33, 1 },
		{ "TxPktSumSrdy", 32, 1 },
		{ "RcfUlpType", 28, 4 },
		{ "Eread", 27, 1 },
		{ "Ebypass", 26, 1 },
		{ "Esave", 25, 1 },
		{ "Static0", 24, 1 },
		{ "Cread", 23, 1 },
		{ "Cbypass", 22, 1 },
		{ "Csave", 21, 1 },
		{ "CPktOut", 20, 1 },
		{ "RxPagePoolFull", 18, 2 },
		{ "RxLpbkPkt", 17, 1 },
		{ "TxLpbkPkt", 16, 1 },
		{ "RxVfValid", 15, 1 },
		{ "SynLearned", 14, 1 },
		{ "SetDelEntry", 13, 1 },
		{ "SetInvEntry", 12, 1 },
		{ "CpcmdDvld", 11, 1 },
		{ "CpcmdSave", 10, 1 },
		{ "RxPstructsFull", 8, 2 },
		{ "EpcmdDvld", 7, 1 },
		{ "EpcmdFlush", 6, 1 },
		{ "EpcmdTrimPrefix", 5, 1 },
		{ "EpcmdTrimPostfix", 4, 1 },
		{ "ERssIp4Pkt", 3, 1 },
		{ "ERssIp6Pkt", 2, 1 },
		{ "ERssTcpUdpPkt", 1, 1 },
		{ "ERssFceFipPkt", 0, 1 },
		{ NULL }
	};
	const u64 *p = v;

	if (idx)
		seq_putc(seq, '\n');
	field_desc_show(seq, p[0], tp_la0);
	if (idx < (TPLA_SIZE / 2 - 1) || p[1] != ~0ULL)
		field_desc_show(seq, p[1], (p[0] & BIT(17)) ? tp_la2 : tp_la1);
	return 0;
}

static int tp_la_open(struct inode *inode, struct file *file)
{
	struct seq_tab *p;
	struct adapter *adap = inode->i_private;

	switch (DBGLAMODE_G(t4_read_reg(adap, TP_DBG_LA_CONFIG_A))) {
	case 2:
		p = seq_open_tab(file, TPLA_SIZE / 2, 2 * sizeof(u64), 0,
				 tp_la_show2);
		break;
	case 3:
		p = seq_open_tab(file, TPLA_SIZE / 2, 2 * sizeof(u64), 0,
				 tp_la_show3);
		break;
	default:
		p = seq_open_tab(file, TPLA_SIZE, sizeof(u64), 0, tp_la_show);
	}
	if (!p)
		return -ENOMEM;

	t4_tp_read_la(adap, (u64 *)p->data, NULL);
	return 0;
}

static ssize_t tp_la_write(struct file *file, const char __user *buf,
			   size_t count, loff_t *pos)
{
	int err;
	char s[32];
	unsigned long val;
	size_t size = min(sizeof(s) - 1, count);
	struct adapter *adap = file_inode(file)->i_private;

	if (copy_from_user(s, buf, size))
		return -EFAULT;
	s[size] = '\0';
	err = kstrtoul(s, 0, &val);
	if (err)
		return err;
	if (val > 0xffff)
		return -EINVAL;
	adap->params.tp.la_mask = val << 16;
	t4_set_reg_field(adap, TP_DBG_LA_CONFIG_A, 0xffff0000U,
			 adap->params.tp.la_mask);
	return count;
}

static const struct file_operations tp_la_fops = {
	.owner   = THIS_MODULE,
	.open    = tp_la_open,
	.read    = seq_read,
	.llseek  = seq_lseek,
	.release = seq_release_private,
	.write   = tp_la_write
};

static int ulprx_la_show(struct seq_file *seq, void *v, int idx)
{
	const u32 *p = v;

	if (v == SEQ_START_TOKEN)
		seq_puts(seq, "      Pcmd        Type   Message"
			 "                Data\n");
	else
		seq_printf(seq, "%08x%08x  %4x  %08x  %08x%08x%08x%08x\n",
			   p[1], p[0], p[2], p[3], p[7], p[6], p[5], p[4]);
	return 0;
}

static int ulprx_la_open(struct inode *inode, struct file *file)
{
	struct seq_tab *p;
	struct adapter *adap = inode->i_private;

	p = seq_open_tab(file, ULPRX_LA_SIZE, 8 * sizeof(u32), 1,
			 ulprx_la_show);
	if (!p)
		return -ENOMEM;

	t4_ulprx_read_la(adap, (u32 *)p->data);
	return 0;
}

static const struct file_operations ulprx_la_fops = {
	.owner   = THIS_MODULE,
	.open    = ulprx_la_open,
	.read    = seq_read,
	.llseek  = seq_lseek,
	.release = seq_release_private
};

/* Show the PM memory stats.  These stats include:
 *
 * TX:
 *   Read: memory read operation
 *   Write Bypass: cut-through
 *   Bypass + mem: cut-through and save copy
 *
 * RX:
 *   Read: memory read
 *   Write Bypass: cut-through
 *   Flush: payload trim or drop
 */
static int pm_stats_show(struct seq_file *seq, void *v)
{
	static const char * const tx_pm_stats[] = {
		"Read:", "Write bypass:", "Write mem:", "Bypass + mem:"
	};
	static const char * const rx_pm_stats[] = {
		"Read:", "Write bypass:", "Write mem:", "Flush:"
	};

	int i;
	u32 tx_cnt[T6_PM_NSTATS], rx_cnt[T6_PM_NSTATS];
	u64 tx_cyc[T6_PM_NSTATS], rx_cyc[T6_PM_NSTATS];
	struct adapter *adap = seq->private;

	t4_pmtx_get_stats(adap, tx_cnt, tx_cyc);
	t4_pmrx_get_stats(adap, rx_cnt, rx_cyc);

	seq_printf(seq, "%13s %10s  %20s\n", " ", "Tx pcmds", "Tx bytes");
	for (i = 0; i < PM_NSTATS - 1; i++)
		seq_printf(seq, "%-13s %10u  %20llu\n",
			   tx_pm_stats[i], tx_cnt[i], tx_cyc[i]);

	seq_printf(seq, "%13s %10s  %20s\n", " ", "Rx pcmds", "Rx bytes");
	for (i = 0; i < PM_NSTATS - 1; i++)
		seq_printf(seq, "%-13s %10u  %20llu\n",
			   rx_pm_stats[i], rx_cnt[i], rx_cyc[i]);

	if (CHELSIO_CHIP_VERSION(adap->params.chip) > CHELSIO_T5) {
		/* In T5 the granularity of the total wait is too fine.
		 * It is not useful as it reaches the max value too fast.
		 * Hence display this Input FIFO wait for T6 onwards.
		 */
		seq_printf(seq, "%13s %10s  %20s\n",
			   " ", "Total wait", "Total Occupancy");
		seq_printf(seq, "Tx FIFO wait  %10u  %20llu\n",
			   tx_cnt[i], tx_cyc[i]);
		seq_printf(seq, "Rx FIFO wait  %10u  %20llu\n",
			   rx_cnt[i], rx_cyc[i]);

		/* Skip index 6 as there is nothing useful ihere */
		i += 2;

		/* At index 7, a new stat for read latency (count, total wait)
		 * is added.
		 */
		seq_printf(seq, "%13s %10s  %20s\n",
			   " ", "Reads", "Total wait");
		seq_printf(seq, "Tx latency    %10u  %20llu\n",
			   tx_cnt[i], tx_cyc[i]);
		seq_printf(seq, "Rx latency    %10u  %20llu\n",
			   rx_cnt[i], rx_cyc[i]);
	}
	return 0;
}

static int pm_stats_open(struct inode *inode, struct file *file)
{
	return single_open(file, pm_stats_show, inode->i_private);
}

static ssize_t pm_stats_clear(struct file *file, const char __user *buf,
			      size_t count, loff_t *pos)
{
	struct adapter *adap = file_inode(file)->i_private;

	t4_write_reg(adap, PM_RX_STAT_CONFIG_A, 0);
	t4_write_reg(adap, PM_TX_STAT_CONFIG_A, 0);
	return count;
}

static const struct file_operations pm_stats_debugfs_fops = {
	.owner   = THIS_MODULE,
	.open    = pm_stats_open,
	.read    = seq_read,
	.llseek  = seq_lseek,
	.release = single_release,
	.write   = pm_stats_clear
};

static int tx_rate_show(struct seq_file *seq, void *v)
{
	u64 nrate[NCHAN], orate[NCHAN];
	struct adapter *adap = seq->private;

	t4_get_chan_txrate(adap, nrate, orate);
	if (adap->params.arch.nchan == NCHAN) {
		seq_puts(seq, "              channel 0   channel 1   "
			 "channel 2   channel 3\n");
		seq_printf(seq, "NIC B/s:     %10llu  %10llu  %10llu  %10llu\n",
			   (unsigned long long)nrate[0],
			   (unsigned long long)nrate[1],
			   (unsigned long long)nrate[2],
			   (unsigned long long)nrate[3]);
		seq_printf(seq, "Offload B/s: %10llu  %10llu  %10llu  %10llu\n",
			   (unsigned long long)orate[0],
			   (unsigned long long)orate[1],
			   (unsigned long long)orate[2],
			   (unsigned long long)orate[3]);
	} else {
		seq_puts(seq, "              channel 0   channel 1\n");
		seq_printf(seq, "NIC B/s:     %10llu  %10llu\n",
			   (unsigned long long)nrate[0],
			   (unsigned long long)nrate[1]);
		seq_printf(seq, "Offload B/s: %10llu  %10llu\n",
			   (unsigned long long)orate[0],
			   (unsigned long long)orate[1]);
	}
	return 0;
}
DEFINE_SHOW_ATTRIBUTE(tx_rate);

static int cctrl_tbl_show(struct seq_file *seq, void *v)
{
	static const char * const dec_fac[] = {
		"0.5", "0.5625", "0.625", "0.6875", "0.75", "0.8125", "0.875",
		"0.9375" };

	int i;
	u16 (*incr)[NCCTRL_WIN];
	struct adapter *adap = seq->private;

	incr = kmalloc_array(NMTUS, sizeof(*incr), GFP_KERNEL);
	if (!incr)
		return -ENOMEM;

	t4_read_cong_tbl(adap, incr);

	for (i = 0; i < NCCTRL_WIN; ++i) {
		seq_printf(seq, "%2d: %4u %4u %4u %4u %4u %4u %4u %4u\n", i,
			   incr[0][i], incr[1][i], incr[2][i], incr[3][i],
			   incr[4][i], incr[5][i], incr[6][i], incr[7][i]);
		seq_printf(seq, "%8u %4u %4u %4u %4u %4u %4u %4u %5u %s\n",
			   incr[8][i], incr[9][i], incr[10][i], incr[11][i],
			   incr[12][i], incr[13][i], incr[14][i], incr[15][i],
			   adap->params.a_wnd[i],
			   dec_fac[adap->params.b_wnd[i]]);
	}

	kfree(incr);
	return 0;
}
DEFINE_SHOW_ATTRIBUTE(cctrl_tbl);

/* Format a value in a unit that differs from the value's native unit by the
 * given factor.
 */
static char *unit_conv(char *buf, size_t len, unsigned int val,
		       unsigned int factor)
{
	unsigned int rem = val % factor;

	if (rem == 0) {
		snprintf(buf, len, "%u", val / factor);
	} else {
		while (rem % 10 == 0)
			rem /= 10;
		snprintf(buf, len, "%u.%u", val / factor, rem);
	}
	return buf;
}

static int clk_show(struct seq_file *seq, void *v)
{
	char buf[32];
	struct adapter *adap = seq->private;
	unsigned int cclk_ps = 1000000000 / adap->params.vpd.cclk;  /* in ps */
	u32 res = t4_read_reg(adap, TP_TIMER_RESOLUTION_A);
	unsigned int tre = TIMERRESOLUTION_G(res);
	unsigned int dack_re = DELAYEDACKRESOLUTION_G(res);
	unsigned long long tp_tick_us = (cclk_ps << tre) / 1000000; /* in us */

	seq_printf(seq, "Core clock period: %s ns\n",
		   unit_conv(buf, sizeof(buf), cclk_ps, 1000));
	seq_printf(seq, "TP timer tick: %s us\n",
		   unit_conv(buf, sizeof(buf), (cclk_ps << tre), 1000000));
	seq_printf(seq, "TCP timestamp tick: %s us\n",
		   unit_conv(buf, sizeof(buf),
			     (cclk_ps << TIMESTAMPRESOLUTION_G(res)), 1000000));
	seq_printf(seq, "DACK tick: %s us\n",
		   unit_conv(buf, sizeof(buf), (cclk_ps << dack_re), 1000000));
	seq_printf(seq, "DACK timer: %u us\n",
		   ((cclk_ps << dack_re) / 1000000) *
		   t4_read_reg(adap, TP_DACK_TIMER_A));
	seq_printf(seq, "Retransmit min: %llu us\n",
		   tp_tick_us * t4_read_reg(adap, TP_RXT_MIN_A));
	seq_printf(seq, "Retransmit max: %llu us\n",
		   tp_tick_us * t4_read_reg(adap, TP_RXT_MAX_A));
	seq_printf(seq, "Persist timer min: %llu us\n",
		   tp_tick_us * t4_read_reg(adap, TP_PERS_MIN_A));
	seq_printf(seq, "Persist timer max: %llu us\n",
		   tp_tick_us * t4_read_reg(adap, TP_PERS_MAX_A));
	seq_printf(seq, "Keepalive idle timer: %llu us\n",
		   tp_tick_us * t4_read_reg(adap, TP_KEEP_IDLE_A));
	seq_printf(seq, "Keepalive interval: %llu us\n",
		   tp_tick_us * t4_read_reg(adap, TP_KEEP_INTVL_A));
	seq_printf(seq, "Initial SRTT: %llu us\n",
		   tp_tick_us * INITSRTT_G(t4_read_reg(adap, TP_INIT_SRTT_A)));
	seq_printf(seq, "FINWAIT2 timer: %llu us\n",
		   tp_tick_us * t4_read_reg(adap, TP_FINWAIT2_TIMER_A));

	return 0;
}
DEFINE_SHOW_ATTRIBUTE(clk);

/* Firmware Device Log dump. */
static const char * const devlog_level_strings[] = {
	[FW_DEVLOG_LEVEL_EMERG]		= "EMERG",
	[FW_DEVLOG_LEVEL_CRIT]		= "CRIT",
	[FW_DEVLOG_LEVEL_ERR]		= "ERR",
	[FW_DEVLOG_LEVEL_NOTICE]	= "NOTICE",
	[FW_DEVLOG_LEVEL_INFO]		= "INFO",
	[FW_DEVLOG_LEVEL_DEBUG]		= "DEBUG"
};

static const char * const devlog_facility_strings[] = {
	[FW_DEVLOG_FACILITY_CORE]	= "CORE",
	[FW_DEVLOG_FACILITY_CF]         = "CF",
	[FW_DEVLOG_FACILITY_SCHED]	= "SCHED",
	[FW_DEVLOG_FACILITY_TIMER]	= "TIMER",
	[FW_DEVLOG_FACILITY_RES]	= "RES",
	[FW_DEVLOG_FACILITY_HW]		= "HW",
	[FW_DEVLOG_FACILITY_FLR]	= "FLR",
	[FW_DEVLOG_FACILITY_DMAQ]	= "DMAQ",
	[FW_DEVLOG_FACILITY_PHY]	= "PHY",
	[FW_DEVLOG_FACILITY_MAC]	= "MAC",
	[FW_DEVLOG_FACILITY_PORT]	= "PORT",
	[FW_DEVLOG_FACILITY_VI]		= "VI",
	[FW_DEVLOG_FACILITY_FILTER]	= "FILTER",
	[FW_DEVLOG_FACILITY_ACL]	= "ACL",
	[FW_DEVLOG_FACILITY_TM]		= "TM",
	[FW_DEVLOG_FACILITY_QFC]	= "QFC",
	[FW_DEVLOG_FACILITY_DCB]	= "DCB",
	[FW_DEVLOG_FACILITY_ETH]	= "ETH",
	[FW_DEVLOG_FACILITY_OFLD]	= "OFLD",
	[FW_DEVLOG_FACILITY_RI]		= "RI",
	[FW_DEVLOG_FACILITY_ISCSI]	= "ISCSI",
	[FW_DEVLOG_FACILITY_FCOE]	= "FCOE",
	[FW_DEVLOG_FACILITY_FOISCSI]	= "FOISCSI",
	[FW_DEVLOG_FACILITY_FOFCOE]	= "FOFCOE"
};

/* Information gathered by Device Log Open routine for the display routine.
 */
struct devlog_info {
	unsigned int nentries;		/* number of entries in log[] */
	unsigned int first;		/* first [temporal] entry in log[] */
	struct fw_devlog_e log[];	/* Firmware Device Log */
};

/* Dump a Firmaware Device Log entry.
 */
static int devlog_show(struct seq_file *seq, void *v)
{
	if (v == SEQ_START_TOKEN)
		seq_printf(seq, "%10s  %15s  %8s  %8s  %s\n",
			   "Seq#", "Tstamp", "Level", "Facility", "Message");
	else {
		struct devlog_info *dinfo = seq->private;
		int fidx = (uintptr_t)v - 2;
		unsigned long index;
		struct fw_devlog_e *e;

		/* Get a pointer to the log entry to display.  Skip unused log
		 * entries.
		 */
		index = dinfo->first + fidx;
		if (index >= dinfo->nentries)
			index -= dinfo->nentries;
		e = &dinfo->log[index];
		if (e->timestamp == 0)
			return 0;

		/* Print the message.  This depends on the firmware using
		 * exactly the same formating strings as the kernel so we may
		 * eventually have to put a format interpreter in here ...
		 */
		seq_printf(seq, "%10d  %15llu  %8s  %8s  ",
			   be32_to_cpu(e->seqno),
			   be64_to_cpu(e->timestamp),
			   (e->level < ARRAY_SIZE(devlog_level_strings)
			    ? devlog_level_strings[e->level]
			    : "UNKNOWN"),
			   (e->facility < ARRAY_SIZE(devlog_facility_strings)
			    ? devlog_facility_strings[e->facility]
			    : "UNKNOWN"));
		seq_printf(seq, e->fmt,
			   be32_to_cpu(e->params[0]),
			   be32_to_cpu(e->params[1]),
			   be32_to_cpu(e->params[2]),
			   be32_to_cpu(e->params[3]),
			   be32_to_cpu(e->params[4]),
			   be32_to_cpu(e->params[5]),
			   be32_to_cpu(e->params[6]),
			   be32_to_cpu(e->params[7]));
	}
	return 0;
}

/* Sequential File Operations for Device Log.
 */
static inline void *devlog_get_idx(struct devlog_info *dinfo, loff_t pos)
{
	if (pos > dinfo->nentries)
		return NULL;

	return (void *)(uintptr_t)(pos + 1);
}

static void *devlog_start(struct seq_file *seq, loff_t *pos)
{
	struct devlog_info *dinfo = seq->private;

	return (*pos
		? devlog_get_idx(dinfo, *pos)
		: SEQ_START_TOKEN);
}

static void *devlog_next(struct seq_file *seq, void *v, loff_t *pos)
{
	struct devlog_info *dinfo = seq->private;

	(*pos)++;
	return devlog_get_idx(dinfo, *pos);
}

static void devlog_stop(struct seq_file *seq, void *v)
{
}

static const struct seq_operations devlog_seq_ops = {
	.start = devlog_start,
	.next  = devlog_next,
	.stop  = devlog_stop,
	.show  = devlog_show
};

/* Set up for reading the firmware's device log.  We read the entire log here
 * and then display it incrementally in devlog_show().
 */
static int devlog_open(struct inode *inode, struct file *file)
{
	struct adapter *adap = inode->i_private;
	struct devlog_params *dparams = &adap->params.devlog;
	struct devlog_info *dinfo;
	unsigned int index;
	u32 fseqno;
	int ret;

	/* If we don't know where the log is we can't do anything.
	 */
	if (dparams->start == 0)
		return -ENXIO;

	/* Allocate the space to read in the firmware's device log and set up
	 * for the iterated call to our display function.
	 */
	dinfo = __seq_open_private(file, &devlog_seq_ops,
				   sizeof(*dinfo) + dparams->size);
	if (!dinfo)
		return -ENOMEM;

	/* Record the basic log buffer information and read in the raw log.
	 */
	dinfo->nentries = (dparams->size / sizeof(struct fw_devlog_e));
	dinfo->first = 0;
	spin_lock(&adap->win0_lock);
	ret = t4_memory_rw(adap, adap->params.drv_memwin, dparams->memtype,
			   dparams->start, dparams->size, (__be32 *)dinfo->log,
			   T4_MEMORY_READ);
	spin_unlock(&adap->win0_lock);
	if (ret) {
		seq_release_private(inode, file);
		return ret;
	}

	/* Find the earliest (lowest Sequence Number) log entry in the
	 * circular Device Log.
	 */
	for (fseqno = ~((u32)0), index = 0; index < dinfo->nentries; index++) {
		struct fw_devlog_e *e = &dinfo->log[index];
		__u32 seqno;

		if (e->timestamp == 0)
			continue;

		seqno = be32_to_cpu(e->seqno);
		if (seqno < fseqno) {
			fseqno = seqno;
			dinfo->first = index;
		}
	}
	return 0;
}

static const struct file_operations devlog_fops = {
	.owner   = THIS_MODULE,
	.open    = devlog_open,
	.read    = seq_read,
	.llseek  = seq_lseek,
	.release = seq_release_private
};

/* Show Firmware Mailbox Command/Reply Log
 *
 * Note that we don't do any locking when dumping the Firmware Mailbox Log so
 * it's possible that we can catch things during a log update and therefore
 * see partially corrupted log entries.  But it's probably Good Enough(tm).
 * If we ever decide that we want to make sure that we're dumping a coherent
 * log, we'd need to perform locking in the mailbox logging and in
 * mboxlog_open() where we'd need to grab the entire mailbox log in one go
 * like we do for the Firmware Device Log.
 */
static int mboxlog_show(struct seq_file *seq, void *v)
{
	struct adapter *adapter = seq->private;
	struct mbox_cmd_log *log = adapter->mbox_log;
	struct mbox_cmd *entry;
	int entry_idx, i;

	if (v == SEQ_START_TOKEN) {
		seq_printf(seq,
			   "%10s  %15s  %5s  %5s  %s\n",
			   "Seq#", "Tstamp", "Atime", "Etime",
			   "Command/Reply");
		return 0;
	}

	entry_idx = log->cursor + ((uintptr_t)v - 2);
	if (entry_idx >= log->size)
		entry_idx -= log->size;
	entry = mbox_cmd_log_entry(log, entry_idx);

	/* skip over unused entries */
	if (entry->timestamp == 0)
		return 0;

	seq_printf(seq, "%10u  %15llu  %5d  %5d",
		   entry->seqno, entry->timestamp,
		   entry->access, entry->execute);
	for (i = 0; i < MBOX_LEN / 8; i++) {
		u64 flit = entry->cmd[i];
		u32 hi = (u32)(flit >> 32);
		u32 lo = (u32)flit;

		seq_printf(seq, "  %08x %08x", hi, lo);
	}
	seq_puts(seq, "\n");
	return 0;
}

static inline void *mboxlog_get_idx(struct seq_file *seq, loff_t pos)
{
	struct adapter *adapter = seq->private;
	struct mbox_cmd_log *log = adapter->mbox_log;

	return ((pos <= log->size) ? (void *)(uintptr_t)(pos + 1) : NULL);
}

static void *mboxlog_start(struct seq_file *seq, loff_t *pos)
{
	return *pos ? mboxlog_get_idx(seq, *pos) : SEQ_START_TOKEN;
}

static void *mboxlog_next(struct seq_file *seq, void *v, loff_t *pos)
{
	++*pos;
	return mboxlog_get_idx(seq, *pos);
}

static void mboxlog_stop(struct seq_file *seq, void *v)
{
}

static const struct seq_operations mboxlog_seq_ops = {
	.start = mboxlog_start,
	.next  = mboxlog_next,
	.stop  = mboxlog_stop,
	.show  = mboxlog_show
};

static int mboxlog_open(struct inode *inode, struct file *file)
{
	int res = seq_open(file, &mboxlog_seq_ops);

	if (!res) {
		struct seq_file *seq = file->private_data;

		seq->private = inode->i_private;
	}
	return res;
}

static const struct file_operations mboxlog_fops = {
	.owner   = THIS_MODULE,
	.open    = mboxlog_open,
	.read    = seq_read,
	.llseek  = seq_lseek,
	.release = seq_release,
};

static int mbox_show(struct seq_file *seq, void *v)
{
	static const char * const owner[] = { "none", "FW", "driver",
					      "unknown", "<unread>" };

	int i;
	unsigned int mbox = (uintptr_t)seq->private & 7;
	struct adapter *adap = seq->private - mbox;
	void __iomem *addr = adap->regs + PF_REG(mbox, CIM_PF_MAILBOX_DATA_A);

	/* For T4 we don't have a shadow copy of the Mailbox Control register.
	 * And since reading that real register causes a side effect of
	 * granting ownership, we're best of simply not reading it at all.
	 */
	if (is_t4(adap->params.chip)) {
		i = 4; /* index of "<unread>" */
	} else {
		unsigned int ctrl_reg = CIM_PF_MAILBOX_CTRL_SHADOW_COPY_A;
		void __iomem *ctrl = adap->regs + PF_REG(mbox, ctrl_reg);

		i = MBOWNER_G(readl(ctrl));
	}

	seq_printf(seq, "mailbox owned by %s\n\n", owner[i]);

	for (i = 0; i < MBOX_LEN; i += 8)
		seq_printf(seq, "%016llx\n",
			   (unsigned long long)readq(addr + i));
	return 0;
}

static int mbox_open(struct inode *inode, struct file *file)
{
	return single_open(file, mbox_show, inode->i_private);
}

static ssize_t mbox_write(struct file *file, const char __user *buf,
			  size_t count, loff_t *pos)
{
	int i;
	char c = '\n', s[256];
	unsigned long long data[8];
	const struct inode *ino;
	unsigned int mbox;
	struct adapter *adap;
	void __iomem *addr;
	void __iomem *ctrl;

	if (count > sizeof(s) - 1 || !count)
		return -EINVAL;
	if (copy_from_user(s, buf, count))
		return -EFAULT;
	s[count] = '\0';

	if (sscanf(s, "%llx %llx %llx %llx %llx %llx %llx %llx%c", &data[0],
		   &data[1], &data[2], &data[3], &data[4], &data[5], &data[6],
		   &data[7], &c) < 8 || c != '\n')
		return -EINVAL;

	ino = file_inode(file);
	mbox = (uintptr_t)ino->i_private & 7;
	adap = ino->i_private - mbox;
	addr = adap->regs + PF_REG(mbox, CIM_PF_MAILBOX_DATA_A);
	ctrl = addr + MBOX_LEN;

	if (MBOWNER_G(readl(ctrl)) != X_MBOWNER_PL)
		return -EBUSY;

	for (i = 0; i < 8; i++)
		writeq(data[i], addr + 8 * i);

	writel(MBMSGVALID_F | MBOWNER_V(X_MBOWNER_FW), ctrl);
	return count;
}

static const struct file_operations mbox_debugfs_fops = {
	.owner   = THIS_MODULE,
	.open    = mbox_open,
	.read    = seq_read,
	.llseek  = seq_lseek,
	.release = single_release,
	.write   = mbox_write
};

static int mps_trc_show(struct seq_file *seq, void *v)
{
	int enabled, i;
	struct trace_params tp;
	unsigned int trcidx = (uintptr_t)seq->private & 3;
	struct adapter *adap = seq->private - trcidx;

	t4_get_trace_filter(adap, &tp, trcidx, &enabled);
	if (!enabled) {
		seq_puts(seq, "tracer is disabled\n");
		return 0;
	}

	if (tp.skip_ofst * 8 >= TRACE_LEN) {
		dev_err(adap->pdev_dev, "illegal trace pattern skip offset\n");
		return -EINVAL;
	}
	if (tp.port < 8) {
		i = adap->chan_map[tp.port & 3];
		if (i >= MAX_NPORTS) {
			dev_err(adap->pdev_dev, "tracer %u is assigned "
				"to non-existing port\n", trcidx);
			return -EINVAL;
		}
		seq_printf(seq, "tracer is capturing %s %s, ",
			   adap->port[i]->name, tp.port < 4 ? "Rx" : "Tx");
	} else
		seq_printf(seq, "tracer is capturing loopback %d, ",
			   tp.port - 8);
	seq_printf(seq, "snap length: %u, min length: %u\n", tp.snap_len,
		   tp.min_len);
	seq_printf(seq, "packets captured %smatch filter\n",
		   tp.invert ? "do not " : "");

	if (tp.skip_ofst) {
		seq_puts(seq, "filter pattern: ");
		for (i = 0; i < tp.skip_ofst * 2; i += 2)
			seq_printf(seq, "%08x%08x", tp.data[i], tp.data[i + 1]);
		seq_putc(seq, '/');
		for (i = 0; i < tp.skip_ofst * 2; i += 2)
			seq_printf(seq, "%08x%08x", tp.mask[i], tp.mask[i + 1]);
		seq_puts(seq, "@0\n");
	}

	seq_puts(seq, "filter pattern: ");
	for (i = tp.skip_ofst * 2; i < TRACE_LEN / 4; i += 2)
		seq_printf(seq, "%08x%08x", tp.data[i], tp.data[i + 1]);
	seq_putc(seq, '/');
	for (i = tp.skip_ofst * 2; i < TRACE_LEN / 4; i += 2)
		seq_printf(seq, "%08x%08x", tp.mask[i], tp.mask[i + 1]);
	seq_printf(seq, "@%u\n", (tp.skip_ofst + tp.skip_len) * 8);
	return 0;
}

static int mps_trc_open(struct inode *inode, struct file *file)
{
	return single_open(file, mps_trc_show, inode->i_private);
}

static unsigned int xdigit2int(unsigned char c)
{
	return isdigit(c) ? c - '0' : tolower(c) - 'a' + 10;
}

#define TRC_PORT_NONE 0xff
#define TRC_RSS_ENABLE 0x33
#define TRC_RSS_DISABLE 0x13

/* Set an MPS trace filter.  Syntax is:
 *
 * disable
 *
 * to disable tracing, or
 *
 * interface qid=<qid no> [snaplen=<val>] [minlen=<val>] [not] [<pattern>]...
 *
 * where interface is one of rxN, txN, or loopbackN, N = 0..3, qid can be one
 * of the NIC's response qid obtained from sge_qinfo and pattern has the form
 *
 * <pattern data>[/<pattern mask>][@<anchor>]
 *
 * Up to 2 filter patterns can be specified.  If 2 are supplied the first one
 * must be anchored at 0.  An omitted mask is taken as a mask of 1s, an omitted
 * anchor is taken as 0.
 */
static ssize_t mps_trc_write(struct file *file, const char __user *buf,
			     size_t count, loff_t *pos)
{
	int i, enable, ret;
	u32 *data, *mask;
	struct trace_params tp;
	const struct inode *ino;
	unsigned int trcidx;
	char *s, *p, *word, *end;
	struct adapter *adap;
	u32 j;

	ino = file_inode(file);
	trcidx = (uintptr_t)ino->i_private & 3;
	adap = ino->i_private - trcidx;

	/* Don't accept input more than 1K, can't be anything valid except lots
	 * of whitespace.  Well, use less.
	 */
	if (count > 1024)
		return -EFBIG;
	p = s = kzalloc(count + 1, GFP_USER);
	if (!s)
		return -ENOMEM;
	if (copy_from_user(s, buf, count)) {
		count = -EFAULT;
		goto out;
	}

	if (s[count - 1] == '\n')
		s[count - 1] = '\0';

	enable = strcmp("disable", s) != 0;
	if (!enable)
		goto apply;

	/* enable or disable trace multi rss filter */
	if (adap->trace_rss)
		t4_write_reg(adap, MPS_TRC_CFG_A, TRC_RSS_ENABLE);
	else
		t4_write_reg(adap, MPS_TRC_CFG_A, TRC_RSS_DISABLE);

	memset(&tp, 0, sizeof(tp));
	tp.port = TRC_PORT_NONE;
	i = 0;	/* counts pattern nibbles */

	while (p) {
		while (isspace(*p))
			p++;
		word = strsep(&p, " ");
		if (!*word)
			break;

		if (!strncmp(word, "qid=", 4)) {
			end = (char *)word + 4;
			ret = kstrtouint(end, 10, &j);
			if (ret)
				goto out;
			if (!adap->trace_rss) {
				t4_write_reg(adap, MPS_T5_TRC_RSS_CONTROL_A, j);
				continue;
			}

			switch (trcidx) {
			case 0:
				t4_write_reg(adap, MPS_TRC_RSS_CONTROL_A, j);
				break;
			case 1:
				t4_write_reg(adap,
					     MPS_TRC_FILTER1_RSS_CONTROL_A, j);
				break;
			case 2:
				t4_write_reg(adap,
					     MPS_TRC_FILTER2_RSS_CONTROL_A, j);
				break;
			case 3:
				t4_write_reg(adap,
					     MPS_TRC_FILTER3_RSS_CONTROL_A, j);
				break;
			}
			continue;
		}
		if (!strncmp(word, "snaplen=", 8)) {
			end = (char *)word + 8;
			ret = kstrtouint(end, 10, &j);
			if (ret || j > 9600) {
inval:				count = -EINVAL;
				goto out;
			}
			tp.snap_len = j;
			continue;
		}
		if (!strncmp(word, "minlen=", 7)) {
			end = (char *)word + 7;
			ret = kstrtouint(end, 10, &j);
			if (ret || j > TFMINPKTSIZE_M)
				goto inval;
			tp.min_len = j;
			continue;
		}
		if (!strcmp(word, "not")) {
			tp.invert = !tp.invert;
			continue;
		}
		if (!strncmp(word, "loopback", 8) && tp.port == TRC_PORT_NONE) {
			if (word[8] < '0' || word[8] > '3' || word[9])
				goto inval;
			tp.port = word[8] - '0' + 8;
			continue;
		}
		if (!strncmp(word, "tx", 2) && tp.port == TRC_PORT_NONE) {
			if (word[2] < '0' || word[2] > '3' || word[3])
				goto inval;
			tp.port = word[2] - '0' + 4;
			if (adap->chan_map[tp.port & 3] >= MAX_NPORTS)
				goto inval;
			continue;
		}
		if (!strncmp(word, "rx", 2) && tp.port == TRC_PORT_NONE) {
			if (word[2] < '0' || word[2] > '3' || word[3])
				goto inval;
			tp.port = word[2] - '0';
			if (adap->chan_map[tp.port] >= MAX_NPORTS)
				goto inval;
			continue;
		}
		if (!isxdigit(*word))
			goto inval;

		/* we have found a trace pattern */
		if (i) {                            /* split pattern */
			if (tp.skip_len)            /* too many splits */
				goto inval;
			tp.skip_ofst = i / 16;
		}

		data = &tp.data[i / 8];
		mask = &tp.mask[i / 8];
		j = i;

		while (isxdigit(*word)) {
			if (i >= TRACE_LEN * 2) {
				count = -EFBIG;
				goto out;
			}
			*data = (*data << 4) + xdigit2int(*word++);
			if (++i % 8 == 0)
				data++;
		}
		if (*word == '/') {
			word++;
			while (isxdigit(*word)) {
				if (j >= i)         /* mask longer than data */
					goto inval;
				*mask = (*mask << 4) + xdigit2int(*word++);
				if (++j % 8 == 0)
					mask++;
			}
			if (i != j)                 /* mask shorter than data */
				goto inval;
		} else {                            /* no mask, use all 1s */
			for ( ; i - j >= 8; j += 8)
				*mask++ = 0xffffffff;
			if (i % 8)
				*mask = (1 << (i % 8) * 4) - 1;
		}
		if (*word == '@') {
			end = (char *)word + 1;
			ret = kstrtouint(end, 10, &j);
			if (*end && *end != '\n')
				goto inval;
			if (j & 7)          /* doesn't start at multiple of 8 */
				goto inval;
			j /= 8;
			if (j < tp.skip_ofst)     /* overlaps earlier pattern */
				goto inval;
			if (j - tp.skip_ofst > 31)            /* skip too big */
				goto inval;
			tp.skip_len = j - tp.skip_ofst;
		}
		if (i % 8) {
			*data <<= (8 - i % 8) * 4;
			*mask <<= (8 - i % 8) * 4;
			i = (i + 15) & ~15;         /* 8-byte align */
		}
	}

	if (tp.port == TRC_PORT_NONE)
		goto inval;

apply:
	i = t4_set_trace_filter(adap, &tp, trcidx, enable);
	if (i)
		count = i;
out:
	kfree(s);
	return count;
}

static const struct file_operations mps_trc_debugfs_fops = {
	.owner   = THIS_MODULE,
	.open    = mps_trc_open,
	.read    = seq_read,
	.llseek  = seq_lseek,
	.release = single_release,
	.write   = mps_trc_write
};

static ssize_t flash_read(struct file *file, char __user *buf, size_t count,
			  loff_t *ppos)
{
	loff_t pos = *ppos;
	loff_t avail = file_inode(file)->i_size;
	struct adapter *adap = file->private_data;

	if (pos < 0)
		return -EINVAL;
	if (pos >= avail)
		return 0;
	if (count > avail - pos)
		count = avail - pos;

	while (count) {
		size_t len;
		int ret, ofst;
		u8 data[256];

		ofst = pos & 3;
		len = min(count + ofst, sizeof(data));
		ret = t4_read_flash(adap, pos - ofst, (len + 3) / 4,
				    (u32 *)data, 1);
		if (ret)
			return ret;

		len -= ofst;
		if (copy_to_user(buf, data + ofst, len))
			return -EFAULT;

		buf += len;
		pos += len;
		count -= len;
	}
	count = pos - *ppos;
	*ppos = pos;
	return count;
}

static const struct file_operations flash_debugfs_fops = {
	.owner   = THIS_MODULE,
	.open    = mem_open,
	.read    = flash_read,
	.llseek  = default_llseek,
};

static inline void tcamxy2valmask(u64 x, u64 y, u8 *addr, u64 *mask)
{
	*mask = x | y;
	y = (__force u64)cpu_to_be64(y);
	memcpy(addr, (char *)&y + 2, ETH_ALEN);
}

static int mps_tcam_show(struct seq_file *seq, void *v)
{
	struct adapter *adap = seq->private;
	unsigned int chip_ver = CHELSIO_CHIP_VERSION(adap->params.chip);
	if (v == SEQ_START_TOKEN) {
		if (chip_ver > CHELSIO_T5) {
			seq_puts(seq, "Idx  Ethernet address     Mask     "
				 "  VNI   Mask   IVLAN Vld "
				 "DIP_Hit   Lookup  Port "
				 "Vld Ports PF  VF                           "
				 "Replication                                "
				 "    P0 P1 P2 P3  ML\n");
		} else {
			if (adap->params.arch.mps_rplc_size > 128)
				seq_puts(seq, "Idx  Ethernet address     Mask     "
					 "Vld Ports PF  VF                           "
					 "Replication                                "
					 "    P0 P1 P2 P3  ML\n");
			else
				seq_puts(seq, "Idx  Ethernet address     Mask     "
					 "Vld Ports PF  VF              Replication"
					 "	         P0 P1 P2 P3  ML\n");
		}
	} else {
		u64 mask;
		u8 addr[ETH_ALEN];
		bool replicate, dip_hit = false, vlan_vld = false;
		unsigned int idx = (uintptr_t)v - 2;
		u64 tcamy, tcamx, val;
		u32 cls_lo, cls_hi, ctl, data2, vnix = 0, vniy = 0;
		u32 rplc[8] = {0};
		u8 lookup_type = 0, port_num = 0;
		u16 ivlan = 0;

		if (chip_ver > CHELSIO_T5) {
			/* CtlCmdType - 0: Read, 1: Write
			 * CtlTcamSel - 0: TCAM0, 1: TCAM1
			 * CtlXYBitSel- 0: Y bit, 1: X bit
			 */

			/* Read tcamy */
			ctl = CTLCMDTYPE_V(0) | CTLXYBITSEL_V(0);
			if (idx < 256)
				ctl |= CTLTCAMINDEX_V(idx) | CTLTCAMSEL_V(0);
			else
				ctl |= CTLTCAMINDEX_V(idx - 256) |
				       CTLTCAMSEL_V(1);
			t4_write_reg(adap, MPS_CLS_TCAM_DATA2_CTL_A, ctl);
			val = t4_read_reg(adap, MPS_CLS_TCAM_DATA1_A);
			tcamy = DMACH_G(val) << 32;
			tcamy |= t4_read_reg(adap, MPS_CLS_TCAM_DATA0_A);
			data2 = t4_read_reg(adap, MPS_CLS_TCAM_DATA2_CTL_A);
			lookup_type = DATALKPTYPE_G(data2);
			/* 0 - Outer header, 1 - Inner header
			 * [71:48] bit locations are overloaded for
			 * outer vs. inner lookup types.
			 */
			if (lookup_type && (lookup_type != DATALKPTYPE_M)) {
				/* Inner header VNI */
				vniy = (data2 & DATAVIDH2_F) |
				       (DATAVIDH1_G(data2) << 16) | VIDL_G(val);
				dip_hit = data2 & DATADIPHIT_F;
			} else {
				vlan_vld = data2 & DATAVIDH2_F;
				ivlan = VIDL_G(val);
			}
			port_num = DATAPORTNUM_G(data2);

			/* Read tcamx. Change the control param */
			vnix = 0;
			ctl |= CTLXYBITSEL_V(1);
			t4_write_reg(adap, MPS_CLS_TCAM_DATA2_CTL_A, ctl);
			val = t4_read_reg(adap, MPS_CLS_TCAM_DATA1_A);
			tcamx = DMACH_G(val) << 32;
			tcamx |= t4_read_reg(adap, MPS_CLS_TCAM_DATA0_A);
			data2 = t4_read_reg(adap, MPS_CLS_TCAM_DATA2_CTL_A);
			if (lookup_type && (lookup_type != DATALKPTYPE_M)) {
				/* Inner header VNI mask */
				vnix = (data2 & DATAVIDH2_F) |
				       (DATAVIDH1_G(data2) << 16) | VIDL_G(val);
			}
		} else {
			tcamy = t4_read_reg64(adap, MPS_CLS_TCAM_Y_L(idx));
			tcamx = t4_read_reg64(adap, MPS_CLS_TCAM_X_L(idx));
		}

		cls_lo = t4_read_reg(adap, MPS_CLS_SRAM_L(idx));
		cls_hi = t4_read_reg(adap, MPS_CLS_SRAM_H(idx));

		if (tcamx & tcamy) {
			seq_printf(seq, "%3u         -\n", idx);
			goto out;
		}

		rplc[0] = rplc[1] = rplc[2] = rplc[3] = 0;
		if (chip_ver > CHELSIO_T5)
			replicate = (cls_lo & T6_REPLICATE_F);
		else
			replicate = (cls_lo & REPLICATE_F);

		if (replicate) {
			struct fw_ldst_cmd ldst_cmd;
			int ret;
			struct fw_ldst_mps_rplc mps_rplc;
			u32 ldst_addrspc;

			memset(&ldst_cmd, 0, sizeof(ldst_cmd));
			ldst_addrspc =
				FW_LDST_CMD_ADDRSPACE_V(FW_LDST_ADDRSPC_MPS);
			ldst_cmd.op_to_addrspace =
				htonl(FW_CMD_OP_V(FW_LDST_CMD) |
				      FW_CMD_REQUEST_F |
				      FW_CMD_READ_F |
				      ldst_addrspc);
			ldst_cmd.cycles_to_len16 = htonl(FW_LEN16(ldst_cmd));
			ldst_cmd.u.mps.rplc.fid_idx =
				htons(FW_LDST_CMD_FID_V(FW_LDST_MPS_RPLC) |
				      FW_LDST_CMD_IDX_V(idx));
			ret = t4_wr_mbox(adap, adap->mbox, &ldst_cmd,
					 sizeof(ldst_cmd), &ldst_cmd);
			if (ret)
				dev_warn(adap->pdev_dev, "Can't read MPS "
					 "replication map for idx %d: %d\n",
					 idx, -ret);
			else {
				mps_rplc = ldst_cmd.u.mps.rplc;
				rplc[0] = ntohl(mps_rplc.rplc31_0);
				rplc[1] = ntohl(mps_rplc.rplc63_32);
				rplc[2] = ntohl(mps_rplc.rplc95_64);
				rplc[3] = ntohl(mps_rplc.rplc127_96);
				if (adap->params.arch.mps_rplc_size > 128) {
					rplc[4] = ntohl(mps_rplc.rplc159_128);
					rplc[5] = ntohl(mps_rplc.rplc191_160);
					rplc[6] = ntohl(mps_rplc.rplc223_192);
					rplc[7] = ntohl(mps_rplc.rplc255_224);
				}
			}
		}

		tcamxy2valmask(tcamx, tcamy, addr, &mask);
		if (chip_ver > CHELSIO_T5) {
			/* Inner header lookup */
			if (lookup_type && (lookup_type != DATALKPTYPE_M)) {
				seq_printf(seq,
					   "%3u %02x:%02x:%02x:%02x:%02x:%02x "
					   "%012llx %06x %06x    -    -   %3c"
					   "      'I'  %4x   "
					   "%3c   %#x%4u%4d", idx, addr[0],
					   addr[1], addr[2], addr[3],
					   addr[4], addr[5],
					   (unsigned long long)mask,
					   vniy, (vnix | vniy),
					   dip_hit ? 'Y' : 'N',
					   port_num,
					   (cls_lo & T6_SRAM_VLD_F) ? 'Y' : 'N',
					   PORTMAP_G(cls_hi),
					   T6_PF_G(cls_lo),
					   (cls_lo & T6_VF_VALID_F) ?
					   T6_VF_G(cls_lo) : -1);
			} else {
				seq_printf(seq,
					   "%3u %02x:%02x:%02x:%02x:%02x:%02x "
					   "%012llx    -       -   ",
					   idx, addr[0], addr[1], addr[2],
					   addr[3], addr[4], addr[5],
					   (unsigned long long)mask);

				if (vlan_vld)
					seq_printf(seq, "%4u   Y     ", ivlan);
				else
					seq_puts(seq, "  -    N     ");

				seq_printf(seq,
					   "-      %3c  %4x   %3c   %#x%4u%4d",
					   lookup_type ? 'I' : 'O', port_num,
					   (cls_lo & T6_SRAM_VLD_F) ? 'Y' : 'N',
					   PORTMAP_G(cls_hi),
					   T6_PF_G(cls_lo),
					   (cls_lo & T6_VF_VALID_F) ?
					   T6_VF_G(cls_lo) : -1);
			}
		} else
			seq_printf(seq, "%3u %02x:%02x:%02x:%02x:%02x:%02x "
				   "%012llx%3c   %#x%4u%4d",
				   idx, addr[0], addr[1], addr[2], addr[3],
				   addr[4], addr[5], (unsigned long long)mask,
				   (cls_lo & SRAM_VLD_F) ? 'Y' : 'N',
				   PORTMAP_G(cls_hi),
				   PF_G(cls_lo),
				   (cls_lo & VF_VALID_F) ? VF_G(cls_lo) : -1);

		if (replicate) {
			if (adap->params.arch.mps_rplc_size > 128)
				seq_printf(seq, " %08x %08x %08x %08x "
					   "%08x %08x %08x %08x",
					   rplc[7], rplc[6], rplc[5], rplc[4],
					   rplc[3], rplc[2], rplc[1], rplc[0]);
			else
				seq_printf(seq, " %08x %08x %08x %08x",
					   rplc[3], rplc[2], rplc[1], rplc[0]);
		} else {
			if (adap->params.arch.mps_rplc_size > 128)
				seq_printf(seq, "%72c", ' ');
			else
				seq_printf(seq, "%36c", ' ');
		}

		if (chip_ver > CHELSIO_T5)
			seq_printf(seq, "%4u%3u%3u%3u %#x\n",
				   T6_SRAM_PRIO0_G(cls_lo),
				   T6_SRAM_PRIO1_G(cls_lo),
				   T6_SRAM_PRIO2_G(cls_lo),
				   T6_SRAM_PRIO3_G(cls_lo),
				   (cls_lo >> T6_MULTILISTEN0_S) & 0xf);
		else
			seq_printf(seq, "%4u%3u%3u%3u %#x\n",
				   SRAM_PRIO0_G(cls_lo), SRAM_PRIO1_G(cls_lo),
				   SRAM_PRIO2_G(cls_lo), SRAM_PRIO3_G(cls_lo),
				   (cls_lo >> MULTILISTEN0_S) & 0xf);
	}
out:	return 0;
}

static inline void *mps_tcam_get_idx(struct seq_file *seq, loff_t pos)
{
	struct adapter *adap = seq->private;
	int max_mac_addr = is_t4(adap->params.chip) ?
				NUM_MPS_CLS_SRAM_L_INSTANCES :
				NUM_MPS_T5_CLS_SRAM_L_INSTANCES;
	return ((pos <= max_mac_addr) ? (void *)(uintptr_t)(pos + 1) : NULL);
}

static void *mps_tcam_start(struct seq_file *seq, loff_t *pos)
{
	return *pos ? mps_tcam_get_idx(seq, *pos) : SEQ_START_TOKEN;
}

static void *mps_tcam_next(struct seq_file *seq, void *v, loff_t *pos)
{
	++*pos;
	return mps_tcam_get_idx(seq, *pos);
}

static void mps_tcam_stop(struct seq_file *seq, void *v)
{
}

static const struct seq_operations mps_tcam_seq_ops = {
	.start = mps_tcam_start,
	.next  = mps_tcam_next,
	.stop  = mps_tcam_stop,
	.show  = mps_tcam_show
};

static int mps_tcam_open(struct inode *inode, struct file *file)
{
	int res = seq_open(file, &mps_tcam_seq_ops);

	if (!res) {
		struct seq_file *seq = file->private_data;

		seq->private = inode->i_private;
	}
	return res;
}

static const struct file_operations mps_tcam_debugfs_fops = {
	.owner   = THIS_MODULE,
	.open    = mps_tcam_open,
	.read    = seq_read,
	.llseek  = seq_lseek,
	.release = seq_release,
};

/* Display various sensor information.
 */
static int sensors_show(struct seq_file *seq, void *v)
{
	struct adapter *adap = seq->private;
	u32 param[7], val[7];
	int ret;

	/* Note that if the sensors haven't been initialized and turned on
	 * we'll get values of 0, so treat those as "<unknown>" ...
	 */
	param[0] = (FW_PARAMS_MNEM_V(FW_PARAMS_MNEM_DEV) |
		    FW_PARAMS_PARAM_X_V(FW_PARAMS_PARAM_DEV_DIAG) |
		    FW_PARAMS_PARAM_Y_V(FW_PARAM_DEV_DIAG_TMP));
	param[1] = (FW_PARAMS_MNEM_V(FW_PARAMS_MNEM_DEV) |
		    FW_PARAMS_PARAM_X_V(FW_PARAMS_PARAM_DEV_DIAG) |
		    FW_PARAMS_PARAM_Y_V(FW_PARAM_DEV_DIAG_VDD));
	ret = t4_query_params(adap, adap->mbox, adap->pf, 0, 2,
			      param, val);

	if (ret < 0 || val[0] == 0)
		seq_puts(seq, "Temperature: <unknown>\n");
	else
		seq_printf(seq, "Temperature: %dC\n", val[0]);

	if (ret < 0 || val[1] == 0)
		seq_puts(seq, "Core VDD:    <unknown>\n");
	else
		seq_printf(seq, "Core VDD:    %dmV\n", val[1]);

	return 0;
}
DEFINE_SHOW_ATTRIBUTE(sensors);

#if IS_ENABLED(CONFIG_IPV6)
DEFINE_SHOW_ATTRIBUTE(clip_tbl);
#endif

/*RSS Table.
 */

static int rss_show(struct seq_file *seq, void *v, int idx)
{
	u16 *entry = v;

	seq_printf(seq, "%4d:  %4u  %4u  %4u  %4u  %4u  %4u  %4u  %4u\n",
		   idx * 8, entry[0], entry[1], entry[2], entry[3], entry[4],
		   entry[5], entry[6], entry[7]);
	return 0;
}

static int rss_open(struct inode *inode, struct file *file)
{
	struct adapter *adap = inode->i_private;
	int ret, nentries;
	struct seq_tab *p;

	nentries = t4_chip_rss_size(adap);
	p = seq_open_tab(file, nentries / 8, 8 * sizeof(u16), 0, rss_show);
	if (!p)
		return -ENOMEM;

	ret = t4_read_rss(adap, (u16 *)p->data);
	if (ret)
		seq_release_private(inode, file);

	return ret;
}

static const struct file_operations rss_debugfs_fops = {
	.owner   = THIS_MODULE,
	.open    = rss_open,
	.read    = seq_read,
	.llseek  = seq_lseek,
	.release = seq_release_private
};

/* RSS Configuration.
 */

/* Small utility function to return the strings "yes" or "no" if the supplied
 * argument is non-zero.
 */
static const char *yesno(int x)
{
	static const char *yes = "yes";
	static const char *no = "no";

	return x ? yes : no;
}

static int rss_config_show(struct seq_file *seq, void *v)
{
	struct adapter *adapter = seq->private;
	static const char * const keymode[] = {
		"global",
		"global and per-VF scramble",
		"per-PF and per-VF scramble",
		"per-VF and per-VF scramble",
	};
	u32 rssconf;

	rssconf = t4_read_reg(adapter, TP_RSS_CONFIG_A);
	seq_printf(seq, "TP_RSS_CONFIG: %#x\n", rssconf);
	seq_printf(seq, "  Tnl4TupEnIpv6: %3s\n", yesno(rssconf &
							TNL4TUPENIPV6_F));
	seq_printf(seq, "  Tnl2TupEnIpv6: %3s\n", yesno(rssconf &
							TNL2TUPENIPV6_F));
	seq_printf(seq, "  Tnl4TupEnIpv4: %3s\n", yesno(rssconf &
							TNL4TUPENIPV4_F));
	seq_printf(seq, "  Tnl2TupEnIpv4: %3s\n", yesno(rssconf &
							TNL2TUPENIPV4_F));
	seq_printf(seq, "  TnlTcpSel:     %3s\n", yesno(rssconf & TNLTCPSEL_F));
	seq_printf(seq, "  TnlIp6Sel:     %3s\n", yesno(rssconf & TNLIP6SEL_F));
	seq_printf(seq, "  TnlVrtSel:     %3s\n", yesno(rssconf & TNLVRTSEL_F));
	seq_printf(seq, "  TnlMapEn:      %3s\n", yesno(rssconf & TNLMAPEN_F));
	seq_printf(seq, "  OfdHashSave:   %3s\n", yesno(rssconf &
							OFDHASHSAVE_F));
	seq_printf(seq, "  OfdVrtSel:     %3s\n", yesno(rssconf & OFDVRTSEL_F));
	seq_printf(seq, "  OfdMapEn:      %3s\n", yesno(rssconf & OFDMAPEN_F));
	seq_printf(seq, "  OfdLkpEn:      %3s\n", yesno(rssconf & OFDLKPEN_F));
	seq_printf(seq, "  Syn4TupEnIpv6: %3s\n", yesno(rssconf &
							SYN4TUPENIPV6_F));
	seq_printf(seq, "  Syn2TupEnIpv6: %3s\n", yesno(rssconf &
							SYN2TUPENIPV6_F));
	seq_printf(seq, "  Syn4TupEnIpv4: %3s\n", yesno(rssconf &
							SYN4TUPENIPV4_F));
	seq_printf(seq, "  Syn2TupEnIpv4: %3s\n", yesno(rssconf &
							SYN2TUPENIPV4_F));
	seq_printf(seq, "  Syn4TupEnIpv6: %3s\n", yesno(rssconf &
							SYN4TUPENIPV6_F));
	seq_printf(seq, "  SynIp6Sel:     %3s\n", yesno(rssconf & SYNIP6SEL_F));
	seq_printf(seq, "  SynVrt6Sel:    %3s\n", yesno(rssconf & SYNVRTSEL_F));
	seq_printf(seq, "  SynMapEn:      %3s\n", yesno(rssconf & SYNMAPEN_F));
	seq_printf(seq, "  SynLkpEn:      %3s\n", yesno(rssconf & SYNLKPEN_F));
	seq_printf(seq, "  ChnEn:         %3s\n", yesno(rssconf &
							CHANNELENABLE_F));
	seq_printf(seq, "  PrtEn:         %3s\n", yesno(rssconf &
							PORTENABLE_F));
	seq_printf(seq, "  TnlAllLkp:     %3s\n", yesno(rssconf &
							TNLALLLOOKUP_F));
	seq_printf(seq, "  VrtEn:         %3s\n", yesno(rssconf &
							VIRTENABLE_F));
	seq_printf(seq, "  CngEn:         %3s\n", yesno(rssconf &
							CONGESTIONENABLE_F));
	seq_printf(seq, "  HashToeplitz:  %3s\n", yesno(rssconf &
							HASHTOEPLITZ_F));
	seq_printf(seq, "  Udp4En:        %3s\n", yesno(rssconf & UDPENABLE_F));
	seq_printf(seq, "  Disable:       %3s\n", yesno(rssconf & DISABLE_F));

	seq_puts(seq, "\n");

	rssconf = t4_read_reg(adapter, TP_RSS_CONFIG_TNL_A);
	seq_printf(seq, "TP_RSS_CONFIG_TNL: %#x\n", rssconf);
	seq_printf(seq, "  MaskSize:      %3d\n", MASKSIZE_G(rssconf));
	seq_printf(seq, "  MaskFilter:    %3d\n", MASKFILTER_G(rssconf));
	if (CHELSIO_CHIP_VERSION(adapter->params.chip) > CHELSIO_T5) {
		seq_printf(seq, "  HashAll:     %3s\n",
			   yesno(rssconf & HASHALL_F));
		seq_printf(seq, "  HashEth:     %3s\n",
			   yesno(rssconf & HASHETH_F));
	}
	seq_printf(seq, "  UseWireCh:     %3s\n", yesno(rssconf & USEWIRECH_F));

	seq_puts(seq, "\n");

	rssconf = t4_read_reg(adapter, TP_RSS_CONFIG_OFD_A);
	seq_printf(seq, "TP_RSS_CONFIG_OFD: %#x\n", rssconf);
	seq_printf(seq, "  MaskSize:      %3d\n", MASKSIZE_G(rssconf));
	seq_printf(seq, "  RRCplMapEn:    %3s\n", yesno(rssconf &
							RRCPLMAPEN_F));
	seq_printf(seq, "  RRCplQueWidth: %3d\n", RRCPLQUEWIDTH_G(rssconf));

	seq_puts(seq, "\n");

	rssconf = t4_read_reg(adapter, TP_RSS_CONFIG_SYN_A);
	seq_printf(seq, "TP_RSS_CONFIG_SYN: %#x\n", rssconf);
	seq_printf(seq, "  MaskSize:      %3d\n", MASKSIZE_G(rssconf));
	seq_printf(seq, "  UseWireCh:     %3s\n", yesno(rssconf & USEWIRECH_F));

	seq_puts(seq, "\n");

	rssconf = t4_read_reg(adapter, TP_RSS_CONFIG_VRT_A);
	seq_printf(seq, "TP_RSS_CONFIG_VRT: %#x\n", rssconf);
	if (CHELSIO_CHIP_VERSION(adapter->params.chip) > CHELSIO_T5) {
		seq_printf(seq, "  KeyWrAddrX:     %3d\n",
			   KEYWRADDRX_G(rssconf));
		seq_printf(seq, "  KeyExtend:      %3s\n",
			   yesno(rssconf & KEYEXTEND_F));
	}
	seq_printf(seq, "  VfRdRg:        %3s\n", yesno(rssconf & VFRDRG_F));
	seq_printf(seq, "  VfRdEn:        %3s\n", yesno(rssconf & VFRDEN_F));
	seq_printf(seq, "  VfPerrEn:      %3s\n", yesno(rssconf & VFPERREN_F));
	seq_printf(seq, "  KeyPerrEn:     %3s\n", yesno(rssconf & KEYPERREN_F));
	seq_printf(seq, "  DisVfVlan:     %3s\n", yesno(rssconf &
							DISABLEVLAN_F));
	seq_printf(seq, "  EnUpSwt:       %3s\n", yesno(rssconf & ENABLEUP0_F));
	seq_printf(seq, "  HashDelay:     %3d\n", HASHDELAY_G(rssconf));
	if (CHELSIO_CHIP_VERSION(adapter->params.chip) <= CHELSIO_T5)
		seq_printf(seq, "  VfWrAddr:      %3d\n", VFWRADDR_G(rssconf));
	else
		seq_printf(seq, "  VfWrAddr:      %3d\n",
			   T6_VFWRADDR_G(rssconf));
	seq_printf(seq, "  KeyMode:       %s\n", keymode[KEYMODE_G(rssconf)]);
	seq_printf(seq, "  VfWrEn:        %3s\n", yesno(rssconf & VFWREN_F));
	seq_printf(seq, "  KeyWrEn:       %3s\n", yesno(rssconf & KEYWREN_F));
	seq_printf(seq, "  KeyWrAddr:     %3d\n", KEYWRADDR_G(rssconf));

	seq_puts(seq, "\n");

	rssconf = t4_read_reg(adapter, TP_RSS_CONFIG_CNG_A);
	seq_printf(seq, "TP_RSS_CONFIG_CNG: %#x\n", rssconf);
	seq_printf(seq, "  ChnCount3:     %3s\n", yesno(rssconf & CHNCOUNT3_F));
	seq_printf(seq, "  ChnCount2:     %3s\n", yesno(rssconf & CHNCOUNT2_F));
	seq_printf(seq, "  ChnCount1:     %3s\n", yesno(rssconf & CHNCOUNT1_F));
	seq_printf(seq, "  ChnCount0:     %3s\n", yesno(rssconf & CHNCOUNT0_F));
	seq_printf(seq, "  ChnUndFlow3:   %3s\n", yesno(rssconf &
							CHNUNDFLOW3_F));
	seq_printf(seq, "  ChnUndFlow2:   %3s\n", yesno(rssconf &
							CHNUNDFLOW2_F));
	seq_printf(seq, "  ChnUndFlow1:   %3s\n", yesno(rssconf &
							CHNUNDFLOW1_F));
	seq_printf(seq, "  ChnUndFlow0:   %3s\n", yesno(rssconf &
							CHNUNDFLOW0_F));
	seq_printf(seq, "  RstChn3:       %3s\n", yesno(rssconf & RSTCHN3_F));
	seq_printf(seq, "  RstChn2:       %3s\n", yesno(rssconf & RSTCHN2_F));
	seq_printf(seq, "  RstChn1:       %3s\n", yesno(rssconf & RSTCHN1_F));
	seq_printf(seq, "  RstChn0:       %3s\n", yesno(rssconf & RSTCHN0_F));
	seq_printf(seq, "  UpdVld:        %3s\n", yesno(rssconf & UPDVLD_F));
	seq_printf(seq, "  Xoff:          %3s\n", yesno(rssconf & XOFF_F));
	seq_printf(seq, "  UpdChn3:       %3s\n", yesno(rssconf & UPDCHN3_F));
	seq_printf(seq, "  UpdChn2:       %3s\n", yesno(rssconf & UPDCHN2_F));
	seq_printf(seq, "  UpdChn1:       %3s\n", yesno(rssconf & UPDCHN1_F));
	seq_printf(seq, "  UpdChn0:       %3s\n", yesno(rssconf & UPDCHN0_F));
	seq_printf(seq, "  Queue:         %3d\n", QUEUE_G(rssconf));

	return 0;
}
DEFINE_SHOW_ATTRIBUTE(rss_config);

/* RSS Secret Key.
 */

static int rss_key_show(struct seq_file *seq, void *v)
{
	u32 key[10];

	t4_read_rss_key(seq->private, key, true);
	seq_printf(seq, "%08x%08x%08x%08x%08x%08x%08x%08x%08x%08x\n",
		   key[9], key[8], key[7], key[6], key[5], key[4], key[3],
		   key[2], key[1], key[0]);
	return 0;
}

static int rss_key_open(struct inode *inode, struct file *file)
{
	return single_open(file, rss_key_show, inode->i_private);
}

static ssize_t rss_key_write(struct file *file, const char __user *buf,
			     size_t count, loff_t *pos)
{
	int i, j;
	u32 key[10];
	char s[100], *p;
	struct adapter *adap = file_inode(file)->i_private;

	if (count > sizeof(s) - 1)
		return -EINVAL;
	if (copy_from_user(s, buf, count))
		return -EFAULT;
	for (i = count; i > 0 && isspace(s[i - 1]); i--)
		;
	s[i] = '\0';

	for (p = s, i = 9; i >= 0; i--) {
		key[i] = 0;
		for (j = 0; j < 8; j++, p++) {
			if (!isxdigit(*p))
				return -EINVAL;
			key[i] = (key[i] << 4) | hex2val(*p);
		}
	}

	t4_write_rss_key(adap, key, -1, true);
	return count;
}

static const struct file_operations rss_key_debugfs_fops = {
	.owner   = THIS_MODULE,
	.open    = rss_key_open,
	.read    = seq_read,
	.llseek  = seq_lseek,
	.release = single_release,
	.write   = rss_key_write
};

/* PF RSS Configuration.
 */

struct rss_pf_conf {
	u32 rss_pf_map;
	u32 rss_pf_mask;
	u32 rss_pf_config;
};

static int rss_pf_config_show(struct seq_file *seq, void *v, int idx)
{
	struct rss_pf_conf *pfconf;

	if (v == SEQ_START_TOKEN) {
		/* use the 0th entry to dump the PF Map Index Size */
		pfconf = seq->private + offsetof(struct seq_tab, data);
		seq_printf(seq, "PF Map Index Size = %d\n\n",
			   LKPIDXSIZE_G(pfconf->rss_pf_map));

		seq_puts(seq, "     RSS              PF   VF    Hash Tuple Enable         Default\n");
		seq_puts(seq, "     Enable       IPF Mask Mask  IPv6      IPv4      UDP   Queue\n");
		seq_puts(seq, " PF  Map Chn Prt  Map Size Size  Four Two  Four Two  Four  Ch1  Ch0\n");
	} else {
		#define G_PFnLKPIDX(map, n) \
			(((map) >> PF1LKPIDX_S*(n)) & PF0LKPIDX_M)
		#define G_PFnMSKSIZE(mask, n) \
			(((mask) >> PF1MSKSIZE_S*(n)) & PF1MSKSIZE_M)

		pfconf = v;
		seq_printf(seq, "%3d  %3s %3s %3s  %3d  %3d  %3d   %3s %3s   %3s %3s   %3s  %3d  %3d\n",
			   idx,
			   yesno(pfconf->rss_pf_config & MAPENABLE_F),
			   yesno(pfconf->rss_pf_config & CHNENABLE_F),
			   yesno(pfconf->rss_pf_config & PRTENABLE_F),
			   G_PFnLKPIDX(pfconf->rss_pf_map, idx),
			   G_PFnMSKSIZE(pfconf->rss_pf_mask, idx),
			   IVFWIDTH_G(pfconf->rss_pf_config),
			   yesno(pfconf->rss_pf_config & IP6FOURTUPEN_F),
			   yesno(pfconf->rss_pf_config & IP6TWOTUPEN_F),
			   yesno(pfconf->rss_pf_config & IP4FOURTUPEN_F),
			   yesno(pfconf->rss_pf_config & IP4TWOTUPEN_F),
			   yesno(pfconf->rss_pf_config & UDPFOURTUPEN_F),
			   CH1DEFAULTQUEUE_G(pfconf->rss_pf_config),
			   CH0DEFAULTQUEUE_G(pfconf->rss_pf_config));

		#undef G_PFnLKPIDX
		#undef G_PFnMSKSIZE
	}
	return 0;
}

static int rss_pf_config_open(struct inode *inode, struct file *file)
{
	struct adapter *adapter = inode->i_private;
	struct seq_tab *p;
	u32 rss_pf_map, rss_pf_mask;
	struct rss_pf_conf *pfconf;
	int pf;

	p = seq_open_tab(file, 8, sizeof(*pfconf), 1, rss_pf_config_show);
	if (!p)
		return -ENOMEM;

	pfconf = (struct rss_pf_conf *)p->data;
	rss_pf_map = t4_read_rss_pf_map(adapter, true);
	rss_pf_mask = t4_read_rss_pf_mask(adapter, true);
	for (pf = 0; pf < 8; pf++) {
		pfconf[pf].rss_pf_map = rss_pf_map;
		pfconf[pf].rss_pf_mask = rss_pf_mask;
		t4_read_rss_pf_config(adapter, pf, &pfconf[pf].rss_pf_config,
				      true);
	}
	return 0;
}

static const struct file_operations rss_pf_config_debugfs_fops = {
	.owner   = THIS_MODULE,
	.open    = rss_pf_config_open,
	.read    = seq_read,
	.llseek  = seq_lseek,
	.release = seq_release_private
};

/* VF RSS Configuration.
 */

struct rss_vf_conf {
	u32 rss_vf_vfl;
	u32 rss_vf_vfh;
};

static int rss_vf_config_show(struct seq_file *seq, void *v, int idx)
{
	if (v == SEQ_START_TOKEN) {
		seq_puts(seq, "     RSS                     Hash Tuple Enable\n");
		seq_puts(seq, "     Enable   IVF  Dis  Enb  IPv6      IPv4      UDP    Def  Secret Key\n");
		seq_puts(seq, " VF  Chn Prt  Map  VLAN  uP  Four Two  Four Two  Four   Que  Idx       Hash\n");
	} else {
		struct rss_vf_conf *vfconf = v;

		seq_printf(seq, "%3d  %3s %3s  %3d   %3s %3s   %3s %3s   %3s  %3s   %3s  %4d  %3d %#10x\n",
			   idx,
			   yesno(vfconf->rss_vf_vfh & VFCHNEN_F),
			   yesno(vfconf->rss_vf_vfh & VFPRTEN_F),
			   VFLKPIDX_G(vfconf->rss_vf_vfh),
			   yesno(vfconf->rss_vf_vfh & VFVLNEX_F),
			   yesno(vfconf->rss_vf_vfh & VFUPEN_F),
			   yesno(vfconf->rss_vf_vfh & VFIP4FOURTUPEN_F),
			   yesno(vfconf->rss_vf_vfh & VFIP6TWOTUPEN_F),
			   yesno(vfconf->rss_vf_vfh & VFIP4FOURTUPEN_F),
			   yesno(vfconf->rss_vf_vfh & VFIP4TWOTUPEN_F),
			   yesno(vfconf->rss_vf_vfh & ENABLEUDPHASH_F),
			   DEFAULTQUEUE_G(vfconf->rss_vf_vfh),
			   KEYINDEX_G(vfconf->rss_vf_vfh),
			   vfconf->rss_vf_vfl);
	}
	return 0;
}

static int rss_vf_config_open(struct inode *inode, struct file *file)
{
	struct adapter *adapter = inode->i_private;
	struct seq_tab *p;
	struct rss_vf_conf *vfconf;
	int vf, vfcount = adapter->params.arch.vfcount;

	p = seq_open_tab(file, vfcount, sizeof(*vfconf), 1, rss_vf_config_show);
	if (!p)
		return -ENOMEM;

	vfconf = (struct rss_vf_conf *)p->data;
	for (vf = 0; vf < vfcount; vf++) {
		t4_read_rss_vf_config(adapter, vf, &vfconf[vf].rss_vf_vfl,
				      &vfconf[vf].rss_vf_vfh, true);
	}
	return 0;
}

static const struct file_operations rss_vf_config_debugfs_fops = {
	.owner   = THIS_MODULE,
	.open    = rss_vf_config_open,
	.read    = seq_read,
	.llseek  = seq_lseek,
	.release = seq_release_private
};

#ifdef CONFIG_CHELSIO_T4_DCB
extern char *dcb_ver_array[];

/* Data Center Briging information for each port.
 */
static int dcb_info_show(struct seq_file *seq, void *v)
{
	struct adapter *adap = seq->private;

	if (v == SEQ_START_TOKEN) {
		seq_puts(seq, "Data Center Bridging Information\n");
	} else {
		int port = (uintptr_t)v - 2;
		struct net_device *dev = adap->port[port];
		struct port_info *pi = netdev2pinfo(dev);
		struct port_dcb_info *dcb = &pi->dcb;

		seq_puts(seq, "\n");
		seq_printf(seq, "Port: %d (DCB negotiated: %s)\n",
			   port,
			   cxgb4_dcb_enabled(dev) ? "yes" : "no");

		if (cxgb4_dcb_enabled(dev))
			seq_printf(seq, "[ DCBx Version %s ]\n",
				   dcb_ver_array[dcb->dcb_version]);

		if (dcb->msgs) {
			int i;

			seq_puts(seq, "\n  Index\t\t\t  :\t");
			for (i = 0; i < 8; i++)
				seq_printf(seq, " %3d", i);
			seq_puts(seq, "\n\n");
		}

		if (dcb->msgs & CXGB4_DCB_FW_PGID) {
			int prio, pgid;

			seq_puts(seq, "  Priority Group IDs\t  :\t");
			for (prio = 0; prio < 8; prio++) {
				pgid = (dcb->pgid >> 4 * (7 - prio)) & 0xf;
				seq_printf(seq, " %3d", pgid);
			}
			seq_puts(seq, "\n");
		}

		if (dcb->msgs & CXGB4_DCB_FW_PGRATE) {
			int pg;

			seq_puts(seq, "  Priority Group BW(%)\t  :\t");
			for (pg = 0; pg < 8; pg++)
				seq_printf(seq, " %3d", dcb->pgrate[pg]);
			seq_puts(seq, "\n");

			if (dcb->dcb_version == FW_PORT_DCB_VER_IEEE) {
				seq_puts(seq, "  TSA Algorithm\t\t  :\t");
				for (pg = 0; pg < 8; pg++)
					seq_printf(seq, " %3d", dcb->tsa[pg]);
				seq_puts(seq, "\n");
			}

			seq_printf(seq, "  Max PG Traffic Classes  [%3d  ]\n",
				   dcb->pg_num_tcs_supported);

			seq_puts(seq, "\n");
		}

		if (dcb->msgs & CXGB4_DCB_FW_PRIORATE) {
			int prio;

			seq_puts(seq, "  Priority Rate\t:\t");
			for (prio = 0; prio < 8; prio++)
				seq_printf(seq, " %3d", dcb->priorate[prio]);
			seq_puts(seq, "\n");
		}

		if (dcb->msgs & CXGB4_DCB_FW_PFC) {
			int prio;

			seq_puts(seq, "  Priority Flow Control   :\t");
			for (prio = 0; prio < 8; prio++) {
				int pfcen = (dcb->pfcen >> 1 * (7 - prio))
					    & 0x1;
				seq_printf(seq, " %3d", pfcen);
			}
			seq_puts(seq, "\n");

			seq_printf(seq, "  Max PFC Traffic Classes [%3d  ]\n",
				   dcb->pfc_num_tcs_supported);

			seq_puts(seq, "\n");
		}

		if (dcb->msgs & CXGB4_DCB_FW_APP_ID) {
			int app, napps;

			seq_puts(seq, "  Application Information:\n");
			seq_puts(seq, "  App    Priority    Selection         Protocol\n");
			seq_puts(seq, "  Index  Map         Field             ID\n");
			for (app = 0, napps = 0;
			     app < CXGB4_MAX_DCBX_APP_SUPPORTED; app++) {
				struct app_priority *ap;
				static const char * const sel_names[] = {
					"Ethertype",
					"Socket TCP",
					"Socket UDP",
					"Socket All",
				};
				const char *sel_name;

				ap = &dcb->app_priority[app];
				/* skip empty slots */
				if (ap->protocolid == 0)
					continue;
				napps++;

				if (ap->sel_field < ARRAY_SIZE(sel_names))
					sel_name = sel_names[ap->sel_field];
				else
					sel_name = "UNKNOWN";

				seq_printf(seq, "  %3d    %#04x        %-10s (%d)    %#06x (%d)\n",
					   app,
					   ap->user_prio_map,
					   sel_name, ap->sel_field,
					   ap->protocolid, ap->protocolid);
			}
			if (napps == 0)
				seq_puts(seq, "    --- None ---\n");
		}
	}
	return 0;
}

static inline void *dcb_info_get_idx(struct adapter *adap, loff_t pos)
{
	return (pos <= adap->params.nports
		? (void *)((uintptr_t)pos + 1)
		: NULL);
}

static void *dcb_info_start(struct seq_file *seq, loff_t *pos)
{
	struct adapter *adap = seq->private;

	return (*pos
		? dcb_info_get_idx(adap, *pos)
		: SEQ_START_TOKEN);
}

static void dcb_info_stop(struct seq_file *seq, void *v)
{
}

static void *dcb_info_next(struct seq_file *seq, void *v, loff_t *pos)
{
	struct adapter *adap = seq->private;

	(*pos)++;
	return dcb_info_get_idx(adap, *pos);
}

static const struct seq_operations dcb_info_seq_ops = {
	.start = dcb_info_start,
	.next  = dcb_info_next,
	.stop  = dcb_info_stop,
	.show  = dcb_info_show
};

static int dcb_info_open(struct inode *inode, struct file *file)
{
	int res = seq_open(file, &dcb_info_seq_ops);

	if (!res) {
		struct seq_file *seq = file->private_data;

		seq->private = inode->i_private;
	}
	return res;
}

static const struct file_operations dcb_info_debugfs_fops = {
	.owner   = THIS_MODULE,
	.open    = dcb_info_open,
	.read    = seq_read,
	.llseek  = seq_lseek,
	.release = seq_release,
};
#endif /* CONFIG_CHELSIO_T4_DCB */

static int resources_show(struct seq_file *seq, void *v)
{
	struct adapter *adapter = seq->private;
	struct pf_resources *pfres = &adapter->params.pfres;

	#define S(desc, fmt, var) \
		seq_printf(seq, "%-60s " fmt "\n", \
			   desc " (" #var "):", pfres->var)

	S("Virtual Interfaces", "%d", nvi);
	S("Egress Queues", "%d", neq);
	S("Ethernet Control", "%d", nethctrl);
	S("Ingress Queues/w Free Lists/Interrupts", "%d", niqflint);
	S("Ingress Queues", "%d", niq);
	S("Traffic Class", "%d", tc);
	S("Port Access Rights Mask", "%#x", pmask);
	S("MAC Address Filters", "%d", nexactf);
	S("Firmware Command Read Capabilities", "%#x", r_caps);
	S("Firmware Command Write/Execute Capabilities", "%#x", wx_caps);

	#undef S

	return 0;
}
DEFINE_SHOW_ATTRIBUTE(resources);

/**
 * ethqset2pinfo - return port_info of an Ethernet Queue Set
 * @adap: the adapter
 * @qset: Ethernet Queue Set
 */
static inline struct port_info *ethqset2pinfo(struct adapter *adap, int qset)
{
	int pidx;

	for_each_port(adap, pidx) {
		struct port_info *pi = adap2pinfo(adap, pidx);

		if (qset >= pi->first_qset &&
		    qset < pi->first_qset + pi->nqsets)
			return pi;
	}

	/* should never happen! */
	BUG();
	return NULL;
}

static int sge_qinfo_uld_txq_entries(const struct adapter *adap, int uld)
{
	const struct sge_uld_txq_info *utxq_info = adap->sge.uld_txq_info[uld];

	if (!utxq_info)
		return 0;

	return DIV_ROUND_UP(utxq_info->ntxq, 4);
}

static int sge_qinfo_uld_rspq_entries(const struct adapter *adap, int uld,
				      bool ciq)
{
	const struct sge_uld_rxq_info *urxq_info = adap->sge.uld_rxq_info[uld];

	if (!urxq_info)
		return 0;

	return ciq ? DIV_ROUND_UP(urxq_info->nciq, 4) :
		     DIV_ROUND_UP(urxq_info->nrxq, 4);
}

static int sge_qinfo_uld_rxq_entries(const struct adapter *adap, int uld)
{
	return sge_qinfo_uld_rspq_entries(adap, uld, false);
}

static int sge_qinfo_uld_ciq_entries(const struct adapter *adap, int uld)
{
	return sge_qinfo_uld_rspq_entries(adap, uld, true);
}

static int sge_qinfo_show(struct seq_file *seq, void *v)
{
	int eth_entries, ctrl_entries, eo_entries = 0;
	int uld_rxq_entries[CXGB4_ULD_MAX] = { 0 };
	int uld_ciq_entries[CXGB4_ULD_MAX] = { 0 };
	int uld_txq_entries[CXGB4_TX_MAX] = { 0 };
	const struct sge_uld_txq_info *utxq_info;
	const struct sge_uld_rxq_info *urxq_info;
	struct adapter *adap = seq->private;
	int i, n, r = (uintptr_t)v - 1;
	struct sge *s = &adap->sge;

	eth_entries = DIV_ROUND_UP(adap->sge.ethqsets, 4);
	ctrl_entries = DIV_ROUND_UP(MAX_CTRL_QUEUES, 4);
	if (adap->sge.eohw_txq)
		eo_entries = DIV_ROUND_UP(adap->sge.eoqsets, 4);

	mutex_lock(&uld_mutex);
	if (s->uld_txq_info)
		for (i = 0; i < ARRAY_SIZE(uld_txq_entries); i++)
			uld_txq_entries[i] = sge_qinfo_uld_txq_entries(adap, i);

	if (s->uld_rxq_info) {
		for (i = 0; i < ARRAY_SIZE(uld_rxq_entries); i++) {
			uld_rxq_entries[i] = sge_qinfo_uld_rxq_entries(adap, i);
			uld_ciq_entries[i] = sge_qinfo_uld_ciq_entries(adap, i);
		}
	}

	if (r)
		seq_putc(seq, '\n');

#define S3(fmt_spec, s, v) \
do { \
	seq_printf(seq, "%-12s", s); \
	for (i = 0; i < n; ++i) \
		seq_printf(seq, " %16" fmt_spec, v); \
		seq_putc(seq, '\n'); \
} while (0)
#define S(s, v) S3("s", s, v)
#define T3(fmt_spec, s, v) S3(fmt_spec, s, tx[i].v)
#define T(s, v) S3("u", s, tx[i].v)
#define TL(s, v) T3("lu", s, v)
#define R3(fmt_spec, s, v) S3(fmt_spec, s, rx[i].v)
#define R(s, v) S3("u", s, rx[i].v)
#define RL(s, v) R3("lu", s, v)

	if (r < eth_entries) {
		int base_qset = r * 4;
		const struct sge_eth_rxq *rx = &s->ethrxq[base_qset];
		const struct sge_eth_txq *tx = &s->ethtxq[base_qset];

		n = min(4, s->ethqsets - 4 * r);

		S("QType:", "Ethernet");
		S("Interface:",
		  rx[i].rspq.netdev ? rx[i].rspq.netdev->name : "N/A");
		T("TxQ ID:", q.cntxt_id);
		T("TxQ size:", q.size);
		T("TxQ inuse:", q.in_use);
		T("TxQ CIDX:", q.cidx);
		T("TxQ PIDX:", q.pidx);
#ifdef CONFIG_CHELSIO_T4_DCB
		T("DCB Prio:", dcb_prio);
		S3("u", "DCB PGID:",
		   (ethqset2pinfo(adap, base_qset + i)->dcb.pgid >>
		    4*(7-tx[i].dcb_prio)) & 0xf);
		S3("u", "DCB PFC:",
		   (ethqset2pinfo(adap, base_qset + i)->dcb.pfcen >>
		    1*(7-tx[i].dcb_prio)) & 0x1);
#endif
		R("RspQ ID:", rspq.abs_id);
		R("RspQ size:", rspq.size);
		R("RspQE size:", rspq.iqe_len);
		R("RspQ CIDX:", rspq.cidx);
		R("RspQ Gen:", rspq.gen);
		S3("u", "Intr delay:", qtimer_val(adap, &rx[i].rspq));
		S3("u", "Intr pktcnt:", s->counter_val[rx[i].rspq.pktcnt_idx]);
		R("FL ID:", fl.cntxt_id);
		R("FL size:", fl.size - 8);
		R("FL pend:", fl.pend_cred);
		R("FL avail:", fl.avail);
		R("FL PIDX:", fl.pidx);
		R("FL CIDX:", fl.cidx);
		RL("RxPackets:", stats.pkts);
		RL("RxCSO:", stats.rx_cso);
		RL("VLANxtract:", stats.vlan_ex);
		RL("LROmerged:", stats.lro_merged);
		RL("LROpackets:", stats.lro_pkts);
		RL("RxDrops:", stats.rx_drops);
		RL("RxBadPkts:", stats.bad_rx_pkts);
		TL("TSO:", tso);
		TL("USO:", uso);
		TL("TxCSO:", tx_cso);
		TL("VLANins:", vlan_ins);
		TL("TxQFull:", q.stops);
		TL("TxQRestarts:", q.restarts);
		TL("TxMapErr:", mapping_err);
		RL("FLAllocErr:", fl.alloc_failed);
		RL("FLLrgAlcErr:", fl.large_alloc_failed);
		RL("FLMapErr:", fl.mapping_err);
		RL("FLLow:", fl.low);
		RL("FLStarving:", fl.starving);

		goto unlock;
	}

	r -= eth_entries;
	if (r < eo_entries) {
		int base_qset = r * 4;
		const struct sge_ofld_rxq *rx = &s->eohw_rxq[base_qset];
		const struct sge_eohw_txq *tx = &s->eohw_txq[base_qset];

		n = min(4, s->eoqsets - 4 * r);

		S("QType:", "ETHOFLD");
		S("Interface:",
		  rx[i].rspq.netdev ? rx[i].rspq.netdev->name : "N/A");
		T("TxQ ID:", q.cntxt_id);
		T("TxQ size:", q.size);
		T("TxQ inuse:", q.in_use);
		T("TxQ CIDX:", q.cidx);
		T("TxQ PIDX:", q.pidx);
		R("RspQ ID:", rspq.abs_id);
		R("RspQ size:", rspq.size);
		R("RspQE size:", rspq.iqe_len);
		R("RspQ CIDX:", rspq.cidx);
		R("RspQ Gen:", rspq.gen);
		S3("u", "Intr delay:", qtimer_val(adap, &rx[i].rspq));
		S3("u", "Intr pktcnt:", s->counter_val[rx[i].rspq.pktcnt_idx]);
		R("FL ID:", fl.cntxt_id);
		S3("u", "FL size:", rx->fl.size ? rx->fl.size - 8 : 0);
		R("FL pend:", fl.pend_cred);
		R("FL avail:", fl.avail);
		R("FL PIDX:", fl.pidx);
		R("FL CIDX:", fl.cidx);
		RL("RxPackets:", stats.pkts);
		RL("RxImm:", stats.imm);
		RL("RxAN", stats.an);
		RL("RxNoMem", stats.nomem);
		TL("TSO:", tso);
		TL("USO:", uso);
		TL("TxCSO:", tx_cso);
		TL("VLANins:", vlan_ins);
		TL("TxQFull:", q.stops);
		TL("TxQRestarts:", q.restarts);
		TL("TxMapErr:", mapping_err);
		RL("FLAllocErr:", fl.alloc_failed);
		RL("FLLrgAlcErr:", fl.large_alloc_failed);
		RL("FLMapErr:", fl.mapping_err);
		RL("FLLow:", fl.low);
		RL("FLStarving:", fl.starving);

		goto unlock;
	}

	r -= eo_entries;
	if (r < uld_txq_entries[CXGB4_TX_OFLD]) {
		const struct sge_uld_txq *tx;

		utxq_info = s->uld_txq_info[CXGB4_TX_OFLD];
		tx = &utxq_info->uldtxq[r * 4];
		n = min(4, utxq_info->ntxq - 4 * r);

		S("QType:", "OFLD-TXQ");
		T("TxQ ID:", q.cntxt_id);
		T("TxQ size:", q.size);
		T("TxQ inuse:", q.in_use);
		T("TxQ CIDX:", q.cidx);
		T("TxQ PIDX:", q.pidx);

		goto unlock;
	}

	r -= uld_txq_entries[CXGB4_TX_OFLD];
	if (r < uld_rxq_entries[CXGB4_ULD_RDMA]) {
		const struct sge_ofld_rxq *rx;

		urxq_info = s->uld_rxq_info[CXGB4_ULD_RDMA];
		rx = &urxq_info->uldrxq[r * 4];
		n = min(4, urxq_info->nrxq - 4 * r);

		S("QType:", "RDMA-CPL");
		S("Interface:",
		  rx[i].rspq.netdev ? rx[i].rspq.netdev->name : "N/A");
		R("RspQ ID:", rspq.abs_id);
		R("RspQ size:", rspq.size);
		R("RspQE size:", rspq.iqe_len);
		R("RspQ CIDX:", rspq.cidx);
		R("RspQ Gen:", rspq.gen);
		S3("u", "Intr delay:", qtimer_val(adap, &rx[i].rspq));
		S3("u", "Intr pktcnt:",	s->counter_val[rx[i].rspq.pktcnt_idx]);
		R("FL ID:", fl.cntxt_id);
		R("FL size:", fl.size - 8);
		R("FL pend:", fl.pend_cred);
		R("FL avail:", fl.avail);
		R("FL PIDX:", fl.pidx);
		R("FL CIDX:", fl.cidx);

		goto unlock;
	}

	r -= uld_rxq_entries[CXGB4_ULD_RDMA];
	if (r < uld_ciq_entries[CXGB4_ULD_RDMA]) {
		const struct sge_ofld_rxq *rx;
		int ciq_idx = 0;

		urxq_info = s->uld_rxq_info[CXGB4_ULD_RDMA];
		ciq_idx = urxq_info->nrxq + (r * 4);
		rx = &urxq_info->uldrxq[ciq_idx];
		n = min(4, urxq_info->nciq - 4 * r);

		S("QType:", "RDMA-CIQ");
		S("Interface:",
		  rx[i].rspq.netdev ? rx[i].rspq.netdev->name : "N/A");
		R("RspQ ID:", rspq.abs_id);
		R("RspQ size:", rspq.size);
		R("RspQE size:", rspq.iqe_len);
		R("RspQ CIDX:", rspq.cidx);
		R("RspQ Gen:", rspq.gen);
		S3("u", "Intr delay:", qtimer_val(adap, &rx[i].rspq));
		S3("u", "Intr pktcnt:",	s->counter_val[rx[i].rspq.pktcnt_idx]);

		goto unlock;
	}

	r -= uld_ciq_entries[CXGB4_ULD_RDMA];
	if (r < uld_rxq_entries[CXGB4_ULD_ISCSI]) {
		const struct sge_ofld_rxq *rx;

		urxq_info = s->uld_rxq_info[CXGB4_ULD_ISCSI];
		rx = &urxq_info->uldrxq[r * 4];
		n = min(4, urxq_info->nrxq - 4 * r);

		S("QType:", "iSCSI");
		R("RspQ ID:", rspq.abs_id);
		R("RspQ size:", rspq.size);
		R("RspQE size:", rspq.iqe_len);
		R("RspQ CIDX:", rspq.cidx);
		R("RspQ Gen:", rspq.gen);
		S3("u", "Intr delay:", qtimer_val(adap, &rx[i].rspq));
		S3("u", "Intr pktcnt:",	s->counter_val[rx[i].rspq.pktcnt_idx]);
		R("FL ID:", fl.cntxt_id);
		R("FL size:", fl.size - 8);
		R("FL pend:", fl.pend_cred);
		R("FL avail:", fl.avail);
		R("FL PIDX:", fl.pidx);
		R("FL CIDX:", fl.cidx);

		goto unlock;
	}

	r -= uld_rxq_entries[CXGB4_ULD_ISCSI];
	if (r < uld_rxq_entries[CXGB4_ULD_ISCSIT]) {
		const struct sge_ofld_rxq *rx;

		urxq_info = s->uld_rxq_info[CXGB4_ULD_ISCSIT];
		rx = &urxq_info->uldrxq[r * 4];
		n = min(4, urxq_info->nrxq - 4 * r);

		S("QType:", "iSCSIT");
		R("RspQ ID:", rspq.abs_id);
		R("RspQ size:", rspq.size);
		R("RspQE size:", rspq.iqe_len);
		R("RspQ CIDX:", rspq.cidx);
		R("RspQ Gen:", rspq.gen);
		S3("u", "Intr delay:", qtimer_val(adap, &rx[i].rspq));
		S3("u", "Intr pktcnt:",	s->counter_val[rx[i].rspq.pktcnt_idx]);
		R("FL ID:", fl.cntxt_id);
		R("FL size:", fl.size - 8);
		R("FL pend:", fl.pend_cred);
		R("FL avail:", fl.avail);
		R("FL PIDX:", fl.pidx);
		R("FL CIDX:", fl.cidx);

		goto unlock;
	}

	r -= uld_rxq_entries[CXGB4_ULD_ISCSIT];
	if (r < uld_rxq_entries[CXGB4_ULD_TLS]) {
		const struct sge_ofld_rxq *rx;

		urxq_info = s->uld_rxq_info[CXGB4_ULD_TLS];
		rx = &urxq_info->uldrxq[r * 4];
		n = min(4, urxq_info->nrxq - 4 * r);

		S("QType:", "TLS");
		R("RspQ ID:", rspq.abs_id);
		R("RspQ size:", rspq.size);
		R("RspQE size:", rspq.iqe_len);
		R("RspQ CIDX:", rspq.cidx);
		R("RspQ Gen:", rspq.gen);
		S3("u", "Intr delay:", qtimer_val(adap, &rx[i].rspq));
		S3("u", "Intr pktcnt:",	s->counter_val[rx[i].rspq.pktcnt_idx]);
		R("FL ID:", fl.cntxt_id);
		R("FL size:", fl.size - 8);
		R("FL pend:", fl.pend_cred);
		R("FL avail:", fl.avail);
		R("FL PIDX:", fl.pidx);
		R("FL CIDX:", fl.cidx);

		goto unlock;
	}

	r -= uld_rxq_entries[CXGB4_ULD_TLS];
	if (r < uld_txq_entries[CXGB4_TX_CRYPTO]) {
		const struct sge_ofld_rxq *rx;
		const struct sge_uld_txq *tx;

		utxq_info = s->uld_txq_info[CXGB4_TX_CRYPTO];
		urxq_info = s->uld_rxq_info[CXGB4_ULD_CRYPTO];
		tx = &utxq_info->uldtxq[r * 4];
		rx = &urxq_info->uldrxq[r * 4];
		n = min(4, utxq_info->ntxq - 4 * r);

		S("QType:", "Crypto");
		T("TxQ ID:", q.cntxt_id);
		T("TxQ size:", q.size);
		T("TxQ inuse:", q.in_use);
		T("TxQ CIDX:", q.cidx);
		T("TxQ PIDX:", q.pidx);
		R("RspQ ID:", rspq.abs_id);
		R("RspQ size:", rspq.size);
		R("RspQE size:", rspq.iqe_len);
		R("RspQ CIDX:", rspq.cidx);
		R("RspQ Gen:", rspq.gen);
		S3("u", "Intr delay:", qtimer_val(adap, &rx[i].rspq));
		S3("u", "Intr pktcnt:",	s->counter_val[rx[i].rspq.pktcnt_idx]);
		R("FL ID:", fl.cntxt_id);
		R("FL size:", fl.size - 8);
		R("FL pend:", fl.pend_cred);
		R("FL avail:", fl.avail);
		R("FL PIDX:", fl.pidx);
		R("FL CIDX:", fl.cidx);

		goto unlock;
	}

	r -= uld_txq_entries[CXGB4_TX_CRYPTO];
	if (r < ctrl_entries) {
		const struct sge_ctrl_txq *tx = &s->ctrlq[r * 4];

		n = min(4, adap->params.nports - 4 * r);

		S("QType:", "Control");
		T("TxQ ID:", q.cntxt_id);
		T("TxQ size:", q.size);
		T("TxQ inuse:", q.in_use);
		T("TxQ CIDX:", q.cidx);
		T("TxQ PIDX:", q.pidx);
		TL("TxQFull:", q.stops);
		TL("TxQRestarts:", q.restarts);

		goto unlock;
	}

	r -= ctrl_entries;
	if (r < 1) {
		const struct sge_rspq *evtq = &s->fw_evtq;

		seq_printf(seq, "%-12s %16s\n", "QType:", "FW event queue");
		seq_printf(seq, "%-12s %16u\n", "RspQ ID:", evtq->abs_id);
		seq_printf(seq, "%-12s %16u\n", "RspQ size:", evtq->size);
		seq_printf(seq, "%-12s %16u\n", "RspQE size:", evtq->iqe_len);
		seq_printf(seq, "%-12s %16u\n", "RspQ CIDX:", evtq->cidx);
		seq_printf(seq, "%-12s %16u\n", "RspQ Gen:", evtq->gen);
		seq_printf(seq, "%-12s %16u\n", "Intr delay:",
			   qtimer_val(adap, evtq));
		seq_printf(seq, "%-12s %16u\n", "Intr pktcnt:",
			   s->counter_val[evtq->pktcnt_idx]);

		goto unlock;
	}

unlock:
	mutex_unlock(&uld_mutex);
#undef R
#undef RL
#undef T
#undef TL
#undef S
#undef R3
#undef T3
#undef S3
	return 0;
}

static int sge_queue_entries(const struct adapter *adap)
{
	int tot_uld_entries = 0;
	int i;

	if (!is_uld(adap))
		goto lld_only;

	mutex_lock(&uld_mutex);
	for (i = 0; i < CXGB4_TX_MAX; i++)
		tot_uld_entries += sge_qinfo_uld_txq_entries(adap, i);

	for (i = 0; i < CXGB4_ULD_MAX; i++) {
		tot_uld_entries += sge_qinfo_uld_rxq_entries(adap, i);
		tot_uld_entries += sge_qinfo_uld_ciq_entries(adap, i);
	}
	mutex_unlock(&uld_mutex);

lld_only:
	return DIV_ROUND_UP(adap->sge.ethqsets, 4) +
	       (adap->sge.eohw_txq ? DIV_ROUND_UP(adap->sge.eoqsets, 4) : 0) +
	       tot_uld_entries +
	       DIV_ROUND_UP(MAX_CTRL_QUEUES, 4) + 1;
}

static void *sge_queue_start(struct seq_file *seq, loff_t *pos)
{
	int entries = sge_queue_entries(seq->private);

	return *pos < entries ? (void *)((uintptr_t)*pos + 1) : NULL;
}

static void sge_queue_stop(struct seq_file *seq, void *v)
{
}

static void *sge_queue_next(struct seq_file *seq, void *v, loff_t *pos)
{
	int entries = sge_queue_entries(seq->private);

	++*pos;
	return *pos < entries ? (void *)((uintptr_t)*pos + 1) : NULL;
}

static const struct seq_operations sge_qinfo_seq_ops = {
	.start = sge_queue_start,
	.next  = sge_queue_next,
	.stop  = sge_queue_stop,
	.show  = sge_qinfo_show
};

static int sge_qinfo_open(struct inode *inode, struct file *file)
{
	int res = seq_open(file, &sge_qinfo_seq_ops);

	if (!res) {
		struct seq_file *seq = file->private_data;

		seq->private = inode->i_private;
	}
	return res;
}

static const struct file_operations sge_qinfo_debugfs_fops = {
	.owner   = THIS_MODULE,
	.open    = sge_qinfo_open,
	.read    = seq_read,
	.llseek  = seq_lseek,
	.release = seq_release,
};

int mem_open(struct inode *inode, struct file *file)
{
	unsigned int mem;
	struct adapter *adap;

	file->private_data = inode->i_private;

	mem = (uintptr_t)file->private_data & 0x7;
	adap = file->private_data - mem;

	(void)t4_fwcache(adap, FW_PARAM_DEV_FWCACHE_FLUSH);

	return 0;
}

static ssize_t mem_read(struct file *file, char __user *buf, size_t count,
			loff_t *ppos)
{
	loff_t pos = *ppos;
	loff_t avail = file_inode(file)->i_size;
	unsigned int mem = (uintptr_t)file->private_data & 0x7;
	struct adapter *adap = file->private_data - mem;
	__be32 *data;
	int ret;

	if (pos < 0)
		return -EINVAL;
	if (pos >= avail)
		return 0;
	if (count > avail - pos)
		count = avail - pos;

	data = kvzalloc(count, GFP_KERNEL);
	if (!data)
		return -ENOMEM;

	spin_lock(&adap->win0_lock);
	ret = t4_memory_rw(adap, 0, mem, pos, count, data, T4_MEMORY_READ);
	spin_unlock(&adap->win0_lock);
	if (ret) {
		kvfree(data);
		return ret;
	}
	ret = copy_to_user(buf, data, count);

	kvfree(data);
	if (ret)
		return -EFAULT;

	*ppos = pos + count;
	return count;
}
static const struct file_operations mem_debugfs_fops = {
	.owner   = THIS_MODULE,
	.open    = simple_open,
	.read    = mem_read,
	.llseek  = default_llseek,
};

static int tid_info_show(struct seq_file *seq, void *v)
{
	struct adapter *adap = seq->private;
	const struct tid_info *t;
	enum chip_type chip;

	t = &adap->tids;
	chip = CHELSIO_CHIP_VERSION(adap->params.chip);
	if (t4_read_reg(adap, LE_DB_CONFIG_A) & HASHEN_F) {
		unsigned int sb;
		seq_printf(seq, "Connections in use: %u\n",
			   atomic_read(&t->conns_in_use));

		if (chip <= CHELSIO_T5)
			sb = t4_read_reg(adap, LE_DB_SERVER_INDEX_A) / 4;
		else
			sb = t4_read_reg(adap, LE_DB_SRVR_START_INDEX_A);

		if (sb) {
			seq_printf(seq, "TID range: %u..%u/%u..%u", t->tid_base,
				   sb - 1, adap->tids.hash_base,
				   t->tid_base + t->ntids - 1);
			seq_printf(seq, ", in use: %u/%u\n",
				   atomic_read(&t->tids_in_use),
				   atomic_read(&t->hash_tids_in_use));
		} else if (adap->flags & CXGB4_FW_OFLD_CONN) {
			seq_printf(seq, "TID range: %u..%u/%u..%u",
				   t->aftid_base,
				   t->aftid_end,
				   adap->tids.hash_base,
				   t->tid_base + t->ntids - 1);
			seq_printf(seq, ", in use: %u/%u\n",
				   atomic_read(&t->tids_in_use),
				   atomic_read(&t->hash_tids_in_use));
		} else {
			seq_printf(seq, "TID range: %u..%u",
				   adap->tids.hash_base,
				   t->tid_base + t->ntids - 1);
			seq_printf(seq, ", in use: %u\n",
				   atomic_read(&t->hash_tids_in_use));
		}
	} else if (t->ntids) {
		seq_printf(seq, "Connections in use: %u\n",
			   atomic_read(&t->conns_in_use));

		seq_printf(seq, "TID range: %u..%u", t->tid_base,
			   t->tid_base + t->ntids - 1);
		seq_printf(seq, ", in use: %u\n",
			   atomic_read(&t->tids_in_use));
	}

	if (t->nstids)
		seq_printf(seq, "STID range: %u..%u, in use-IPv4/IPv6: %u/%u\n",
			   (!t->stid_base &&
			   (chip <= CHELSIO_T5)) ?
			   t->stid_base + 1 : t->stid_base,
			   t->stid_base + t->nstids - 1,
			   t->stids_in_use - t->v6_stids_in_use,
			   t->v6_stids_in_use);

	if (t->natids)
		seq_printf(seq, "ATID range: 0..%u, in use: %u\n",
			   t->natids - 1, t->atids_in_use);
	seq_printf(seq, "FTID range: %u..%u\n", t->ftid_base,
		   t->ftid_base + t->nftids - 1);
	if (t->nsftids)
		seq_printf(seq, "SFTID range: %u..%u in use: %u\n",
			   t->sftid_base, t->sftid_base + t->nsftids - 2,
			   t->sftids_in_use);
	if (t->nhpftids)
		seq_printf(seq, "HPFTID range: %u..%u\n", t->hpftid_base,
			   t->hpftid_base + t->nhpftids - 1);
	if (t->ntids)
		seq_printf(seq, "HW TID usage: %u IP users, %u IPv6 users\n",
			   t4_read_reg(adap, LE_DB_ACT_CNT_IPV4_A),
			   t4_read_reg(adap, LE_DB_ACT_CNT_IPV6_A));
	return 0;
}
DEFINE_SHOW_ATTRIBUTE(tid_info);

static void add_debugfs_mem(struct adapter *adap, const char *name,
			    unsigned int idx, unsigned int size_mb)
{
	debugfs_create_file_size(name, 0400, adap->debugfs_root,
				 (void *)adap + idx, &mem_debugfs_fops,
				 size_mb << 20);
}

static ssize_t blocked_fl_read(struct file *filp, char __user *ubuf,
			       size_t count, loff_t *ppos)
{
	int len;
	const struct adapter *adap = filp->private_data;
	char *buf;
	ssize_t size = (adap->sge.egr_sz + 3) / 4 +
			adap->sge.egr_sz / 32 + 2; /* includes ,/\n/\0 */

	buf = kzalloc(size, GFP_KERNEL);
	if (!buf)
		return -ENOMEM;

	len = snprintf(buf, size - 1, "%*pb\n",
		       adap->sge.egr_sz, adap->sge.blocked_fl);
	len += sprintf(buf + len, "\n");
	size = simple_read_from_buffer(ubuf, count, ppos, buf, len);
	kvfree(buf);
	return size;
}

static ssize_t blocked_fl_write(struct file *filp, const char __user *ubuf,
				size_t count, loff_t *ppos)
{
	int err;
	unsigned long *t;
	struct adapter *adap = filp->private_data;

	t = kcalloc(BITS_TO_LONGS(adap->sge.egr_sz), sizeof(long), GFP_KERNEL);
	if (!t)
		return -ENOMEM;

	err = bitmap_parse_user(ubuf, count, t, adap->sge.egr_sz);
	if (err) {
		kvfree(t);
		return err;
	}

	bitmap_copy(adap->sge.blocked_fl, t, adap->sge.egr_sz);
	kvfree(t);
	return count;
}

static const struct file_operations blocked_fl_fops = {
	.owner   = THIS_MODULE,
	.open    = simple_open,
	.read    = blocked_fl_read,
	.write   = blocked_fl_write,
	.llseek  = generic_file_llseek,
};

static void mem_region_show(struct seq_file *seq, const char *name,
			    unsigned int from, unsigned int to)
{
	char buf[40];

	string_get_size((u64)to - from + 1, 1, STRING_UNITS_2, buf,
			sizeof(buf));
	seq_printf(seq, "%-15s %#x-%#x [%s]\n", name, from, to, buf);
}

static int meminfo_show(struct seq_file *seq, void *v)
{
	static const char * const memory[] = { "EDC0:", "EDC1:", "MC:",
					       "MC0:", "MC1:", "HMA:"};
	struct adapter *adap = seq->private;
	struct cudbg_meminfo meminfo;
	int i, rc;

	memset(&meminfo, 0, sizeof(struct cudbg_meminfo));
	rc = cudbg_fill_meminfo(adap, &meminfo);
	if (rc)
		return -ENXIO;

	for (i = 0; i < meminfo.avail_c; i++)
		mem_region_show(seq, memory[meminfo.avail[i].idx],
				meminfo.avail[i].base,
				meminfo.avail[i].limit - 1);

	seq_putc(seq, '\n');
	for (i = 0; i < meminfo.mem_c; i++) {
		if (meminfo.mem[i].idx >= ARRAY_SIZE(cudbg_region))
			continue;                        /* skip holes */
		if (!meminfo.mem[i].limit)
			meminfo.mem[i].limit =
				i < meminfo.mem_c - 1 ?
				meminfo.mem[i + 1].base - 1 : ~0;
		mem_region_show(seq, cudbg_region[meminfo.mem[i].idx],
				meminfo.mem[i].base, meminfo.mem[i].limit);
	}

	seq_putc(seq, '\n');
	mem_region_show(seq, "uP RAM:", meminfo.up_ram_lo, meminfo.up_ram_hi);
	mem_region_show(seq, "uP Extmem2:", meminfo.up_extmem2_lo,
			meminfo.up_extmem2_hi);

	seq_printf(seq, "\n%u Rx pages (%u free) of size %uKiB for %u channels\n",
		   meminfo.rx_pages_data[0], meminfo.free_rx_cnt,
		   meminfo.rx_pages_data[1], meminfo.rx_pages_data[2]);

	seq_printf(seq, "%u Tx pages (%u free) of size %u%ciB for %u channels\n",
		   meminfo.tx_pages_data[0], meminfo.free_tx_cnt,
		   meminfo.tx_pages_data[1], meminfo.tx_pages_data[2],
		   meminfo.tx_pages_data[3]);

	seq_printf(seq, "%u p-structs (%u free)\n\n",
		   meminfo.p_structs, meminfo.p_structs_free_cnt);

	for (i = 0; i < 4; i++)
		/* For T6 these are MAC buffer groups */
		seq_printf(seq, "Port %d using %u pages out of %u allocated\n",
			   i, meminfo.port_used[i], meminfo.port_alloc[i]);

	for (i = 0; i < adap->params.arch.nchan; i++)
		/* For T6 these are MAC buffer groups */
		seq_printf(seq,
			   "Loopback %d using %u pages out of %u allocated\n",
			   i, meminfo.loopback_used[i],
			   meminfo.loopback_alloc[i]);

	return 0;
}
DEFINE_SHOW_ATTRIBUTE(meminfo);

static int chcr_stats_show(struct seq_file *seq, void *v)
{
	struct adapter *adap = seq->private;

	seq_puts(seq, "Chelsio Crypto Accelerator Stats \n");
	seq_printf(seq, "Cipher Ops: %10u \n",
		   atomic_read(&adap->chcr_stats.cipher_rqst));
	seq_printf(seq, "Digest Ops: %10u \n",
		   atomic_read(&adap->chcr_stats.digest_rqst));
	seq_printf(seq, "Aead Ops: %10u \n",
		   atomic_read(&adap->chcr_stats.aead_rqst));
	seq_printf(seq, "Completion: %10u \n",
		   atomic_read(&adap->chcr_stats.complete));
	seq_printf(seq, "Error: %10u \n",
		   atomic_read(&adap->chcr_stats.error));
	seq_printf(seq, "Fallback: %10u \n",
		   atomic_read(&adap->chcr_stats.fallback));
	seq_printf(seq, "IPSec PDU: %10u\n",
		   atomic_read(&adap->chcr_stats.ipsec_cnt));
	seq_printf(seq, "TLS PDU Tx: %10u\n",
		   atomic_read(&adap->chcr_stats.tls_pdu_tx));
	seq_printf(seq, "TLS PDU Rx: %10u\n",
		   atomic_read(&adap->chcr_stats.tls_pdu_rx));
	seq_printf(seq, "TLS Keys (DDR) Count: %10u\n",
		   atomic_read(&adap->chcr_stats.tls_key));
<<<<<<< HEAD
=======
#ifdef CONFIG_CHELSIO_TLS_DEVICE
	seq_puts(seq, "\nChelsio KTLS Crypto Accelerator Stats\n");
	seq_printf(seq, "Tx HW offload contexts added:     %20llu\n",
		   atomic64_read(&adap->chcr_stats.ktls_tx_ctx));
	seq_printf(seq, "Tx connection created:            %20llu\n",
		   atomic64_read(&adap->chcr_stats.ktls_tx_connection_open));
	seq_printf(seq, "Tx connection failed:             %20llu\n",
		   atomic64_read(&adap->chcr_stats.ktls_tx_connection_fail));
	seq_printf(seq, "Tx connection closed:             %20llu\n",
		   atomic64_read(&adap->chcr_stats.ktls_tx_connection_close));
	seq_printf(seq, "Packets passed for encryption :   %20llu\n",
		   atomic64_read(&adap->chcr_stats.ktls_tx_encrypted_packets));
	seq_printf(seq, "Bytes passed for encryption :     %20llu\n",
		   atomic64_read(&adap->chcr_stats.ktls_tx_encrypted_bytes));
	seq_printf(seq, "Tx records send:                  %20llu\n",
		   atomic64_read(&adap->chcr_stats.ktls_tx_send_records));
	seq_printf(seq, "Tx partial start of records:      %20llu\n",
		   atomic64_read(&adap->chcr_stats.ktls_tx_start_pkts));
	seq_printf(seq, "Tx partial middle of records:     %20llu\n",
		   atomic64_read(&adap->chcr_stats.ktls_tx_middle_pkts));
	seq_printf(seq, "Tx partial end of record:         %20llu\n",
		   atomic64_read(&adap->chcr_stats.ktls_tx_end_pkts));
	seq_printf(seq, "Tx complete records:              %20llu\n",
		   atomic64_read(&adap->chcr_stats.ktls_tx_complete_pkts));
	seq_printf(seq, "TX trim pkts :                    %20llu\n",
		   atomic64_read(&adap->chcr_stats.ktls_tx_trimmed_pkts));
	seq_printf(seq, "Tx out of order packets:          %20llu\n",
		   atomic64_read(&adap->chcr_stats.ktls_tx_ooo));
	seq_printf(seq, "Tx drop pkts before HW offload:   %20llu\n",
		   atomic64_read(&adap->chcr_stats.ktls_tx_skip_no_sync_data));
	seq_printf(seq, "Tx drop not synced packets:       %20llu\n",
		   atomic64_read(&adap->chcr_stats.ktls_tx_drop_no_sync_data));
	seq_printf(seq, "Tx drop bypass req:               %20llu\n",
		   atomic64_read(&adap->chcr_stats.ktls_tx_drop_bypass_req));
#endif
>>>>>>> 04d5ce62

	return 0;
}
DEFINE_SHOW_ATTRIBUTE(chcr_stats);

#define PRINT_ADAP_STATS(string, value) \
	seq_printf(seq, "%-25s %-20llu\n", (string), \
		   (unsigned long long)(value))

#define PRINT_CH_STATS(string, value) \
do { \
	seq_printf(seq, "%-25s ", (string)); \
	for (i = 0; i < adap->params.arch.nchan; i++) \
		seq_printf(seq, "%-20llu ", \
			   (unsigned long long)stats.value[i]); \
	seq_printf(seq, "\n"); \
} while (0)

#define PRINT_CH_STATS2(string, value) \
do { \
	seq_printf(seq, "%-25s ", (string)); \
	for (i = 0; i < adap->params.arch.nchan; i++) \
		seq_printf(seq, "%-20llu ", \
			   (unsigned long long)stats[i].value); \
	seq_printf(seq, "\n"); \
} while (0)

static void show_tcp_stats(struct seq_file *seq)
{
	struct adapter *adap = seq->private;
	struct tp_tcp_stats v4, v6;

	spin_lock(&adap->stats_lock);
	t4_tp_get_tcp_stats(adap, &v4, &v6, false);
	spin_unlock(&adap->stats_lock);

	PRINT_ADAP_STATS("tcp_ipv4_out_rsts:", v4.tcp_out_rsts);
	PRINT_ADAP_STATS("tcp_ipv4_in_segs:", v4.tcp_in_segs);
	PRINT_ADAP_STATS("tcp_ipv4_out_segs:", v4.tcp_out_segs);
	PRINT_ADAP_STATS("tcp_ipv4_retrans_segs:", v4.tcp_retrans_segs);
	PRINT_ADAP_STATS("tcp_ipv6_out_rsts:", v6.tcp_out_rsts);
	PRINT_ADAP_STATS("tcp_ipv6_in_segs:", v6.tcp_in_segs);
	PRINT_ADAP_STATS("tcp_ipv6_out_segs:", v6.tcp_out_segs);
	PRINT_ADAP_STATS("tcp_ipv6_retrans_segs:", v6.tcp_retrans_segs);
}

static void show_ddp_stats(struct seq_file *seq)
{
	struct adapter *adap = seq->private;
	struct tp_usm_stats stats;

	spin_lock(&adap->stats_lock);
	t4_get_usm_stats(adap, &stats, false);
	spin_unlock(&adap->stats_lock);

	PRINT_ADAP_STATS("usm_ddp_frames:", stats.frames);
	PRINT_ADAP_STATS("usm_ddp_octets:", stats.octets);
	PRINT_ADAP_STATS("usm_ddp_drops:", stats.drops);
}

static void show_rdma_stats(struct seq_file *seq)
{
	struct adapter *adap = seq->private;
	struct tp_rdma_stats stats;

	spin_lock(&adap->stats_lock);
	t4_tp_get_rdma_stats(adap, &stats, false);
	spin_unlock(&adap->stats_lock);

	PRINT_ADAP_STATS("rdma_no_rqe_mod_defer:", stats.rqe_dfr_mod);
	PRINT_ADAP_STATS("rdma_no_rqe_pkt_defer:", stats.rqe_dfr_pkt);
}

static void show_tp_err_adapter_stats(struct seq_file *seq)
{
	struct adapter *adap = seq->private;
	struct tp_err_stats stats;

	spin_lock(&adap->stats_lock);
	t4_tp_get_err_stats(adap, &stats, false);
	spin_unlock(&adap->stats_lock);

	PRINT_ADAP_STATS("tp_err_ofld_no_neigh:", stats.ofld_no_neigh);
	PRINT_ADAP_STATS("tp_err_ofld_cong_defer:", stats.ofld_cong_defer);
}

static void show_cpl_stats(struct seq_file *seq)
{
	struct adapter *adap = seq->private;
	struct tp_cpl_stats stats;
	u8 i;

	spin_lock(&adap->stats_lock);
	t4_tp_get_cpl_stats(adap, &stats, false);
	spin_unlock(&adap->stats_lock);

	PRINT_CH_STATS("tp_cpl_requests:", req);
	PRINT_CH_STATS("tp_cpl_responses:", rsp);
}

static void show_tp_err_channel_stats(struct seq_file *seq)
{
	struct adapter *adap = seq->private;
	struct tp_err_stats stats;
	u8 i;

	spin_lock(&adap->stats_lock);
	t4_tp_get_err_stats(adap, &stats, false);
	spin_unlock(&adap->stats_lock);

	PRINT_CH_STATS("tp_mac_in_errs:", mac_in_errs);
	PRINT_CH_STATS("tp_hdr_in_errs:", hdr_in_errs);
	PRINT_CH_STATS("tp_tcp_in_errs:", tcp_in_errs);
	PRINT_CH_STATS("tp_tcp6_in_errs:", tcp6_in_errs);
	PRINT_CH_STATS("tp_tnl_cong_drops:", tnl_cong_drops);
	PRINT_CH_STATS("tp_tnl_tx_drops:", tnl_tx_drops);
	PRINT_CH_STATS("tp_ofld_vlan_drops:", ofld_vlan_drops);
	PRINT_CH_STATS("tp_ofld_chan_drops:", ofld_chan_drops);
}

static void show_fcoe_stats(struct seq_file *seq)
{
	struct adapter *adap = seq->private;
	struct tp_fcoe_stats stats[NCHAN];
	u8 i;

	spin_lock(&adap->stats_lock);
	for (i = 0; i < adap->params.arch.nchan; i++)
		t4_get_fcoe_stats(adap, i, &stats[i], false);
	spin_unlock(&adap->stats_lock);

	PRINT_CH_STATS2("fcoe_octets_ddp", octets_ddp);
	PRINT_CH_STATS2("fcoe_frames_ddp", frames_ddp);
	PRINT_CH_STATS2("fcoe_frames_drop", frames_drop);
}

#undef PRINT_CH_STATS2
#undef PRINT_CH_STATS
#undef PRINT_ADAP_STATS

static int tp_stats_show(struct seq_file *seq, void *v)
{
	struct adapter *adap = seq->private;

	seq_puts(seq, "\n--------Adapter Stats--------\n");
	show_tcp_stats(seq);
	show_ddp_stats(seq);
	show_rdma_stats(seq);
	show_tp_err_adapter_stats(seq);

	seq_puts(seq, "\n-------- Channel Stats --------\n");
	if (adap->params.arch.nchan == NCHAN)
		seq_printf(seq, "%-25s %-20s %-20s %-20s %-20s\n",
			   " ", "channel 0", "channel 1",
			   "channel 2", "channel 3");
	else
		seq_printf(seq, "%-25s %-20s %-20s\n",
			   " ", "channel 0", "channel 1");
	show_cpl_stats(seq);
	show_tp_err_channel_stats(seq);
	show_fcoe_stats(seq);

	return 0;
}
DEFINE_SHOW_ATTRIBUTE(tp_stats);

/* Add an array of Debug FS files.
 */
void add_debugfs_files(struct adapter *adap,
		       struct t4_debugfs_entry *files,
		       unsigned int nfiles)
{
	int i;

	/* debugfs support is best effort */
	for (i = 0; i < nfiles; i++)
		debugfs_create_file(files[i].name, files[i].mode,
				    adap->debugfs_root,
				    (void *)adap + files[i].data,
				    files[i].ops);
}

int t4_setup_debugfs(struct adapter *adap)
{
	int i;
	u32 size = 0;

	static struct t4_debugfs_entry t4_debugfs_files[] = {
		{ "cim_la", &cim_la_fops, 0400, 0 },
		{ "cim_pif_la", &cim_pif_la_fops, 0400, 0 },
		{ "cim_ma_la", &cim_ma_la_fops, 0400, 0 },
		{ "cim_qcfg", &cim_qcfg_fops, 0400, 0 },
		{ "clk", &clk_fops, 0400, 0 },
		{ "devlog", &devlog_fops, 0400, 0 },
		{ "mboxlog", &mboxlog_fops, 0400, 0 },
		{ "mbox0", &mbox_debugfs_fops, 0600, 0 },
		{ "mbox1", &mbox_debugfs_fops, 0600, 1 },
		{ "mbox2", &mbox_debugfs_fops, 0600, 2 },
		{ "mbox3", &mbox_debugfs_fops, 0600, 3 },
		{ "mbox4", &mbox_debugfs_fops, 0600, 4 },
		{ "mbox5", &mbox_debugfs_fops, 0600, 5 },
		{ "mbox6", &mbox_debugfs_fops, 0600, 6 },
		{ "mbox7", &mbox_debugfs_fops, 0600, 7 },
		{ "trace0", &mps_trc_debugfs_fops, 0600, 0 },
		{ "trace1", &mps_trc_debugfs_fops, 0600, 1 },
		{ "trace2", &mps_trc_debugfs_fops, 0600, 2 },
		{ "trace3", &mps_trc_debugfs_fops, 0600, 3 },
		{ "l2t", &t4_l2t_fops, 0400, 0},
		{ "mps_tcam", &mps_tcam_debugfs_fops, 0400, 0 },
		{ "rss", &rss_debugfs_fops, 0400, 0 },
		{ "rss_config", &rss_config_fops, 0400, 0 },
		{ "rss_key", &rss_key_debugfs_fops, 0400, 0 },
		{ "rss_pf_config", &rss_pf_config_debugfs_fops, 0400, 0 },
		{ "rss_vf_config", &rss_vf_config_debugfs_fops, 0400, 0 },
		{ "resources", &resources_fops, 0400, 0 },
#ifdef CONFIG_CHELSIO_T4_DCB
		{ "dcb_info", &dcb_info_debugfs_fops, 0400, 0 },
#endif
		{ "sge_qinfo", &sge_qinfo_debugfs_fops, 0400, 0 },
		{ "ibq_tp0",  &cim_ibq_fops, 0400, 0 },
		{ "ibq_tp1",  &cim_ibq_fops, 0400, 1 },
		{ "ibq_ulp",  &cim_ibq_fops, 0400, 2 },
		{ "ibq_sge0", &cim_ibq_fops, 0400, 3 },
		{ "ibq_sge1", &cim_ibq_fops, 0400, 4 },
		{ "ibq_ncsi", &cim_ibq_fops, 0400, 5 },
		{ "obq_ulp0", &cim_obq_fops, 0400, 0 },
		{ "obq_ulp1", &cim_obq_fops, 0400, 1 },
		{ "obq_ulp2", &cim_obq_fops, 0400, 2 },
		{ "obq_ulp3", &cim_obq_fops, 0400, 3 },
		{ "obq_sge",  &cim_obq_fops, 0400, 4 },
		{ "obq_ncsi", &cim_obq_fops, 0400, 5 },
		{ "tp_la", &tp_la_fops, 0400, 0 },
		{ "ulprx_la", &ulprx_la_fops, 0400, 0 },
		{ "sensors", &sensors_fops, 0400, 0 },
		{ "pm_stats", &pm_stats_debugfs_fops, 0400, 0 },
		{ "tx_rate", &tx_rate_fops, 0400, 0 },
		{ "cctrl", &cctrl_tbl_fops, 0400, 0 },
#if IS_ENABLED(CONFIG_IPV6)
		{ "clip_tbl", &clip_tbl_fops, 0400, 0 },
#endif
		{ "tids", &tid_info_fops, 0400, 0},
		{ "blocked_fl", &blocked_fl_fops, 0600, 0 },
		{ "meminfo", &meminfo_fops, 0400, 0 },
		{ "crypto", &chcr_stats_fops, 0400, 0 },
		{ "tp_stats", &tp_stats_fops, 0400, 0 },
	};

	/* Debug FS nodes common to all T5 and later adapters.
	 */
	static struct t4_debugfs_entry t5_debugfs_files[] = {
		{ "obq_sge_rx_q0", &cim_obq_fops, 0400, 6 },
		{ "obq_sge_rx_q1", &cim_obq_fops, 0400, 7 },
	};

	add_debugfs_files(adap,
			  t4_debugfs_files,
			  ARRAY_SIZE(t4_debugfs_files));
	if (!is_t4(adap->params.chip))
		add_debugfs_files(adap,
				  t5_debugfs_files,
				  ARRAY_SIZE(t5_debugfs_files));

	i = t4_read_reg(adap, MA_TARGET_MEM_ENABLE_A);
	if (i & EDRAM0_ENABLE_F) {
		size = t4_read_reg(adap, MA_EDRAM0_BAR_A);
		add_debugfs_mem(adap, "edc0", MEM_EDC0, EDRAM0_SIZE_G(size));
	}
	if (i & EDRAM1_ENABLE_F) {
		size = t4_read_reg(adap, MA_EDRAM1_BAR_A);
		add_debugfs_mem(adap, "edc1", MEM_EDC1, EDRAM1_SIZE_G(size));
	}
	if (is_t5(adap->params.chip)) {
		if (i & EXT_MEM0_ENABLE_F) {
			size = t4_read_reg(adap, MA_EXT_MEMORY0_BAR_A);
			add_debugfs_mem(adap, "mc0", MEM_MC0,
					EXT_MEM0_SIZE_G(size));
		}
		if (i & EXT_MEM1_ENABLE_F) {
			size = t4_read_reg(adap, MA_EXT_MEMORY1_BAR_A);
			add_debugfs_mem(adap, "mc1", MEM_MC1,
					EXT_MEM1_SIZE_G(size));
		}
	} else {
		if (i & EXT_MEM_ENABLE_F) {
			size = t4_read_reg(adap, MA_EXT_MEMORY_BAR_A);
			add_debugfs_mem(adap, "mc", MEM_MC,
					EXT_MEM_SIZE_G(size));
		}

		if (i & HMA_MUX_F) {
			size = t4_read_reg(adap, MA_EXT_MEMORY1_BAR_A);
			add_debugfs_mem(adap, "hma", MEM_HMA,
					EXT_MEM1_SIZE_G(size));
		}
	}

	debugfs_create_file_size("flash", 0400, adap->debugfs_root, adap,
				 &flash_debugfs_fops, adap->params.sf_size);
	debugfs_create_bool("use_backdoor", 0600,
			    adap->debugfs_root, &adap->use_bd);
	debugfs_create_bool("trace_rss", 0600,
			    adap->debugfs_root, &adap->trace_rss);

	return 0;
}<|MERGE_RESOLUTION|>--- conflicted
+++ resolved
@@ -3409,8 +3409,6 @@
 		   atomic_read(&adap->chcr_stats.tls_pdu_rx));
 	seq_printf(seq, "TLS Keys (DDR) Count: %10u\n",
 		   atomic_read(&adap->chcr_stats.tls_key));
-<<<<<<< HEAD
-=======
 #ifdef CONFIG_CHELSIO_TLS_DEVICE
 	seq_puts(seq, "\nChelsio KTLS Crypto Accelerator Stats\n");
 	seq_printf(seq, "Tx HW offload contexts added:     %20llu\n",
@@ -3446,7 +3444,6 @@
 	seq_printf(seq, "Tx drop bypass req:               %20llu\n",
 		   atomic64_read(&adap->chcr_stats.ktls_tx_drop_bypass_req));
 #endif
->>>>>>> 04d5ce62
 
 	return 0;
 }
