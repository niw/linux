--- conflicted
+++ resolved
@@ -938,36 +938,6 @@
 }
 
 /**
- * wq_worker_last_func - retrieve worker's last work function
- *
- * Determine the last function a worker executed. This is called from
- * the scheduler to get a worker's last known identity.
- *
- * CONTEXT:
- * spin_lock_irq(rq->lock)
- *
- * This function is called during schedule() when a kworker is going
- * to sleep. It's used by psi to identify aggregation workers during
- * dequeuing, to allow periodic aggregation to shut-off when that
- * worker is the last task in the system or cgroup to go to sleep.
- *
- * As this function doesn't involve any workqueue-related locking, it
- * only returns stable values when called from inside the scheduler's
- * queuing and dequeuing paths, when @task, which must be a kworker,
- * is guaranteed to not be processing any works.
- *
- * Return:
- * The last work function %current executed as a worker, NULL if it
- * hasn't executed any work yet.
- */
-work_func_t wq_worker_last_func(struct task_struct *task)
-{
-	struct worker *worker = kthread_data(task);
-
-	return worker->last_func;
-}
-
-/**
  * worker_set_flags - set worker flags and adjust nr_running accordingly
  * @worker: self
  * @flags: flags to set
@@ -3588,11 +3558,7 @@
 	del_timer_sync(&pool->idle_timer);
 	del_timer_sync(&pool->mayday_timer);
 
-<<<<<<< HEAD
-	/* sched-RCU protected to allow dereferences from get_work_pool() */
-=======
 	/* RCU protected to allow dereferences from get_work_pool() */
->>>>>>> 0ecfebd2
 	call_rcu(&pool->rcu, rcu_free_pool);
 }
 
@@ -4243,10 +4209,7 @@
 	return 0;
 }
 
-<<<<<<< HEAD
-=======
 __printf(1, 4)
->>>>>>> 0ecfebd2
 struct workqueue_struct *alloc_workqueue(const char *fmt,
 					 unsigned int flags,
 					 int max_active, ...)
